#include <sys/stat.h>
#include <sys/types.h>
#include <errno.h>

#include <map>
#include <optional>

#include <Common/escapeForFileName.h>
#include <Common/Exception.h>

#include <Compression/CompressedReadBuffer.h>
#include <Compression/CompressedReadBufferFromFile.h>
#include <Compression/CompressedWriteBuffer.h>
#include <IO/ReadHelpers.h>
#include <IO/WriteHelpers.h>

#include <DataStreams/IBlockInputStream.h>
#include <DataStreams/IBlockOutputStream.h>
#include <DataStreams/NativeBlockInputStream.h>
#include <DataStreams/NativeBlockOutputStream.h>
#include <DataStreams/NullBlockInputStream.h>

#include <DataTypes/DataTypeFactory.h>

#include <Columns/ColumnArray.h>

#include <Interpreters/Context.h>

#include <Storages/StorageStripeLog.h>
#include <Storages/StorageFactory.h>


namespace DB
{

#define INDEX_BUFFER_SIZE 4096

namespace ErrorCodes
{
    extern const int EMPTY_LIST_OF_COLUMNS_PASSED;
    extern const int CANNOT_CREATE_DIRECTORY;
    extern const int NUMBER_OF_ARGUMENTS_DOESNT_MATCH;
    extern const int INCORRECT_FILE_NAME;
    extern const int LOGICAL_ERROR;
}


class StripeLogBlockInputStream final : public IBlockInputStream
{
public:
    StripeLogBlockInputStream(StorageStripeLog & storage_, size_t max_read_buffer_size_,
        std::shared_ptr<const IndexForNativeFormat> & index_,
        IndexForNativeFormat::Blocks::const_iterator index_begin_,
        IndexForNativeFormat::Blocks::const_iterator index_end_)
        : storage(storage_), max_read_buffer_size(max_read_buffer_size_),
        index(index_), index_begin(index_begin_), index_end(index_end_)
    {
        if (index_begin != index_end)
        {
            for (const auto & column : index_begin->columns)
            {
                auto type = DataTypeFactory::instance().get(column.type);
                header.insert(ColumnWithTypeAndName{ type, column.name });
            }
        }
    }

    String getName() const override { return "StripeLog"; }

    Block getHeader() const override
    {
        return header;
    }

protected:
    Block readImpl() override
    {
        Block res;
        start();

        if (block_in)
        {
            res = block_in->read();

            /// Freeing memory before destroying the object.
            if (!res)
            {
                block_in.reset();
                data_in.reset();
                index.reset();
            }
        }

        return res;
    }

private:
    StorageStripeLog & storage;
    size_t max_read_buffer_size;

    std::shared_ptr<const IndexForNativeFormat> index;
    IndexForNativeFormat::Blocks::const_iterator index_begin;
    IndexForNativeFormat::Blocks::const_iterator index_end;
    Block header;

    /** optional - to create objects only on first reading
      *  and delete objects (release buffers) after the source is exhausted
      * - to save RAM when using a large number of sources.
      */
    bool started = false;
    std::optional<CompressedReadBufferFromFile> data_in;
    std::optional<NativeBlockInputStream> block_in;

    void start()
    {
        if (!started)
        {
            started = true;

            String data_file_path = storage.table_path + "data.bin";
            size_t buffer_size = std::min(max_read_buffer_size, storage.disk->getFileSize(data_file_path));

            data_in.emplace(fullPath(storage.disk, data_file_path), 0, 0, buffer_size);
            block_in.emplace(*data_in, 0, index_begin, index_end);
        }
    }
};


class StripeLogBlockOutputStream final : public IBlockOutputStream
{
public:
    explicit StripeLogBlockOutputStream(StorageStripeLog & storage_)
        : storage(storage_), lock(storage.rwlock),
        data_out_file(storage.table_path + "data.bin"),
        data_out_compressed(storage.disk->writeFile(data_out_file, DBMS_DEFAULT_BUFFER_SIZE, WriteMode::Append)),
        data_out(*data_out_compressed, CompressionCodecFactory::instance().getDefaultCodec(), storage.max_compress_block_size),
        index_out_file(storage.table_path + "index.mrk"),
        index_out_compressed(storage.disk->writeFile(index_out_file, DBMS_DEFAULT_BUFFER_SIZE, WriteMode::Append)),
        index_out(*index_out_compressed),
        block_out(data_out, 0, storage.getSampleBlock(), false, &index_out, storage.disk->getFileSize(data_out_file))
    {
    }

    ~StripeLogBlockOutputStream() override
    {
        try
        {
            writeSuffix();
        }
        catch (...)
        {
            tryLogCurrentException(__PRETTY_FUNCTION__);
        }
    }

    Block getHeader() const override { return storage.getSampleBlock(); }

    void write(const Block & block) override
    {
        block_out.write(block);
    }

    void writeSuffix() override
    {
        if (done)
            return;

        block_out.writeSuffix();
        data_out.next();
        data_out_compressed->next();
        index_out.next();
        index_out_compressed->next();

        storage.file_checker.update(data_out_file);
        storage.file_checker.update(index_out_file);

        done = true;
    }

private:
    StorageStripeLog & storage;
    std::unique_lock<std::shared_mutex> lock;

    String data_out_file;
    std::unique_ptr<WriteBuffer> data_out_compressed;
    CompressedWriteBuffer data_out;
    String index_out_file;
    std::unique_ptr<WriteBuffer> index_out_compressed;
    CompressedWriteBuffer index_out;
    NativeBlockOutputStream block_out;

    bool done = false;
};


StorageStripeLog::StorageStripeLog(
    DiskPtr disk_,
    const String & relative_path_,
    const String & database_name_,
    const String & table_name_,
    const ColumnsDescription & columns_,
    const ConstraintsDescription & constraints_,
    bool attach,
    size_t max_compress_block_size_)
    : disk(std::move(disk_)), table_path(relative_path_), database_name(database_name_), table_name(table_name_),
    max_compress_block_size(max_compress_block_size_),
    file_checker(disk, table_path + "sizes.json"),
    log(&Logger::get("StorageStripeLog"))
{
    setColumns(columns_);
    setConstraints(constraints_);

    if (relative_path_.empty())
        throw Exception("Storage " + getName() + " requires data path", ErrorCodes::INCORRECT_FILE_NAME);

    if (!attach)
    {
        /// create directories if they do not exist
        disk->createDirectories(table_path);
    }
}


void StorageStripeLog::rename(const String & new_path_to_table_data, const String & new_database_name, const String & new_table_name, TableStructureWriteLockHolder &)
{
    std::unique_lock<std::shared_mutex> lock(rwlock);

    disk->moveDirectory(table_path, new_path_to_table_data);

    table_path = new_path_to_table_data;
    database_name = new_database_name;
    table_name = new_table_name;
    file_checker.setPath(table_path + "sizes.json");
}


BlockInputStreams StorageStripeLog::read(
    const Names & column_names,
    const SelectQueryInfo & /*query_info*/,
    const Context & context,
    QueryProcessingStage::Enum /*processed_stage*/,
    const size_t /*max_block_size*/,
    unsigned num_streams)
{
    std::shared_lock<std::shared_mutex> lock(rwlock);

    check(column_names);

    NameSet column_names_set(column_names.begin(), column_names.end());

    String index_file = table_path + "index.mrk";
    if (!disk->exists(index_file))
        return { std::make_shared<NullBlockInputStream>(getSampleBlockForColumns(column_names)) };

<<<<<<< HEAD
    CompressedReadBufferFromFile index_in(fullPath(disk, index_file), 0, 0, INDEX_BUFFER_SIZE);

=======
    CompressedReadBufferFromFile index_in(fullPath() + "index.mrk", 0, 0, 0, INDEX_BUFFER_SIZE);
>>>>>>> 8140b2f7
    std::shared_ptr<const IndexForNativeFormat> index{std::make_shared<IndexForNativeFormat>(index_in, column_names_set)};

    BlockInputStreams res;

    size_t size = index->blocks.size();
    if (num_streams > size)
        num_streams = size;

    for (size_t stream = 0; stream < num_streams; ++stream)
    {
        IndexForNativeFormat::Blocks::const_iterator begin = index->blocks.begin();
        IndexForNativeFormat::Blocks::const_iterator end = index->blocks.begin();

        std::advance(begin, stream * size / num_streams);
        std::advance(end, (stream + 1) * size / num_streams);

        res.emplace_back(std::make_shared<StripeLogBlockInputStream>(
            *this, context.getSettingsRef().max_read_buffer_size, index, begin, end));
    }

    /// We do not keep read lock directly at the time of reading, because we read ranges of data that do not change.

    return res;
}


BlockOutputStreamPtr StorageStripeLog::write(
    const ASTPtr & /*query*/, const Context & /*context*/)
{
    return std::make_shared<StripeLogBlockOutputStream>(*this);
}


CheckResults StorageStripeLog::checkData(const ASTPtr & /* query */, const Context & /* context */)
{
    std::shared_lock<std::shared_mutex> lock(rwlock);
    return file_checker.check();
}

void StorageStripeLog::truncate(const ASTPtr &, const Context &, TableStructureWriteLockHolder &)
{
    if (table_name.empty())
        throw Exception("Logical error: table name is empty", ErrorCodes::LOGICAL_ERROR);

    std::shared_lock<std::shared_mutex> lock(rwlock);

    disk->clearDirectory(table_path);

    file_checker = FileChecker{disk, table_path + "sizes.json"};
}


void registerStorageStripeLog(StorageFactory & factory)
{
    factory.registerStorage("StripeLog", [](const StorageFactory::Arguments & args)
    {
        if (!args.engine_args.empty())
            throw Exception(
                "Engine " + args.engine_name + " doesn't support any arguments (" + toString(args.engine_args.size()) + " given)",
                ErrorCodes::NUMBER_OF_ARGUMENTS_DOESNT_MATCH);

        return StorageStripeLog::create(
            args.context.getDefaultDisk(), args.relative_data_path, args.database_name, args.table_name, args.columns, args.constraints,
            args.attach, args.context.getSettings().max_compress_block_size);
    });
}

}<|MERGE_RESOLUTION|>--- conflicted
+++ resolved
@@ -253,12 +253,7 @@
     if (!disk->exists(index_file))
         return { std::make_shared<NullBlockInputStream>(getSampleBlockForColumns(column_names)) };
 
-<<<<<<< HEAD
-    CompressedReadBufferFromFile index_in(fullPath(disk, index_file), 0, 0, INDEX_BUFFER_SIZE);
-
-=======
-    CompressedReadBufferFromFile index_in(fullPath() + "index.mrk", 0, 0, 0, INDEX_BUFFER_SIZE);
->>>>>>> 8140b2f7
+    CompressedReadBufferFromFile index_in(fullPath(disk, index_file), 0, 0, 0, INDEX_BUFFER_SIZE);
     std::shared_ptr<const IndexForNativeFormat> index{std::make_shared<IndexForNativeFormat>(index_in, column_names_set)};
 
     BlockInputStreams res;
