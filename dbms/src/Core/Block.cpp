--- conflicted
+++ resolved
@@ -427,11 +427,7 @@
 }
 
 
-<<<<<<< HEAD
-DataTypes Block::getTypes() const
-=======
 DataTypes Block::getDataTypes() const
->>>>>>> abf58cf0
 {
     DataTypes res;
     res.reserve(columns());
