#pragma once

#include "SettingsCommon.h"
#include <Core/Defines.h>


namespace Poco
{
    namespace Util
    {
        class AbstractConfiguration;
    }
}

namespace boost
{
    namespace program_options
    {
        class options_description;
    }
}


namespace DB
{

class IColumn;


/** Settings of query execution.
  */
struct Settings : public SettingsCollection<Settings>
{
    /// For initialization from empty initializer-list to be "value initialization", not "aggregate initialization" in C++14.
    /// http://en.cppreference.com/w/cpp/language/aggregate_initialization
    Settings() {}

    /** List of settings: type, name, default value.
      *
      * This looks rather unconvenient. It is done that way to avoid repeating settings in different places.
      * Note: as an alternative, we could implement settings to be completely dynamic in form of map: String -> Field,
      *  but we are not going to do it, because settings is used everywhere as static struct fields.
      */

#define LIST_OF_SETTINGS(M) \
    M(SettingUInt64, min_compress_block_size, 65536, "The actual size of the block to compress, if the uncompressed data less than max_compress_block_size is no less than this value and no less than the volume of data for one mark.") \
    M(SettingUInt64, max_compress_block_size, 1048576, "The maximum size of blocks of uncompressed data before compressing for writing to a table.") \
    M(SettingUInt64, max_block_size, DEFAULT_BLOCK_SIZE, "Maximum block size for reading") \
    M(SettingUInt64, max_insert_block_size, DEFAULT_INSERT_BLOCK_SIZE, "The maximum block size for insertion, if we control the creation of blocks for insertion.") \
    M(SettingUInt64, min_insert_block_size_rows, DEFAULT_INSERT_BLOCK_SIZE, "Squash blocks passed to INSERT query to specified size in rows, if blocks are not big enough.") \
    M(SettingUInt64, min_insert_block_size_bytes, (DEFAULT_INSERT_BLOCK_SIZE * 256), "Squash blocks passed to INSERT query to specified size in bytes, if blocks are not big enough.") \
    M(SettingMaxThreads, max_threads, 0, "The maximum number of threads to execute the request. By default, it is determined automatically.") \
    M(SettingMaxThreads, max_alter_threads, 0, "The maximum number of threads to execute the ALTER requests. By default, it is determined automatically.") \
    M(SettingUInt64, max_read_buffer_size, DBMS_DEFAULT_BUFFER_SIZE, "The maximum size of the buffer to read from the filesystem.") \
    M(SettingUInt64, max_distributed_connections, 1024, "The maximum number of connections for distributed processing of one query (should be greater than max_threads).") \
    M(SettingUInt64, max_query_size, 262144, "Which part of the query can be read into RAM for parsing (the remaining data for INSERT, if any, is read later)") \
    M(SettingUInt64, interactive_delay, 100000, "The interval in microseconds to check if the request is cancelled, and to send progress info.") \
    M(SettingSeconds, connect_timeout, DBMS_DEFAULT_CONNECT_TIMEOUT_SEC, "Connection timeout if there are no replicas.") \
    M(SettingMilliseconds, connect_timeout_with_failover_ms, DBMS_DEFAULT_CONNECT_TIMEOUT_WITH_FAILOVER_MS, "Connection timeout for selecting first healthy replica.") \
    M(SettingSeconds, receive_timeout, DBMS_DEFAULT_RECEIVE_TIMEOUT_SEC, "") \
    M(SettingSeconds, send_timeout, DBMS_DEFAULT_SEND_TIMEOUT_SEC, "") \
    M(SettingSeconds, tcp_keep_alive_timeout, 0, "") \
    M(SettingMilliseconds, queue_max_wait_ms, 5000, "The wait time in the request queue, if the number of concurrent requests exceeds the maximum.") \
    M(SettingUInt64, poll_interval, DBMS_DEFAULT_POLL_INTERVAL, "Block at the query wait loop on the server for the specified number of seconds.") \
    M(SettingUInt64, idle_connection_timeout, 3600, "Close idle TCP connections after specified number of seconds.") \
    M(SettingUInt64, distributed_connections_pool_size, DBMS_DEFAULT_DISTRIBUTED_CONNECTIONS_POOL_SIZE, "Maximum number of connections with one remote server in the pool.") \
    M(SettingUInt64, connections_with_failover_max_tries, DBMS_CONNECTION_POOL_WITH_FAILOVER_DEFAULT_MAX_TRIES, "The maximum number of attempts to connect to replicas.") \
    M(SettingBool, extremes, false, "Calculate minimums and maximums of the result columns. They can be output in JSON-formats.") \
    M(SettingBool, use_uncompressed_cache, true, "Whether to use the cache of uncompressed blocks.") \
    M(SettingBool, replace_running_query, false, "Whether the running request should be canceled with the same id as the new one.") \
    M(SettingUInt64, background_pool_size, 16, "Number of threads performing background work for tables (for example, merging in merge tree). Only has meaning at server startup.") \
    M(SettingUInt64, background_schedule_pool_size, 16, "Number of threads performing background tasks for replicated tables. Only has meaning at server startup.") \
    \
    M(SettingMilliseconds, distributed_directory_monitor_sleep_time_ms, 100, "Sleep time for StorageDistributed DirectoryMonitors in case there is no work or exception has been thrown.") \
    \
    M(SettingBool, distributed_directory_monitor_batch_inserts, false, "Should StorageDistributed DirectoryMonitors try to batch individual inserts into bigger ones.") \
    \
    M(SettingBool, optimize_move_to_prewhere, true, "Allows disabling WHERE to PREWHERE optimization in SELECT queries from MergeTree.") \
    \
    M(SettingUInt64, replication_alter_partitions_sync, 1, "Wait for actions to manipulate the partitions. 0 - do not wait, 1 - wait for execution only of itself, 2 - wait for everyone.") \
    M(SettingUInt64, replication_alter_columns_timeout, 60, "Wait for actions to change the table structure within the specified number of seconds. 0 - wait unlimited time.") \
    \
    M(SettingLoadBalancing, load_balancing, LoadBalancing::RANDOM, "Which replicas (among healthy replicas) to preferably send a query to (on the first attempt) for distributed processing.") \
    \
    M(SettingTotalsMode, totals_mode, TotalsMode::AFTER_HAVING_EXCLUSIVE, "How to calculate TOTALS when HAVING is present, as well as when max_rows_to_group_by and group_by_overflow_mode = ‘any’ are present.") \
    M(SettingFloat, totals_auto_threshold, 0.5, "The threshold for totals_mode = 'auto'.") \
    \
    M(SettingBool, compile, false, "Whether query compilation is enabled.") \
    M(SettingBool, allow_suspicious_low_cardinality_types, false, "In CREATE TABLE statement allows specifying LowCardinality modifier for types of small fixed size (8 or less). Enabling this may increase merge times and memory consumption.") \
    M(SettingBool, compile_expressions, false, "Compile some scalar functions and operators to native code.") \
    M(SettingUInt64, min_count_to_compile, 3, "The number of structurally identical queries before they are compiled.") \
    M(SettingUInt64, min_count_to_compile_expression, 3, "The number of identical expressions before they are JIT-compiled") \
    M(SettingUInt64, group_by_two_level_threshold, 100000, "From what number of keys, a two-level aggregation starts. 0 - the threshold is not set.") \
    M(SettingUInt64, group_by_two_level_threshold_bytes, 100000000, "From what size of the aggregation state in bytes, a two-level aggregation begins to be used. 0 - the threshold is not set. Two-level aggregation is used when at least one of the thresholds is triggered.") \
    M(SettingBool, distributed_aggregation_memory_efficient, false, "Is the memory-saving mode of distributed aggregation enabled.") \
    M(SettingUInt64, aggregation_memory_efficient_merge_threads, 0, "Number of threads to use for merge intermediate aggregation results in memory efficient mode. When bigger, then more memory is consumed. 0 means - same as 'max_threads'.") \
    \
    M(SettingUInt64, max_parallel_replicas, 1, "The maximum number of replicas of each shard used when the query is executed. For consistency (to get different parts of the same partition), this option only works for the specified sampling key. The lag of the replicas is not controlled.") \
    M(SettingUInt64, parallel_replicas_count, 0, "") \
    M(SettingUInt64, parallel_replica_offset, 0, "") \
    \
    M(SettingBool, skip_unavailable_shards, false, "Silently skip unavailable shards.") \
    \
    M(SettingBool, distributed_group_by_no_merge, false, "Do not merge aggregation states from different servers for distributed query processing - in case it is for certain that there are different keys on different shards.") \
    M(SettingBool, optimize_skip_unused_shards, false, "Assumes that data is distributed by sharding_key. Optimization to skip unused shards if SELECT query filters by sharding_key.") \
    \
    M(SettingUInt64, merge_tree_min_rows_for_concurrent_read, (20 * 8192), "If at least as many lines are read from one file, the reading can be parallelized.") \
    M(SettingUInt64, merge_tree_min_bytes_for_concurrent_read, (24 * 10 * 1024 * 1024), "If at least as many bytes are read from one file, the reading can be parallelized.") \
    M(SettingUInt64, merge_tree_min_rows_for_seek, 0, "You can skip reading more than that number of rows at the price of one seek per file.") \
    M(SettingUInt64, merge_tree_min_bytes_for_seek, 0, "You can skip reading more than that number of bytes at the price of one seek per file.") \
    M(SettingUInt64, merge_tree_coarse_index_granularity, 8, "If the index segment can contain the required keys, divide it into as many parts and recursively check them.") \
    M(SettingUInt64, merge_tree_max_rows_to_use_cache, (128 * 8192), "The maximum number of rows per request, to use the cache of uncompressed data. If the request is large, the cache is not used. (For large queries not to flush out the cache.)") \
    M(SettingUInt64, merge_tree_max_bytes_to_use_cache, (192 * 10 * 1024 * 1024), "The maximum number of rows per request, to use the cache of uncompressed data. If the request is large, the cache is not used. (For large queries not to flush out the cache.)") \
    \
    M(SettingBool, merge_tree_uniform_read_distribution, true, "Distribute read from MergeTree over threads evenly, ensuring stable average execution time of each thread within one read operation.") \
    \
    M(SettingUInt64, mysql_max_rows_to_insert, 65536, "The maximum number of rows in MySQL batch insertion of the MySQL storage engine") \
    \
    M(SettingUInt64, optimize_min_equality_disjunction_chain_length, 3, "The minimum length of the expression `expr = x1 OR ... expr = xN` for optimization ") \
    \
    M(SettingUInt64, min_bytes_to_use_direct_io, 0, "The minimum number of bytes for reading the data with O_DIRECT option during SELECT queries execution. 0 - disabled.") \
    \
    M(SettingBool, force_index_by_date, 0, "Throw an exception if there is a partition key in a table, and it is not used.") \
    M(SettingBool, force_primary_key, 0, "Throw an exception if there is primary key in a table, and it is not used.") \
    \
    M(SettingUInt64, mark_cache_min_lifetime, 10000, "If the maximum size of mark_cache is exceeded, delete only records older than mark_cache_min_lifetime seconds.") \
    \
    M(SettingFloat, max_streams_to_max_threads_ratio, 1, "Allows you to use more sources than the number of threads - to more evenly distribute work across threads. It is assumed that this is a temporary solution, since it will be possible in the future to make the number of sources equal to the number of threads, but for each source to dynamically select available work for itself.") \
    M(SettingFloat, max_streams_multiplier_for_merge_tables, 5, "Ask more streams when reading from Merge table. Streams will be spread across tables that Merge table will use. This allows more even distribution of work across threads and especially helpful when merged tables differ in size.") \
    \
    M(SettingString, network_compression_method, "LZ4", "Allows you to select the method of data compression when writing.") \
    \
    M(SettingInt64, network_zstd_compression_level, 1, "Allows you to select the level of ZSTD compression.") \
    \
    M(SettingUInt64, priority, 0, "Priority of the query. 1 - the highest, higher value - lower priority; 0 - do not use priorities.") \
    M(SettingInt64, os_thread_priority, 0, "If non zero - set corresponding 'nice' value for query processing threads. Can be used to adjust query priority for OS scheduler.") \
    \
    M(SettingBool, log_queries, 0, "Log requests and write the log to the system table.") \
    \
    M(SettingUInt64, log_queries_cut_to_length, 100000, "If query length is greater than specified threshold (in bytes), then cut query when writing to query log. Also limit length of printed query in ordinary text log.") \
    \
    M(SettingDistributedProductMode, distributed_product_mode, DistributedProductMode::DENY, "How are distributed subqueries performed inside IN or JOIN sections?") \
    \
    M(SettingUInt64, max_concurrent_queries_for_user, 0, "The maximum number of concurrent requests per user.") \
    \
    M(SettingBool, insert_deduplicate, true, "For INSERT queries in the replicated table, specifies that deduplication of insertings blocks should be preformed") \
    \
    M(SettingUInt64, insert_quorum, 0, "For INSERT queries in the replicated table, wait writing for the specified number of replicas and linearize the addition of the data. 0 - disabled.") \
    M(SettingMilliseconds, insert_quorum_timeout, 600000, "") \
    M(SettingUInt64, select_sequential_consistency, 0, "For SELECT queries from the replicated table, throw an exception if the replica does not have a chunk written with the quorum; do not read the parts that have not yet been written with the quorum.") \
    M(SettingUInt64, table_function_remote_max_addresses, 1000, "The maximum number of different shards and the maximum number of replicas of one shard in the `remote` function.") \
    M(SettingMilliseconds, read_backoff_min_latency_ms, 1000, "Setting to reduce the number of threads in case of slow reads. Pay attention only to reads that took at least that much time.") \
    M(SettingUInt64, read_backoff_max_throughput, 1048576, "Settings to reduce the number of threads in case of slow reads. Count events when the read bandwidth is less than that many bytes per second.") \
    M(SettingMilliseconds, read_backoff_min_interval_between_events_ms, 1000, "Settings to reduce the number of threads in case of slow reads. Do not pay attention to the event, if the previous one has passed less than a certain amount of time.") \
    M(SettingUInt64, read_backoff_min_events, 2, "Settings to reduce the number of threads in case of slow reads. The number of events after which the number of threads will be reduced.") \
    \
    M(SettingFloat, memory_tracker_fault_probability, 0., "For testing of `exception safety` - throw an exception every time you allocate memory with the specified probability.") \
    \
    M(SettingBool, enable_http_compression, 0, "Compress the result if the client over HTTP said that it understands data compressed by gzip or deflate.") \
    M(SettingInt64, http_zlib_compression_level, 3, "Compression level - used if the client on HTTP said that it understands data compressed by gzip or deflate.") \
    \
    M(SettingBool, http_native_compression_disable_checksumming_on_decompress, 0, "If you uncompress the POST data from the client compressed by the native format, do not check the checksum.") \
    \
    M(SettingString, count_distinct_implementation, "uniqExact", "What aggregate function to use for implementation of count(DISTINCT ...)") \
    \
    M(SettingBool, output_format_write_statistics, true, "Write statistics about read rows, bytes, time elapsed in suitable output formats.") \
    \
    M(SettingBool, add_http_cors_header, false, "Write add http CORS header.") \
    \
    M(SettingBool, input_format_skip_unknown_fields, false, "Skip columns with unknown names from input data (it works for JSONEachRow, CSVWithNames, TSVWithNames and TSKV formats).") \
    M(SettingBool, input_format_with_names_use_header, false, "For TSVWithNames and CSVWithNames input formats this controls whether format parser is to assume that column data appear in the input exactly as they are specified in the header.") \
    M(SettingBool, input_format_import_nested_json, false, "Map nested JSON data to nested tables (it works for JSONEachRow format).") \
    M(SettingBool, input_format_defaults_for_omitted_fields, true, "For input data calculate default expressions for omitted fields (it works for JSONEachRow format).") \
    \
    M(SettingBool, input_format_values_interpret_expressions, true, "For Values format: if field could not be parsed by streaming parser, run SQL parser and try to interpret it as SQL expression.") \
    \
    M(SettingBool, output_format_json_quote_64bit_integers, true, "Controls quoting of 64-bit integers in JSON output format.") \
    \
    M(SettingBool, output_format_json_quote_denormals, false, "Enables '+nan', '-nan', '+inf', '-inf' outputs in JSON output format.") \
    \
    M(SettingBool, output_format_json_escape_forward_slashes, true, "Controls escaping forward slashes for string outputs in JSON output format. This is intended for compatibility with JavaScript. Don't confuse with backslashes that are always escaped.") \
    \
    M(SettingUInt64, output_format_pretty_max_rows, 10000, "Rows limit for Pretty formats.") \
    M(SettingUInt64, output_format_pretty_max_column_pad_width, 250, "Maximum width to pad all values in a column in Pretty formats.") \
    M(SettingBool, output_format_pretty_color, true, "Use ANSI escape sequences to paint colors in Pretty formats") \
    M(SettingUInt64, output_format_parquet_row_group_size, 1000000, "Row group size in rows.") \
    \
    M(SettingBool, use_client_time_zone, false, "Use client timezone for interpreting DateTime string values, instead of adopting server timezone.") \
    \
    M(SettingBool, send_progress_in_http_headers, false, "Send progress notifications using X-ClickHouse-Progress headers. Some clients do not support high amount of HTTP headers (Python requests in particular), so it is disabled by default.") \
    \
    M(SettingUInt64, http_headers_progress_interval_ms, 100, "Do not send HTTP headers X-ClickHouse-Progress more frequently than at each specified interval.") \
    \
    M(SettingBool, fsync_metadata, 1, "Do fsync after changing metadata for tables and databases (.sql files). Could be disabled in case of poor latency on server with high load of DDL queries and high load of disk subsystem.") \
    \
    M(SettingUInt64, input_format_allow_errors_num, 0, "Maximum absolute amount of errors while reading text formats (like CSV, TSV). In case of error, if both absolute and relative values are non-zero, and at least absolute or relative amount of errors is lower than corresponding value, will skip until next line and continue.") \
    M(SettingFloat, input_format_allow_errors_ratio, 0, "Maximum relative amount of errors while reading text formats (like CSV, TSV). In case of error, if both absolute and relative values are non-zero, and at least absolute or relative amount of errors is lower than corresponding value, will skip until next line and continue.") \
    \
    M(SettingBool, join_use_nulls, 0, "Use NULLs for non-joined rows of outer JOINs for types that can be inside Nullable. If false, use default value of corresponding columns data type.") \
    \
    M(SettingJoinStrictness, join_default_strictness, JoinStrictness::ALL, "Set default strictness in JOIN query. Possible values: empty string, 'ANY', 'ALL'. If empty, query without strictness will throw exception.") \
    \
    M(SettingUInt64, preferred_block_size_bytes, 1000000, "") \
    \
    M(SettingUInt64, max_replica_delay_for_distributed_queries, 300, "If set, distributed queries of Replicated tables will choose servers with replication delay in seconds less than the specified value (not inclusive). Zero means do not take delay into account.") \
    M(SettingBool, fallback_to_stale_replicas_for_distributed_queries, 1, "Suppose max_replica_delay_for_distributed_queries is set and all replicas for the queried table are stale. If this setting is enabled, the query will be performed anyway, otherwise the error will be reported.") \
    M(SettingUInt64, preferred_max_column_in_block_size_bytes, 0, "Limit on max column size in block while reading. Helps to decrease cache misses count. Should be close to L2 cache size.") \
    \
    M(SettingBool, insert_distributed_sync, false, "If setting is enabled, insert query into distributed waits until data will be sent to all nodes in cluster.") \
    M(SettingUInt64, insert_distributed_timeout, 0, "Timeout for insert query into distributed. Setting is used only with insert_distributed_sync enabled. Zero value means no timeout.") \
    M(SettingInt64, distributed_ddl_task_timeout, 180, "Timeout for DDL query responses from all hosts in cluster. If a ddl request has not been performed on all hosts, a response will contain a timeout error and a request will be executed in an async mode. Negative value means infinite.") \
    M(SettingMilliseconds, stream_flush_interval_ms, 7500, "Timeout for flushing data from streaming storages.") \
    M(SettingMilliseconds, stream_poll_timeout_ms, 500, "Timeout for polling data from streaming storages.") \
    M(SettingString, format_schema, "", "Schema identifier (used by schema-based formats)") \
    M(SettingBool, insert_allow_materialized_columns, 0, "If setting is enabled, Allow materialized columns in INSERT.") \
    M(SettingSeconds, http_connection_timeout, DEFAULT_HTTP_READ_BUFFER_CONNECTION_TIMEOUT, "HTTP connection timeout.") \
    M(SettingSeconds, http_send_timeout, DEFAULT_HTTP_READ_BUFFER_TIMEOUT, "HTTP send timeout") \
    M(SettingSeconds, http_receive_timeout, DEFAULT_HTTP_READ_BUFFER_TIMEOUT, "HTTP receive timeout") \
    M(SettingBool, optimize_throw_if_noop, false, "If setting is enabled and OPTIMIZE query didn't actually assign a merge then an explanatory exception is thrown") \
    M(SettingBool, use_index_for_in_with_subqueries, true, "Try using an index if there is a subquery or a table expression on the right side of the IN operator.") \
    M(SettingBool, empty_result_for_aggregation_by_empty_set, false, "Return empty result when aggregating without keys on empty set.") \
    M(SettingBool, allow_distributed_ddl, true, "If it is set to true, then a user is allowed to executed distributed DDL queries.") \
    M(SettingUInt64, odbc_max_field_size, 1024, "Max size of filed can be read from ODBC dictionary. Long strings are truncated.") \
    M(SettingUInt64, query_profiler_real_time_period_ns, 0, "Highly experimental. Period for real clock timer of query profiler (in nanoseconds). Set 0 value to turn off real clock query profiler. Recommended value is at least 10000000 (100 times a second) for single queries or 1000000000 (once a second) for cluster-wide profiling.") \
    M(SettingUInt64, query_profiler_cpu_time_period_ns, 0, "Highly experimental. Period for CPU clock timer of query profiler (in nanoseconds). Set 0 value to turn off CPU clock query profiler. Recommended value is at least 10000000 (100 times a second) for single queries or 1000000000 (once a second) for cluster-wide profiling.") \
    \
    \
    /** Limits during query execution are part of the settings. \
      * Used to provide a more safe execution of queries from the user interface. \
      * Basically, limits are checked for each block (not every row). That is, the limits can be slightly violated. \
      * Almost all limits apply only to SELECTs. \
      * Almost all limits apply to each stream individually. \
      */ \
    \
    M(SettingUInt64, max_rows_to_read, 0, "Limit on read rows from the most 'deep' sources. That is, only in the deepest subquery. When reading from a remote server, it is only checked on a remote server.") \
    M(SettingUInt64, max_bytes_to_read, 0, "Limit on read bytes (after decompression) from the most 'deep' sources. That is, only in the deepest subquery. When reading from a remote server, it is only checked on a remote server.") \
    M(SettingOverflowMode, read_overflow_mode, OverflowMode::THROW, "What to do when the limit is exceeded.") \
    \
    M(SettingUInt64, max_rows_to_group_by, 0, "") \
    M(SettingOverflowModeGroupBy, group_by_overflow_mode, OverflowMode::THROW, "What to do when the limit is exceeded.") \
    M(SettingUInt64, max_bytes_before_external_group_by, 0, "") \
    \
    M(SettingUInt64, max_rows_to_sort, 0, "") \
    M(SettingUInt64, max_bytes_to_sort, 0, "") \
    M(SettingOverflowMode, sort_overflow_mode, OverflowMode::THROW, "What to do when the limit is exceeded.") \
    M(SettingUInt64, max_bytes_before_external_sort, 0, "") \
    M(SettingUInt64, max_bytes_before_remerge_sort, 1000000000, "In case of ORDER BY with LIMIT, when memory usage is higher than specified threshold, perform additional steps of merging blocks before final merge to keep just top LIMIT rows.") \
    \
    M(SettingUInt64, max_result_rows, 0, "Limit on result size in rows. Also checked for intermediate data sent from remote servers.") \
    M(SettingUInt64, max_result_bytes, 0, "Limit on result size in bytes (uncompressed). Also checked for intermediate data sent from remote servers.") \
    M(SettingOverflowMode, result_overflow_mode, OverflowMode::THROW, "What to do when the limit is exceeded.") \
    \
    /* TODO: Check also when merging and finalizing aggregate functions. */ \
    M(SettingSeconds, max_execution_time, 0, "") \
    M(SettingOverflowMode, timeout_overflow_mode, OverflowMode::THROW, "What to do when the limit is exceeded.") \
    \
    M(SettingUInt64, min_execution_speed, 0, "Minimum number of execution rows per second.") \
    M(SettingUInt64, max_execution_speed, 0, "Maximum number of execution rows per second.") \
    M(SettingUInt64, min_execution_speed_bytes, 0, "Minimum number of execution bytes per second.") \
    M(SettingUInt64, max_execution_speed_bytes, 0, "Maximum number of execution bytes per second.") \
    M(SettingSeconds, timeout_before_checking_execution_speed, 0, "Check that the speed is not too low after the specified time has elapsed.") \
    \
    M(SettingUInt64, max_columns_to_read, 0, "") \
    M(SettingUInt64, max_temporary_columns, 0, "") \
    M(SettingUInt64, max_temporary_non_const_columns, 0, "") \
    \
    M(SettingUInt64, max_subquery_depth, 100, "") \
    M(SettingUInt64, max_pipeline_depth, 1000, "") \
    M(SettingUInt64, max_ast_depth, 1000, "Maximum depth of query syntax tree. Checked after parsing.") \
    M(SettingUInt64, max_ast_elements, 50000, "Maximum size of query syntax tree in number of nodes. Checked after parsing.") \
    M(SettingUInt64, max_expanded_ast_elements, 500000, "Maximum size of query syntax tree in number of nodes after expansion of aliases and the asterisk.") \
    \
    M(SettingUInt64, readonly, 0, "0 - everything is allowed. 1 - only read requests. 2 - only read requests, as well as changing settings, except for the 'readonly' setting.") \
    \
    M(SettingUInt64, max_rows_in_set, 0, "Maximum size of the set (in number of elements) resulting from the execution of the IN section.") \
    M(SettingUInt64, max_bytes_in_set, 0, "Maximum size of the set (in bytes in memory) resulting from the execution of the IN section.") \
    M(SettingOverflowMode, set_overflow_mode, OverflowMode::THROW, "What to do when the limit is exceeded.") \
    \
    M(SettingUInt64, max_rows_in_join, 0, "Maximum size of the hash table for JOIN (in number of rows).") \
    M(SettingUInt64, max_bytes_in_join, 0, "Maximum size of the hash table for JOIN (in number of bytes in memory).") \
    M(SettingOverflowMode, join_overflow_mode, OverflowMode::THROW, "What to do when the limit is exceeded.") \
    M(SettingBool, join_any_take_last_row, false, "When disabled (default) ANY JOIN will take the first found row for a key. When enabled, it will take the last row seen if there are multiple rows for the same key.") \
    \
    M(SettingUInt64, max_rows_to_transfer, 0, "Maximum size (in rows) of the transmitted external table obtained when the GLOBAL IN/JOIN section is executed.") \
    M(SettingUInt64, max_bytes_to_transfer, 0, "Maximum size (in uncompressed bytes) of the transmitted external table obtained when the GLOBAL IN/JOIN section is executed.") \
    M(SettingOverflowMode, transfer_overflow_mode, OverflowMode::THROW, "What to do when the limit is exceeded.") \
    \
    M(SettingUInt64, max_rows_in_distinct, 0, "Maximum number of elements during execution of DISTINCT.") \
    M(SettingUInt64, max_bytes_in_distinct, 0, "Maximum total size of state (in uncompressed bytes) in memory for the execution of DISTINCT.") \
    M(SettingOverflowMode, distinct_overflow_mode, OverflowMode::THROW, "What to do when the limit is exceeded.") \
    \
    M(SettingUInt64, max_memory_usage, 0, "Maximum memory usage for processing of single query. Zero means unlimited.") \
    M(SettingUInt64, max_memory_usage_for_user, 0, "Maximum memory usage for processing all concurrently running queries for the user. Zero means unlimited.") \
    M(SettingUInt64, max_memory_usage_for_all_queries, 0, "Maximum memory usage for processing all concurrently running queries on the server. Zero means unlimited.") \
    \
    M(SettingUInt64, max_network_bandwidth, 0, "The maximum speed of data exchange over the network in bytes per second for a query. Zero means unlimited.") \
    M(SettingUInt64, max_network_bytes, 0, "The maximum number of bytes (compressed) to receive or transmit over the network for execution of the query.") \
    M(SettingUInt64, max_network_bandwidth_for_user, 0, "The maximum speed of data exchange over the network in bytes per second for all concurrently running user queries. Zero means unlimited.")\
    M(SettingUInt64, max_network_bandwidth_for_all_users, 0, "The maximum speed of data exchange over the network in bytes per second for all concurrently running queries. Zero means unlimited.") \
    M(SettingChar, format_csv_delimiter, ',', "The character to be considered as a delimiter in CSV data. If setting with a string, a string has to have a length of 1.") \
    M(SettingBool, format_csv_allow_single_quotes, 1, "If it is set to true, allow strings in single quotes.") \
    M(SettingBool, format_csv_allow_double_quotes, 1, "If it is set to true, allow strings in double quotes.") \
    \
    M(SettingDateTimeInputFormat, date_time_input_format, FormatSettings::DateTimeInputFormat::Basic, "Method to read DateTime from text input formats. Possible values: 'basic' and 'best_effort'.") \
    M(SettingBool, log_profile_events, true, "Log query performance statistics into the query_log and query_thread_log.") \
    M(SettingBool, log_query_settings, true, "Log query settings into the query_log.") \
    M(SettingBool, log_query_threads, true, "Log query threads into system.query_thread_log table. This setting have effect only when 'log_queries' is true.") \
    M(SettingLogsLevel, send_logs_level, LogsLevel::none, "Send server text logs with specified minimum level to client. Valid values: 'trace', 'debug', 'information', 'warning', 'error', 'none'") \
    M(SettingBool, enable_optimize_predicate_expression, 1, "If it is set to true, optimize predicates to subqueries.") \
    M(SettingBool, enable_optimize_predicate_expression_to_final_subquery, 1, "Allow push predicate to final subquery.") \
    \
    M(SettingUInt64, low_cardinality_max_dictionary_size, 8192, "Maximum size (in rows) of shared global dictionary for LowCardinality type.") \
    M(SettingBool, low_cardinality_use_single_dictionary_for_part, false, "LowCardinality type serialization setting. If is true, than will use additional keys when global dictionary overflows. Otherwise, will create several shared dictionaries.") \
    M(SettingBool, decimal_check_overflow, true, "Check overflow of decimal arithmetic/comparison operations") \
    \
    M(SettingBool, prefer_localhost_replica, 1, "1 - always send query to local replica, if it exists. 0 - choose replica to send query between local and remote ones according to load_balancing") \
    M(SettingUInt64, max_fetch_partition_retries_count, 5, "Amount of retries while fetching partition from another host.") \
    M(SettingBool, asterisk_left_columns_only, 0, "If it is set to true, the asterisk only return left of join query.") \
    M(SettingUInt64, http_max_multipart_form_data_size, 1024 * 1024 * 1024, "Limit on size of multipart/form-data content. This setting cannot be parsed from URL parameters and should be set in user profile. Note that content is parsed and external tables are created in memory before start of query execution. And this is the only limit that has effect on that stage (limits on max memory usage and max execution time have no effect while reading HTTP form data).") \
    M(SettingBool, calculate_text_stack_trace, 1, "Calculate text stack trace in case of exceptions during query execution. This is the default. It requires symbol lookups that may slow down fuzzing tests when huge amount of wrong queries are executed. In normal cases you should not disable this option.") \
    M(SettingBool, allow_ddl, true, "If it is set to true, then a user is allowed to executed DDL queries.") \
    M(SettingBool, parallel_view_processing, false, "Enables pushing to attached views concurrently instead of sequentially.") \
    M(SettingBool, enable_debug_queries, false, "Enables debug queries such as AST.") \
    M(SettingBool, enable_unaligned_array_join, false, "Allow ARRAY JOIN with multiple arrays that have different sizes. When this settings is enabled, arrays will be resized to the longest one.") \
    M(SettingBool, optimize_read_in_order, true, "Enable ORDER BY optimization for reading data in corresponding order in MergeTree tables.") \
    M(SettingBool, low_cardinality_allow_in_native_format, true, "Use LowCardinality type in Native format. Otherwise, convert LowCardinality columns to ordinary for select query, and convert ordinary columns to required LowCardinality for insert query.") \
    M(SettingBool, allow_experimental_multiple_joins_emulation, true, "Emulate multiple joins using subselects") \
    M(SettingBool, allow_experimental_cross_to_join_conversion, true, "Convert CROSS JOIN to INNER JOIN if possible") \
    M(SettingBool, cancel_http_readonly_queries_on_client_close, false, "Cancel HTTP readonly queries when a client closes the connection without waiting for response.") \
    M(SettingBool, external_table_functions_use_nulls, true, "If it is set to true, external table functions will implicitly use Nullable type if needed. Otherwise NULLs will be substituted with default values. Currently supported only for 'mysql' table function.") \
    M(SettingBool, allow_experimental_data_skipping_indices, false, "If it is set to true, data skipping indices can be used in CREATE TABLE/ALTER TABLE queries.") \
    \
    M(SettingBool, experimental_use_processors, false, "Use processors pipeline.") \
    \
    M(SettingBool, allow_hyperscan, true, "Allow functions that use Hyperscan library. Disable to avoid potentially long compilation times and excessive resource usage.") \
    M(SettingBool, allow_simdjson, true, "Allow using simdjson library in 'JSON*' functions if AVX2 instructions are available. If disabled rapidjson will be used.") \
    \
    M(SettingUInt64, max_partitions_per_insert_block, 100, "Limit maximum number of partitions in single INSERTed block. Zero means unlimited. Throw exception if the block contains too many partitions. This setting is a safety threshold, because using large number of partitions is a common misconception.") \
    M(SettingBool, check_query_single_value_result, true, "Return check query result as single 1/0 value") \
    \
    /** Obsolete settings that do nothing but left for compatibility reasons. Remove each one after half a year of obsolescence. */ \
    \
    M(SettingBool, allow_experimental_low_cardinality_type, true, "Obsolete setting, does nothing. Will be removed after 2019-08-13") \
<<<<<<< HEAD
    M(SettingBool, allow_drop_detached_part, false, "Allow ALTER TABLE ... DROP DETACHED PART ... queries")
=======
>>>>>>> a109339c

    DECLARE_SETTINGS_COLLECTION(LIST_OF_SETTINGS)

    /** Set multiple settings from "profile" (in server configuration file (users.xml), profiles contain groups of multiple settings).
     * The profile can also be set using the `set` functions, like the profile setting.
     */
    void setProfile(const String & profile_name, const Poco::Util::AbstractConfiguration & config);

    /// Load settings from configuration file, at "path" prefix in configuration.
    void loadSettingsFromConfig(const String & path, const Poco::Util::AbstractConfiguration & config);

    /// Dumps profile events to two columns of type Array(String)
    void dumpToArrayColumns(IColumn * column_names, IColumn * column_values, bool changed_only = true);

    /// Adds program options to set the settings from a command line.
    /// (Don't forget to call notify() on the `variables_map` after parsing it!)
    void addProgramOptions(boost::program_options::options_description & options);
};

}<|MERGE_RESOLUTION|>--- conflicted
+++ resolved
@@ -341,10 +341,7 @@
     /** Obsolete settings that do nothing but left for compatibility reasons. Remove each one after half a year of obsolescence. */ \
     \
     M(SettingBool, allow_experimental_low_cardinality_type, true, "Obsolete setting, does nothing. Will be removed after 2019-08-13") \
-<<<<<<< HEAD
     M(SettingBool, allow_drop_detached_part, false, "Allow ALTER TABLE ... DROP DETACHED PART ... queries")
-=======
->>>>>>> a109339c
 
     DECLARE_SETTINGS_COLLECTION(LIST_OF_SETTINGS)
 
