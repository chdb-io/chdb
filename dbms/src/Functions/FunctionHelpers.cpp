#include <Functions/FunctionHelpers.h>
#include <Functions/IFunction.h>
#include <Columns/ColumnTuple.h>
#include <Columns/ColumnString.h>
#include <Columns/ColumnFixedString.h>
#include <Columns/ColumnNullable.h>
#include <Columns/ColumnLowCardinality.h>
#include <Common/assert_cast.h>
#include <DataTypes/DataTypeNullable.h>
#include <DataTypes/DataTypeLowCardinality.h>
#include <IO/WriteHelpers.h>


namespace DB
{

namespace ErrorCodes
{
    extern const int ILLEGAL_COLUMN;
    extern const int NUMBER_OF_ARGUMENTS_DOESNT_MATCH;
    extern const int SIZES_OF_ARRAYS_DOESNT_MATCH;
}

const ColumnConst * checkAndGetColumnConstStringOrFixedString(const IColumn * column)
{
    if (!isColumnConst(*column))
        return {};

    const ColumnConst * res = assert_cast<const ColumnConst *>(column);

    if (checkColumn<ColumnString>(&res->getDataColumn())
        || checkColumn<ColumnFixedString>(&res->getDataColumn()))
        return res;

    return {};
}


Columns convertConstTupleToConstantElements(const ColumnConst & column)
{
    const ColumnTuple & src_tuple = assert_cast<const ColumnTuple &>(column.getDataColumn());
    const auto & src_tuple_columns = src_tuple.getColumns();
    size_t tuple_size = src_tuple_columns.size();
    size_t rows = column.size();

    Columns res(tuple_size);
    for (size_t i = 0; i < tuple_size; ++i)
        res[i] = ColumnConst::create(src_tuple_columns[i], rows);

    return res;
}


static Block createBlockWithNestedColumnsImpl(const Block & block, const std::unordered_set<size_t> & args)
{
    Block res;
    size_t columns = block.columns();

    for (size_t i = 0; i < columns; ++i)
    {
        const auto & col = block.getByPosition(i);

        if (args.count(i) && col.type->isNullable())
        {
            const DataTypePtr & nested_type = static_cast<const DataTypeNullable &>(*col.type).getNestedType();

            if (!col.column)
            {
                res.insert({nullptr, nested_type, col.name});
            }
            else if (auto * nullable = checkAndGetColumn<ColumnNullable>(*col.column))
            {
                const auto & nested_col = nullable->getNestedColumnPtr();
                res.insert({nested_col, nested_type, col.name});
            }
            else if (auto * const_column = checkAndGetColumn<ColumnConst>(*col.column))
            {
                const auto & nested_col = checkAndGetColumn<ColumnNullable>(const_column->getDataColumn())->getNestedColumnPtr();
                res.insert({ ColumnConst::create(nested_col, col.column->size()), nested_type, col.name});
            }
            else
                throw Exception("Illegal column for DataTypeNullable", ErrorCodes::ILLEGAL_COLUMN);
        }
        else
            res.insert(col);
    }

    return res;
}


Block createBlockWithNestedColumns(const Block & block, const ColumnNumbers & args)
{
    std::unordered_set<size_t> args_set(args.begin(), args.end());
    return createBlockWithNestedColumnsImpl(block, args_set);
}

Block createBlockWithNestedColumns(const Block & block, const ColumnNumbers & args, size_t result)
{
    std::unordered_set<size_t> args_set(args.begin(), args.end());
    args_set.insert(result);
    return createBlockWithNestedColumnsImpl(block, args_set);
}

void validateArgumentType(const IFunction & func, const DataTypes & arguments,
                          size_t argument_index, bool (* validator_func)(const IDataType &),
                          const char * expected_type_description)
{
    if (arguments.size() <= argument_index)
        throw Exception("Incorrect number of arguments of function " + func.getName(),
                        ErrorCodes::NUMBER_OF_ARGUMENTS_DOESNT_MATCH);

    const auto & argument = arguments[argument_index];
    if (validator_func(*argument) == false)
        throw Exception("Illegal type " + argument->getName() +
                        " of " + std::to_string(argument_index) +
                        " argument of function " + func.getName() +
                        " expected " + expected_type_description,
                        ErrorCodes::ILLEGAL_TYPE_OF_ARGUMENT);
}

<<<<<<< HEAD
namespace
{
void validateArgumentsImpl(const IFunction & func,
                           const ColumnsWithTypeAndName & arguments,
                           size_t argument_offset,
                           const FunctionArgumentTypeValidators & validators)
{
    for (size_t i = 0; i < validators.size(); ++i)
    {
        const auto argument_index = i + argument_offset;
        if (argument_index >= arguments.size())
        {
            break;
        }

        const auto & arg = arguments[i + argument_offset];
        const auto validator = validators[i];
        if (validator.validator_func(*arg.type) == false)
            throw Exception("Illegal type " + arg.type->getName() +
                            " of " + std::to_string(i) +
                            " argument of function " + func.getName() +
                            " expected " + validator.expected_type_description,
                            ErrorCodes::ILLEGAL_TYPE_OF_ARGUMENT);
    }
}

}

void validateFunctionArgumentTypes(const IFunction & func,
                                   const ColumnsWithTypeAndName & arguments,
                                   const FunctionArgumentTypeValidators & mandatory_args,
                                   const FunctionArgumentTypeValidators & optional_args)
{
    if (arguments.size() < mandatory_args.size())
    {
        auto joinArgumentTypes = [](const auto & args, const String sep = ", ") -> String
        {
            String result;
            for (const auto & a : args)
            {
                using A = std::decay_t<decltype(a)>;
                if constexpr (std::is_same_v<A, FunctionArgumentTypeValidator>)
                    result += a.expected_type_description;
                else if constexpr (std::is_same_v<A, ColumnWithTypeAndName>)
                    result += a.type->getName();

                result += sep;
            }

            if (args.size() != 0)
                result.erase(result.end() - sep.length(), result.end());

            return result;
        };

        throw Exception("Incorrect number of arguments of function " + func.getName()
                        + " provided " + std::to_string(arguments.size()) + " (" + joinArgumentTypes(arguments) + ")"
                        + " expected " + std::to_string(mandatory_args.size()) + (optional_args.size() ? " or " + std::to_string(mandatory_args.size() + optional_args.size()) : "")
                        + " (" + joinArgumentTypes(mandatory_args) + (optional_args.size() ? ", [" + joinArgumentTypes(mandatory_args) + "]" : "") + ")",
                        ErrorCodes::NUMBER_OF_ARGUMENTS_DOESNT_MATCH);
    }

    validateArgumentsImpl(func, arguments, 0, mandatory_args);
    if (optional_args.size())
    {
        validateArgumentsImpl(func, arguments, mandatory_args.size(), optional_args);
    }
=======
std::pair<std::vector<const IColumn *>, const ColumnArray::Offset *>
checkAndGetNestedArrayOffset(const IColumn ** columns, size_t num_arguments)
{
    assert(num_arguments > 0);
    std::vector<const IColumn *> nested_columns(num_arguments);
    const ColumnArray::Offsets * offsets = nullptr;
    for (size_t i = 0; i < num_arguments; ++i)
    {
        const ColumnArray::Offsets * offsets_i = nullptr;
        if (const ColumnArray * arr = checkAndGetColumn<const ColumnArray>(columns[i]))
        {
            nested_columns[i] = &arr->getData();
            offsets_i = &arr->getOffsets();
        }
        else
            throw Exception("Illegal column " + columns[i]->getName() + " as argument of function", ErrorCodes::ILLEGAL_COLUMN);
        if (i == 0)
            offsets = offsets_i;
        else if (*offsets_i != *offsets)
            throw Exception("Lengths of all arrays passed to aggregate function must be equal.", ErrorCodes::SIZES_OF_ARRAYS_DOESNT_MATCH);
    }
    return {nested_columns, offsets->data()};
>>>>>>> 1d910c50
}

}<|MERGE_RESOLUTION|>--- conflicted
+++ resolved
@@ -119,7 +119,6 @@
                         ErrorCodes::ILLEGAL_TYPE_OF_ARGUMENT);
 }
 
-<<<<<<< HEAD
 namespace
 {
 void validateArgumentsImpl(const IFunction & func,
@@ -187,7 +186,8 @@
     {
         validateArgumentsImpl(func, arguments, mandatory_args.size(), optional_args);
     }
-=======
+}
+
 std::pair<std::vector<const IColumn *>, const ColumnArray::Offset *>
 checkAndGetNestedArrayOffset(const IColumn ** columns, size_t num_arguments)
 {
@@ -210,7 +210,6 @@
             throw Exception("Lengths of all arrays passed to aggregate function must be equal.", ErrorCodes::SIZES_OF_ARRAYS_DOESNT_MATCH);
     }
     return {nested_columns, offsets->data()};
->>>>>>> 1d910c50
 }
 
 }