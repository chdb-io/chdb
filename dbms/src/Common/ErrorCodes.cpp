--- conflicted
+++ resolved
@@ -427,12 +427,9 @@
     extern const int BAD_TTL_EXPRESSION = 450;
     extern const int BAD_TTL_FILE = 451;
     extern const int SETTING_CONSTRAINT_VIOLATION = 452;
-<<<<<<< HEAD
-    extern const int SUSPICIOUS_TYPE_FOR_LOW_CARDINALITY = 453;
-=======
     extern const int MYSQL_CLIENT_INSUFFICIENT_CAPABILITIES = 453;
     extern const int OPENSSL_ERROR = 454;
->>>>>>> 14113fe7
+    extern const int SUSPICIOUS_TYPE_FOR_LOW_CARDINALITY = 455;
 
     extern const int KEEPER_EXCEPTION = 999;
     extern const int POCO_EXCEPTION = 1000;
