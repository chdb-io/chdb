--- conflicted
+++ resolved
@@ -1650,14 +1650,9 @@
             ("pager", po::value<std::string>(), "pager")
             ("multiline,m", "multiline")
             ("multiquery,n", "multiquery")
-<<<<<<< HEAD
-            ("ignore-error", "Do not stop processing in multiquery mode")
             ("format,f", po::value<std::string>(), "default output format")
-=======
             ("testmode,T", "enable test hints in comments")
             ("ignore-error", "do not stop processing in multiquery mode")
-            ("format,f", boost::program_options::value<std::string>(), "default output format")
->>>>>>> c376b2d4
             ("vertical,E", "vertical output format, same as --format=Vertical or FORMAT Vertical or \\G at end of command")
             ("time,t", "print query execution time to stderr in non-interactive mode (for benchmarks)")
             ("stacktrace", "print stack traces of exceptions")
