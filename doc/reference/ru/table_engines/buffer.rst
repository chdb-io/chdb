--- conflicted
+++ resolved
@@ -2,10 +2,7 @@
 ------
 
 Буферизует записываемые данные в оперативке, периодически сбрасывая их в другую таблицу. При чтении, производится чтение данных одновременно из буфера и из другой таблицы.
-<<<<<<< HEAD
-=======
 
->>>>>>> 4cd9df27
 .. code-block:: text
 
   Buffer(database, table, num_layers, min_time, max_time, min_rows, max_rows, min_bytes, max_bytes)
