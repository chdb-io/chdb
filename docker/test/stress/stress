--- conflicted
+++ resolved
@@ -168,11 +168,7 @@
                 for db in databases:
                     if db == "system":
                         continue
-<<<<<<< HEAD
                     command = make_query_command(f'DETACH DATABASE {db}')
-=======
-                    command = make_query_command(f"DROP DATABASE {db}")
->>>>>>> 755a4c3e
                     # we don't wait for drop
                     Popen(command, shell=True)
                 break
