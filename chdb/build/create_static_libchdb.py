--- conflicted
+++ resolved
@@ -54,14 +54,10 @@
     script_dir = os.path.dirname(os.path.abspath(__file__))
     project_root = os.path.dirname(os.path.dirname(script_dir))
 
-<<<<<<< HEAD
-    build_dir = 'buildlib'
-=======
     if build_dir_override:
         build_dir = build_dir_override
     else:
-        build_dir = 'build-static-lib'
->>>>>>> f81549cb
+        build_dir = 'buildlib'
 
     BUILD_DIR = build_dir
     print(f"Using build directory: {build_dir}")
