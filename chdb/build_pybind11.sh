--- conflicted
+++ resolved
@@ -63,16 +63,12 @@
 }
 
 build_all_pybind11_nonlimitedapi() {
-<<<<<<< HEAD
-    local python_versions=("3.8" "3.9" "3.10" "3.11" "3.12" "3.13" "3.14")
-=======
-    local python_versions=("3.8" "3.9" "3.10" "3.11" "3.12" "3.13")
-    
+    local python_versions=("3.8" "3.9" "3.10" "3.11" "3.12" "3.13", "3.14")
+
     # Skip Python 3.8 for macOS x86_64
     if [ "$(uname)" == "Darwin" ] && [ "$(uname -m)" == "x86_64" ]; then
-        python_versions=("3.9" "3.10" "3.11" "3.12" "3.13")
+        python_versions=("3.9" "3.10" "3.11" "3.12" "3.13" "3.14")
     fi
->>>>>>> 855921f1
 
     echo "Building pybind11 nonlimitedapi libraries for all Python versions..."
 
