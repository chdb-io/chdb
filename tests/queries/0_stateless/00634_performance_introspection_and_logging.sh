--- conflicted
+++ resolved
@@ -48,12 +48,8 @@
     threads_realtime >= threads_time_user_system_io,
     any(length(thread_ids)) >= 1
     FROM
-<<<<<<< HEAD
-        (SELECT * FROM system.query_log PREWHERE query='$heavy_cpu_query' WHERE event_date >= today()-1 AND type=2 ORDER BY event_time DESC LIMIT 1)"
-=======
-        (SELECT * FROM system.query_log PREWHERE query='$heavy_cpu_query' WHERE event_date >= today()-1 AND current_database = currentDatabase() AND type=2 ORDER BY event_time DESC LIMIT 1)
-    ARRAY JOIN ProfileEvents.Names AS PN, ProfileEvents.Values AS PV"
->>>>>>> 442c6d75
+        (SELECT * FROM system.query_log PREWHERE query='$heavy_cpu_query' WHERE event_date >= today()-1 AND current_database = currentDatabase() AND type=2 ORDER BY event_time DESC LIMIT 1)"
+
 
 # Clean
 rm "$server_logs_file"