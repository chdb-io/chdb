--- conflicted
+++ resolved
@@ -113,11 +113,7 @@
 
         custom_dockerd_host = custom_dockerd_host or os.environ.get('CLICKHOUSE_TESTS_DOCKERD_HOST')
         self.docker_api_version = os.environ.get("DOCKER_API_VERSION")
-<<<<<<< HEAD
-        self.docker_base_tag = os.environ.get("DOCKER_BASE_TAG") if os.environ.has_key('DOCKER_BASE_TAG') else "latest"
-=======
         self.docker_base_tag = os.environ.get("DOCKER_BASE_TAG", "latest")
->>>>>>> fbf06f98
 
         self.base_cmd = ['docker-compose']
         if custom_dockerd_host:
