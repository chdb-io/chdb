#"${folder}/CMakeLists.txt" Third-party libraries may have substandard code.

set (CMAKE_C_FLAGS "${CMAKE_C_FLAGS} -w")
set (CMAKE_CXX_FLAGS "${CMAKE_CXX_FLAGS} -w")

if (WITH_COVERAGE)
  set (WITHOUT_COVERAGE_LIST ${WITHOUT_COVERAGE})
  separate_arguments(WITHOUT_COVERAGE_LIST)
  # disable coverage for contib files and build with optimisations
  if (COMPILER_CLANG)
      add_compile_options(-O3 -DNDEBUG -finline-functions -finline-hint-functions ${WITHOUT_COVERAGE_LIST})
  else()
      add_compile_options(-O3 -DNDEBUG -finline-functions ${WITHOUT_COVERAGE_LIST})
  endif()
endif()

if (SANITIZE STREQUAL "undefined")
    # 3rd-party libraries usually not intended to work with UBSan.
    add_compile_options(-fno-sanitize=undefined)
endif()

set_property(DIRECTORY PROPERTY EXCLUDE_FROM_ALL 1)

# add_contrib cmake_folder[ base_folder1[, ...base_folderN]]
function(add_contrib cmake_folder)
    if (ARGN)
        set(base_folders ${ARGN})
    else()
        set(base_folders ${cmake_folder})
    endif()

    foreach (base_folder ${base_folders})
        # some typos in the code
        if (NOT IS_DIRECTORY "${CMAKE_CURRENT_SOURCE_DIR}/${base_folder}")
            message(FATAL_ERROR "No such base folder '${base_folder}' (for '${cmake_folder}' cmake folder). Typo in the base folder name?")
        endif()

        file(GLOB contrib_files "${base_folder}/*")
        if (NOT contrib_files)
            # Checking out *all* submodules takes > 5 min. Therefore, the smoke build ("FastTest") in CI initializes only the set of
            # submodules minimally needed for a build and we cannot assume here that all submodules are populated.
            message(STATUS "submodule ${base_folder} is missing or empty. to fix try run:")
            message(STATUS "    git submodule update --init")
            return()
        endif()
    endforeach()

    message(STATUS "Adding contrib module ${base_folders} (configuring with ${cmake_folder})")
    add_subdirectory (${cmake_folder})
endfunction()

add_contrib (miniselect-cmake miniselect)
add_contrib (pdqsort-cmake pdqsort)
add_contrib (sparsehash-c11-cmake sparsehash-c11)
add_contrib (abseil-cpp-cmake abseil-cpp)
add_contrib (magic-enum-cmake magic_enum)
add_contrib (boost-cmake boost)
add_contrib (cctz-cmake cctz)
add_contrib (consistent-hashing)
add_contrib (dragonbox-cmake dragonbox)
add_contrib (vectorscan-cmake vectorscan)
add_contrib (jemalloc-cmake jemalloc)
add_contrib (libcpuid-cmake libcpuid)
add_contrib (libdivide)
add_contrib (libmetrohash)
add_contrib (lz4-cmake lz4)
add_contrib (murmurhash)
add_contrib (replxx-cmake replxx)
add_contrib (unixodbc-cmake unixodbc)
add_contrib (nanodbc-cmake nanodbc)
add_contrib (capnproto-cmake capnproto)
add_contrib (yaml-cpp-cmake yaml-cpp)
add_contrib (re2-cmake re2)
add_contrib (xz-cmake xz)
add_contrib (brotli-cmake brotli)
add_contrib (double-conversion-cmake double-conversion)
add_contrib (boringssl-cmake boringssl)
add_contrib (poco-cmake poco)
add_contrib (croaring-cmake croaring)
add_contrib (zstd-cmake zstd)
add_contrib (zlib-ng-cmake zlib-ng)
add_contrib (bzip2-cmake bzip2)
add_contrib (minizip-ng-cmake minizip-ng)
add_contrib (snappy-cmake snappy)
add_contrib (rocksdb-cmake rocksdb)
add_contrib (thrift-cmake thrift)
# parquet/arrow/orc
add_contrib (arrow-cmake arrow) # requires: snappy, thrift, double-conversion
add_contrib (avro-cmake avro) # requires: snappy
add_contrib (protobuf-cmake protobuf)
add_contrib (openldap-cmake openldap)
add_contrib (grpc-cmake grpc)
add_contrib (msgpack-c-cmake msgpack-c)

if (ENABLE_FUZZING)
    add_contrib (libprotobuf-mutator-cmake libprotobuf-mutator)
endif()

add_contrib (wyhash-cmake wyhash)
add_contrib (cityhash102)
add_contrib (libfarmhash)
add_contrib (icu-cmake icu)
add_contrib (h3-cmake h3)
add_contrib (mariadb-connector-c-cmake mariadb-connector-c)

if (ENABLE_TESTS)
    add_contrib (googletest-cmake googletest)
endif()

add_contrib (llvm-cmake llvm)
add_contrib (libxml2-cmake libxml2)
add_contrib (aws-s3-cmake
    aws
    aws-c-common
    aws-c-event-stream
    aws-checksums
)
add_contrib (base64-cmake base64)
add_contrib (simdjson-cmake simdjson)
add_contrib (rapidjson-cmake rapidjson)
add_contrib (fastops-cmake fastops)
add_contrib (libuv-cmake libuv)
add_contrib (amqpcpp-cmake AMQP-CPP) # requires: libuv
add_contrib (cassandra-cmake cassandra) # requires: libuv

if (ENABLE_CURL_BUILD)
    add_contrib (curl-cmake curl)
    add_contrib (azure-cmake azure)
    add_contrib (sentry-native-cmake sentry-native) # requires: curl
endif()

add_contrib (fmtlib-cmake fmtlib)
add_contrib (krb5-cmake krb5)
add_contrib (cyrus-sasl-cmake cyrus-sasl) # for krb5
add_contrib (libgsasl-cmake libgsasl) # requires krb5
add_contrib (librdkafka-cmake librdkafka) # requires: libgsasl
add_contrib (libhdfs3-cmake libhdfs3) # requires: protobuf, krb5
add_contrib (hive-metastore-cmake hive-metastore) # requires: thrift/avro/arrow/libhdfs3
add_contrib (cppkafka-cmake cppkafka)
add_contrib (libpqxx-cmake libpqxx)
add_contrib (libpq-cmake libpq)
add_contrib (nuraft-cmake NuRaft)
add_contrib (fast_float-cmake fast_float)
add_contrib (datasketches-cpp-cmake datasketches-cpp)
add_contrib (hashidsxx-cmake hashidsxx)

option(ENABLE_NLP "Enable NLP functions support" ${ENABLE_LIBRARIES})
if (ENABLE_NLP)
    add_contrib (libstemmer-c-cmake libstemmer_c)
    add_contrib (wordnet-blast-cmake wordnet-blast)
    add_contrib (lemmagen-c-cmake lemmagen-c)
    add_contrib (nlp-data-cmake nlp-data)
    add_contrib (cld2-cmake cld2)
endif()

add_contrib (sqlite-cmake sqlite-amalgamation)
add_contrib (s2geometry-cmake s2geometry)
<<<<<<< HEAD
if (ENABLE_QPL)
    add_contrib (qpl-cmake qpl)
endif()
=======
add_contrib (base-x-cmake base-x)

>>>>>>> e29582da
# Put all targets defined here and in subdirectories under "contrib/<immediate-subdir>" folders in GUI-based IDEs.
# Some of third-party projects may override CMAKE_FOLDER or FOLDER property of their targets, so they would not appear
# in "contrib/..." as originally planned, so we workaround this by fixing FOLDER properties of all targets manually,
# instead of controlling it via CMAKE_FOLDER.

function (ensure_target_rooted_in _target _folder)
    # Skip aliases and INTERFACE library targets, since FOLDER property is not available/writable for them.
    get_target_property (_target_aliased "${_target}" ALIASED_TARGET)
    get_target_property (_target_type "${_target}" TYPE)
    if (_target_aliased OR _target_type STREQUAL "INTERFACE_LIBRARY")
        return ()
    endif ()

    # Read the original FOLDER property value, if any.
    get_target_property (_folder_prop "${_target}" FOLDER)

    # Normalize that value, so we avoid possible repetitions in folder names.

    if (NOT _folder_prop)
        set (_folder_prop "")
    endif ()

    if (CMAKE_FOLDER AND _folder_prop MATCHES "^${CMAKE_FOLDER}/(.*)\$")
        set (_folder_prop "${CMAKE_MATCH_1}")
    endif ()

    if (_folder AND _folder_prop MATCHES "^${_folder}/(.*)\$")
        set (_folder_prop "${CMAKE_MATCH_1}")
    endif ()

    if (_folder)
        set (_folder_prop "${_folder}/${_folder_prop}")
    endif ()

    if (CMAKE_FOLDER)
        set (_folder_prop "${CMAKE_FOLDER}/${_folder_prop}")
    endif ()

    # Set the updated FOLDER property value back.
    set_target_properties ("${_target}" PROPERTIES FOLDER "${_folder_prop}")
endfunction ()

function (ensure_own_targets_are_rooted_in _dir _folder)
    get_directory_property (_targets DIRECTORY "${_dir}" BUILDSYSTEM_TARGETS)
    foreach (_target IN LISTS _targets)
        ensure_target_rooted_in ("${_target}" "${_folder}")
    endforeach ()
endfunction ()

function (ensure_all_targets_are_rooted_in _dir _folder)
    ensure_own_targets_are_rooted_in ("${_dir}" "${_folder}")

    get_property (_sub_dirs DIRECTORY "${_dir}" PROPERTY SUBDIRECTORIES)
    foreach (_sub_dir IN LISTS _sub_dirs)
        ensure_all_targets_are_rooted_in ("${_sub_dir}" "${_folder}")
    endforeach ()
endfunction ()

function (organize_ide_folders_2_level _dir)
    get_filename_component (_dir_name "${_dir}" NAME)
    ensure_own_targets_are_rooted_in ("${_dir}" "${_dir_name}")

    # Note, that we respect only first two levels of nesting, we don't want to
    # reorganize target folders further within each third-party dir.

    get_property (_sub_dirs DIRECTORY "${_dir}" PROPERTY SUBDIRECTORIES)
    foreach (_sub_dir IN LISTS _sub_dirs)
        get_filename_component (_sub_dir_name "${_sub_dir}" NAME)
        ensure_all_targets_are_rooted_in ("${_sub_dir}" "${_dir_name}/${_sub_dir_name}")
    endforeach ()
endfunction ()

organize_ide_folders_2_level ("${CMAKE_CURRENT_LIST_DIR}")<|MERGE_RESOLUTION|>--- conflicted
+++ resolved
@@ -155,14 +155,11 @@
 
 add_contrib (sqlite-cmake sqlite-amalgamation)
 add_contrib (s2geometry-cmake s2geometry)
-<<<<<<< HEAD
+add_contrib (base-x-cmake base-x)
 if (ENABLE_QPL)
     add_contrib (qpl-cmake qpl)
 endif()
-=======
-add_contrib (base-x-cmake base-x)
-
->>>>>>> e29582da
+
 # Put all targets defined here and in subdirectories under "contrib/<immediate-subdir>" folders in GUI-based IDEs.
 # Some of third-party projects may override CMAKE_FOLDER or FOLDER property of their targets, so they would not appear
 # in "contrib/..." as originally planned, so we workaround this by fixing FOLDER properties of all targets manually,
