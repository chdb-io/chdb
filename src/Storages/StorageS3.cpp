#include <Common/config.h>
#include "IO/ParallelReadBuffer.h"
#include "IO/IOThreadPool.h"
#include "Parsers/ASTCreateQuery.h"

#if USE_AWS_S3

#include <Common/isValidUTF8.h>

#include <Functions/FunctionsConversion.h>

#include <IO/S3Common.h>

#include <Interpreters/ExpressionAnalyzer.h>
#include <Interpreters/TreeRewriter.h>
#include <Interpreters/evaluateConstantExpression.h>
#include <Interpreters/threadPoolCallbackRunner.h>

#include <Parsers/ASTFunction.h>
#include <Parsers/ASTInsertQuery.h>
#include <Parsers/ASTLiteral.h>

#include <Storages/StorageFactory.h>
#include <Storages/StorageS3.h>
#include <Storages/StorageS3Settings.h>
#include <Storages/StorageSnapshot.h>
#include <Storages/PartitionedSink.h>
#include <Storages/getVirtualsForStorage.h>

#include <IO/ReadBufferFromS3.h>
#include <IO/WriteBufferFromS3.h>

#include <Formats/FormatFactory.h>
#include <Formats/ReadSchemaUtils.h>

#include <Processors/Transforms/AddingDefaultsTransform.h>
#include <Processors/Formats/IOutputFormat.h>
#include <Processors/Formats/IInputFormat.h>
#include <QueryPipeline/narrowBlockInputStreams.h>

#include <QueryPipeline/QueryPipelineBuilder.h>
#include <Processors/Executors/PullingPipelineExecutor.h>

#include <DataTypes/DataTypeString.h>

#include <aws/core/auth/AWSCredentials.h>
#include <aws/s3/S3Client.h>
#include <aws/s3/model/ListObjectsV2Request.h>
#include <aws/s3/model/CopyObjectRequest.h>
#include <aws/s3/model/DeleteObjectsRequest.h>

#include <Common/parseGlobs.h>
#include <Common/quoteString.h>
#include <re2/re2.h>

#include <Processors/Sources/SourceWithProgress.h>
#include <Processors/Sinks/SinkToStorage.h>
#include <QueryPipeline/Pipe.h>
#include <filesystem>

namespace fs = std::filesystem;


static const String PARTITION_ID_WILDCARD = "{_partition_id}";

namespace DB
{

namespace ErrorCodes
{
    extern const int CANNOT_PARSE_TEXT;
    extern const int BAD_ARGUMENTS;
    extern const int NUMBER_OF_ARGUMENTS_DOESNT_MATCH;
    extern const int S3_ERROR;
    extern const int UNEXPECTED_EXPRESSION;
    extern const int DATABASE_ACCESS_DENIED;
    extern const int CANNOT_EXTRACT_TABLE_STRUCTURE;
}

class IOutputFormat;
using OutputFormatPtr = std::shared_ptr<IOutputFormat>;

class StorageS3Source::DisclosedGlobIterator::Impl
{

public:
    Impl(Aws::S3::S3Client & client_, const S3::URI & globbed_uri_)
        : client(client_), globbed_uri(globbed_uri_)
    {
        if (globbed_uri.bucket.find_first_of("*?{") != globbed_uri.bucket.npos)
            throw Exception("Expression can not have wildcards inside bucket name", ErrorCodes::UNEXPECTED_EXPRESSION);

        const String key_prefix = globbed_uri.key.substr(0, globbed_uri.key.find_first_of("*?{"));

        /// We don't have to list bucket, because there is no asterisks.
        if (key_prefix.size() == globbed_uri.key.size())
        {
            buffer.emplace_back(globbed_uri.key);
            buffer_iter = buffer.begin();
            is_finished = true;
            return;
        }

        request.SetBucket(globbed_uri.bucket);
        request.SetPrefix(key_prefix);
        matcher = std::make_unique<re2::RE2>(makeRegexpPatternFromGlobs(globbed_uri.key));
        fillInternalBufferAssumeLocked();
    }

    String next()
    {
        std::lock_guard lock(mutex);
        return nextAssumeLocked();
    }

private:

    String nextAssumeLocked()
    {
        if (buffer_iter != buffer.end())
        {
            auto answer = *buffer_iter;
            ++buffer_iter;
            return answer;
        }

        if (is_finished)
            return {};

        fillInternalBufferAssumeLocked();

        return nextAssumeLocked();
    }

    void fillInternalBufferAssumeLocked()
    {
        buffer.clear();

        outcome = client.ListObjectsV2(request);
        if (!outcome.IsSuccess())
            throw Exception(ErrorCodes::S3_ERROR, "Could not list objects in bucket {} with prefix {}, S3 exception: {}, message: {}",
                            quoteString(request.GetBucket()), quoteString(request.GetPrefix()),
                            backQuote(outcome.GetError().GetExceptionName()), quoteString(outcome.GetError().GetMessage()));

        const auto & result_batch = outcome.GetResult().GetContents();

        buffer.reserve(result_batch.size());
        for (const auto & row : result_batch)
        {
            String key = row.GetKey();
            if (re2::RE2::FullMatch(key, *matcher))
                buffer.emplace_back(std::move(key));
        }
        /// Set iterator only after the whole batch is processed
        buffer_iter = buffer.begin();

        request.SetContinuationToken(outcome.GetResult().GetNextContinuationToken());

        /// It returns false when all objects were returned
        is_finished = !outcome.GetResult().GetIsTruncated();
    }

    std::mutex mutex;
    Strings buffer;
    Strings::iterator buffer_iter;
    Aws::S3::S3Client client;
    S3::URI globbed_uri;
    Aws::S3::Model::ListObjectsV2Request request;
    Aws::S3::Model::ListObjectsV2Outcome outcome;
    std::unique_ptr<re2::RE2> matcher;
    bool is_finished{false};
};

StorageS3Source::DisclosedGlobIterator::DisclosedGlobIterator(Aws::S3::S3Client & client_, const S3::URI & globbed_uri_)
    : pimpl(std::make_shared<StorageS3Source::DisclosedGlobIterator::Impl>(client_, globbed_uri_)) {}

String StorageS3Source::DisclosedGlobIterator::next()
{
    return pimpl->next();
}

class StorageS3Source::KeysIterator::Impl
{
public:
    explicit Impl(const std::vector<String> & keys_) : keys(keys_)
    {
    }

    String next()
    {
        size_t current_index = index.fetch_add(1);
        if (current_index >= keys.size())
            return "";
        return keys[current_index];
    }

private:
    Strings keys;
    std::atomic_size_t index = 0;
};

StorageS3Source::KeysIterator::KeysIterator(const std::vector<String> & keys_) : pimpl(std::make_shared<StorageS3Source::KeysIterator::Impl>(keys_))
{
}

String StorageS3Source::KeysIterator::next()
{
    return pimpl->next();
}

class StorageS3Source::ReadTasksIterator::Impl
{
public:
    explicit Impl(const std::vector<String> & read_tasks_, const ReadTaskCallback & new_read_tasks_callback_)
        : read_tasks(read_tasks_), new_read_tasks_callback(new_read_tasks_callback_)
    {
    }

    String next()
    {
        size_t current_index = index.fetch_add(1);
        if (current_index >= read_tasks.size())
            return new_read_tasks_callback();
        return read_tasks[current_index];
    }

private:
    std::atomic_size_t index = 0;
    std::vector<String> read_tasks;
    ReadTaskCallback new_read_tasks_callback;
};

StorageS3Source::ReadTasksIterator::ReadTasksIterator(
    const std::vector<String> & read_tasks_, const ReadTaskCallback & new_read_tasks_callback_)
    : pimpl(std::make_shared<StorageS3Source::ReadTasksIterator::Impl>(read_tasks_, new_read_tasks_callback_))
{
}

String StorageS3Source::ReadTasksIterator::next()
{
    return pimpl->next();
}

Block StorageS3Source::getHeader(Block sample_block, const std::vector<NameAndTypePair> & requested_virtual_columns)
{
    for (const auto & virtual_column : requested_virtual_columns)
        sample_block.insert({virtual_column.type->createColumn(), virtual_column.type, virtual_column.name});

    return sample_block;
}

StorageS3Source::StorageS3Source(
    const std::vector<NameAndTypePair> & requested_virtual_columns_,
    const String & format_,
    String name_,
    const Block & sample_block_,
    ContextPtr context_,
    std::optional<FormatSettings> format_settings_,
    const ColumnsDescription & columns_,
    UInt64 max_block_size_,
    UInt64 max_single_read_retries_,
    String compression_hint_,
    const std::shared_ptr<Aws::S3::S3Client> & client_,
    const String & bucket_,
    std::shared_ptr<IteratorWrapper> file_iterator_,
    const size_t download_thread_num_)
    : SourceWithProgress(getHeader(sample_block_, requested_virtual_columns_))
    , WithContext(context_)
    , name(std::move(name_))
    , bucket(bucket_)
    , format(format_)
    , columns_desc(columns_)
    , max_block_size(max_block_size_)
    , max_single_read_retries(max_single_read_retries_)
    , compression_hint(std::move(compression_hint_))
    , client(client_)
    , sample_block(sample_block_)
    , format_settings(format_settings_)
    , requested_virtual_columns(requested_virtual_columns_)
    , file_iterator(file_iterator_)
    , download_thread_num(download_thread_num_)
{
    initialize();
}


void StorageS3Source::onCancel()
{
    std::lock_guard lock(reader_mutex);
    if (reader)
        reader->cancel();
}


bool StorageS3Source::initialize()
{
    String current_key = (*file_iterator)();
    if (current_key.empty())
        return false;

    file_path = fs::path(bucket) / current_key;

    read_buf = wrapReadBufferWithCompressionMethod(createS3ReadBuffer(current_key), chooseCompressionMethod(current_key, compression_hint));

    auto input_format = getContext()->getInputFormat(format, *read_buf, sample_block, max_block_size, format_settings);
    QueryPipelineBuilder builder;
    builder.init(Pipe(input_format));

    if (columns_desc.hasDefaults())
    {
        builder.addSimpleTransform(
            [&](const Block & header)
            { return std::make_shared<AddingDefaultsTransform>(header, columns_desc, *input_format, getContext()); });
    }

    pipeline = std::make_unique<QueryPipeline>(QueryPipelineBuilder::getPipeline(std::move(builder)));
    reader = std::make_unique<PullingPipelineExecutor>(*pipeline);

    return true;
}

std::unique_ptr<ReadBuffer> StorageS3Source::createS3ReadBuffer(const String & key)
{
    const size_t object_size = DB::S3::getObjectSize(client, bucket, key, false);

    auto download_buffer_size = getContext()->getSettings().max_download_buffer_size;
    const bool use_parallel_download = download_buffer_size > 0 && download_thread_num > 1;
    const bool object_too_small = object_size < download_thread_num * download_buffer_size;
    if (!use_parallel_download || object_too_small)
    {
        LOG_TRACE(log, "Downloading object of size {} from S3 in single thread", object_size);
        return std::make_unique<ReadBufferFromS3>(client, bucket, key, max_single_read_retries, getContext()->getReadSettings());
    }

    assert(object_size > 0);

    if (download_buffer_size < DBMS_DEFAULT_BUFFER_SIZE)
    {
        LOG_WARNING(log, "Downloading buffer {} bytes too small, set at least {} bytes", download_buffer_size, DBMS_DEFAULT_BUFFER_SIZE);
        download_buffer_size = DBMS_DEFAULT_BUFFER_SIZE;
    }

    auto factory = std::make_unique<ReadBufferS3Factory>(
        client, bucket, key, download_buffer_size, object_size, max_single_read_retries, getContext()->getReadSettings());
    LOG_TRACE(
        log, "Downloading from S3 in {} threads. Object size: {}, Range size: {}.", download_thread_num, object_size, download_buffer_size);

    return std::make_unique<ParallelReadBuffer>(std::move(factory), threadPoolCallbackRunner(IOThreadPool::get()), download_thread_num);
}

String StorageS3Source::getName() const
{
    return name;
}

Chunk StorageS3Source::generate()
{
    while (true)
    {
        if (!reader || isCancelled())
            break;

        Chunk chunk;
        if (reader->pull(chunk))
        {
            UInt64 num_rows = chunk.getNumRows();

            for (const auto & virtual_column : requested_virtual_columns)
            {
                if (virtual_column.name == "_path")
                {
                    chunk.addColumn(virtual_column.type->createColumnConst(num_rows, file_path)->convertToFullColumnIfConst());
                }
                else if (virtual_column.name == "_file")
                {
                    size_t last_slash_pos = file_path.find_last_of('/');
                    auto column = virtual_column.type->createColumnConst(num_rows, file_path.substr(last_slash_pos + 1));
                    chunk.addColumn(column->convertToFullColumnIfConst());
                }
            }

            return chunk;
        }

        {
            std::lock_guard lock(reader_mutex);
            reader.reset();
            pipeline.reset();
            read_buf.reset();

            if (!initialize())
                break;
        }
    }
    return {};
}

static bool checkIfObjectExists(const std::shared_ptr<Aws::S3::S3Client> & client, const String & bucket, const String & key)
{
    bool is_finished = false;
    Aws::S3::Model::ListObjectsV2Request request;
    Aws::S3::Model::ListObjectsV2Outcome outcome;

    request.SetBucket(bucket);
    request.SetPrefix(key);
    while (!is_finished)
    {
        outcome = client->ListObjectsV2(request);
        if (!outcome.IsSuccess())
            throw Exception(
                ErrorCodes::S3_ERROR,
                "Could not list objects in bucket {} with key {}, S3 exception: {}, message: {}",
                quoteString(bucket),
                quoteString(key),
                backQuote(outcome.GetError().GetExceptionName()),
                quoteString(outcome.GetError().GetMessage()));

        const auto & result_batch = outcome.GetResult().GetContents();
        for (const auto & obj : result_batch)
        {
            if (obj.GetKey() == key)
                return true;
        }

        request.SetContinuationToken(outcome.GetResult().GetNextContinuationToken());
        is_finished = !outcome.GetResult().GetIsTruncated();
    }

    return false;
}

class StorageS3Sink : public SinkToStorage
{
public:
    StorageS3Sink(
        const String & format,
        const Block & sample_block_,
        ContextPtr context,
        std::optional<FormatSettings> format_settings_,
        const CompressionMethod compression_method,
        const StorageS3::S3Configuration & s3_configuration_,
        const String & bucket,
        const String & key)
        : SinkToStorage(sample_block_)
        , sample_block(sample_block_)
        , format_settings(format_settings_)
    {
        write_buf = wrapWriteBufferWithCompressionMethod(
            std::make_unique<WriteBufferFromS3>(
                s3_configuration_.client,
                bucket,
                key,
                s3_configuration_.rw_settings,
                std::nullopt,
                DBMS_DEFAULT_BUFFER_SIZE,
                threadPoolCallbackRunner(IOThreadPool::get())),
            compression_method,
            3);
        writer
            = FormatFactory::instance().getOutputFormatParallelIfPossible(format, *write_buf, sample_block, context, {}, format_settings);
    }

    String getName() const override { return "StorageS3Sink"; }

    void consume(Chunk chunk) override
    {
        writer->write(getHeader().cloneWithColumns(chunk.detachColumns()));
    }

    void onFinish() override
    {
        try
        {
            writer->finalize();
            writer->flush();
            write_buf->finalize();
        }
        catch (...)
        {
            /// Stop ParallelFormattingOutputFormat correctly.
            writer.reset();
            throw;
        }
    }

private:
    Block sample_block;
    std::optional<FormatSettings> format_settings;
    std::unique_ptr<WriteBuffer> write_buf;
    OutputFormatPtr writer;
};


class PartitionedStorageS3Sink : public PartitionedSink
{
public:
    PartitionedStorageS3Sink(
        const ASTPtr & partition_by,
        const String & format_,
        const Block & sample_block_,
        ContextPtr context_,
        std::optional<FormatSettings> format_settings_,
        const CompressionMethod compression_method_,
        const StorageS3::S3Configuration & s3_configuration_,
        const String & bucket_,
        const String & key_)
        : PartitionedSink(partition_by, context_, sample_block_)
        , format(format_)
        , sample_block(sample_block_)
        , context(context_)
        , compression_method(compression_method_)
        , s3_configuration(s3_configuration_)
        , bucket(bucket_)
        , key(key_)
        , format_settings(format_settings_)
    {
    }

    SinkPtr createSinkForPartition(const String & partition_id) override
    {
        auto partition_bucket = replaceWildcards(bucket, partition_id);
        validateBucket(partition_bucket);

        auto partition_key = replaceWildcards(key, partition_id);
        validateKey(partition_key);

        return std::make_shared<StorageS3Sink>(
            format,
            sample_block,
            context,
            format_settings,
            compression_method,
            s3_configuration,
            partition_bucket,
            partition_key
        );
    }

private:
    const String format;
    const Block sample_block;
    ContextPtr context;
    const CompressionMethod compression_method;

    const StorageS3::S3Configuration & s3_configuration;
    const String bucket;
    const String key;
    std::optional<FormatSettings> format_settings;

    ExpressionActionsPtr partition_by_expr;

    static void validateBucket(const String & str)
    {
        S3::URI::validateBucket(str, {});

        if (!DB::UTF8::isValidUTF8(reinterpret_cast<const UInt8 *>(str.data()), str.size()))
            throw Exception(ErrorCodes::CANNOT_PARSE_TEXT, "Incorrect non-UTF8 sequence in bucket name");

        validatePartitionKey(str, false);
    }

    static void validateKey(const String & str)
    {
        /// See:
        /// - https://docs.aws.amazon.com/AmazonS3/latest/userguide/object-keys.html
        /// - https://cloud.ibm.com/apidocs/cos/cos-compatibility#putobject

        if (str.empty() || str.size() > 1024)
            throw Exception(ErrorCodes::BAD_ARGUMENTS, "Incorrect key length (not empty, max 1023 characters), got: {}", str.size());

        if (!DB::UTF8::isValidUTF8(reinterpret_cast<const UInt8 *>(str.data()), str.size()))
            throw Exception(ErrorCodes::CANNOT_PARSE_TEXT, "Incorrect non-UTF8 sequence in key");

        validatePartitionKey(str, true);
    }
};


StorageS3::StorageS3(
    const S3::URI & uri_,
    const String & access_key_id_,
    const String & secret_access_key_,
    const StorageID & table_id_,
    const String & format_name_,
    const S3Settings::ReadWriteSettings & rw_settings_,
    const ColumnsDescription & columns_,
    const ConstraintsDescription & constraints_,
    const String & comment,
    ContextPtr context_,
    std::optional<FormatSettings> format_settings_,
    const String & compression_method_,
    bool distributed_processing_,
    ASTPtr partition_by_)
    : IStorage(table_id_)
    , s3_configuration{uri_, access_key_id_, secret_access_key_, {}, {}, rw_settings_} /// Client and settings will be updated later
    , keys({uri_.key})
    , format_name(format_name_)
    , compression_method(compression_method_)
    , name(uri_.storage_name)
    , distributed_processing(distributed_processing_)
    , format_settings(format_settings_)
    , partition_by(partition_by_)
    , is_key_with_globs(uri_.key.find_first_of("*?{") != std::string::npos)
{
    context_->getGlobalContext()->getRemoteHostFilter().checkURL(uri_.uri);
    StorageInMemoryMetadata storage_metadata;

    updateS3Configuration(context_, s3_configuration);
    if (columns_.empty())
    {
<<<<<<< HEAD
        auto columns = getTableStructureFromDataImpl(
            format_name,
            client_auth,
            max_single_read_retries_,
            compression_method,
            distributed_processing_,
            is_key_with_globs,
            format_settings,
            context_,
            &read_tasks_used_in_schema_inference);
=======
        auto columns = getTableStructureFromDataImpl(format_name, s3_configuration, compression_method, distributed_processing_, is_key_with_globs, format_settings, context_);
>>>>>>> a6186f7b
        storage_metadata.setColumns(columns);
    }
    else
        storage_metadata.setColumns(columns_);

    storage_metadata.setConstraints(constraints_);
    storage_metadata.setComment(comment);
    setInMemoryMetadata(storage_metadata);

    auto default_virtuals = NamesAndTypesList{
        {"_path", std::make_shared<DataTypeLowCardinality>(std::make_shared<DataTypeString>())},
        {"_file", std::make_shared<DataTypeLowCardinality>(std::make_shared<DataTypeString>())}};

    auto columns = storage_metadata.getSampleBlock().getNamesAndTypesList();
    virtual_columns = getVirtualsForStorage(columns, default_virtuals);
}

<<<<<<< HEAD
std::shared_ptr<StorageS3Source::IteratorWrapper> StorageS3::createFileIterator(
    const ClientAuthentication & client_auth,
    const std::vector<String> & keys,
    bool is_key_with_globs,
    bool distributed_processing,
    const ContextPtr & local_context,
    const std::vector<String> & read_tasks)
=======
std::shared_ptr<StorageS3Source::IteratorWrapper> StorageS3::createFileIterator(const S3Configuration & s3_configuration, const std::vector<String> & keys, bool is_key_with_globs, bool distributed_processing, ContextPtr local_context)
>>>>>>> a6186f7b
{
    if (distributed_processing)
    {
        return std::make_shared<StorageS3Source::IteratorWrapper>(
            [read_tasks_iterator = std::make_shared<StorageS3Source::ReadTasksIterator>(read_tasks, local_context->getReadTaskCallback())]() -> String
        {
                return read_tasks_iterator->next();
        });
    }
    else if (is_key_with_globs)
    {
        /// Iterate through disclosed globs and make a source for each file
        auto glob_iterator = std::make_shared<StorageS3Source::DisclosedGlobIterator>(*s3_configuration.client, s3_configuration.uri);
        return std::make_shared<StorageS3Source::IteratorWrapper>([glob_iterator]()
        {
            return glob_iterator->next();
        });
    }
    else
    {
        auto keys_iterator = std::make_shared<StorageS3Source::KeysIterator>(keys);
        return std::make_shared<StorageS3Source::IteratorWrapper>([keys_iterator]()
        {
            return keys_iterator->next();
        });
    }
}

bool StorageS3::isColumnOriented() const
{
    return FormatFactory::instance().checkIfFormatIsColumnOriented(format_name);
}

Pipe StorageS3::read(
    const Names & column_names,
    const StorageSnapshotPtr & storage_snapshot,
    SelectQueryInfo & /*query_info*/,
    ContextPtr local_context,
    QueryProcessingStage::Enum /*processed_stage*/,
    size_t max_block_size,
    unsigned num_streams)
{
    updateS3Configuration(local_context, s3_configuration);

    Pipes pipes;

    std::unordered_set<String> column_names_set(column_names.begin(), column_names.end());
    std::vector<NameAndTypePair> requested_virtual_columns;

    for (const auto & virtual_column : getVirtuals())
    {
        if (column_names_set.contains(virtual_column.name))
            requested_virtual_columns.push_back(virtual_column);
    }

<<<<<<< HEAD
    std::shared_ptr<StorageS3Source::IteratorWrapper> iterator_wrapper = createFileIterator(client_auth, keys, is_key_with_globs, distributed_processing, local_context, read_tasks_used_in_schema_inference);
=======
    std::shared_ptr<StorageS3Source::IteratorWrapper> iterator_wrapper = createFileIterator(s3_configuration, keys, is_key_with_globs, distributed_processing, local_context);
>>>>>>> a6186f7b

    ColumnsDescription columns_description;
    Block block_for_format;
    if (isColumnOriented())
    {
        auto fetch_columns = column_names;
        const auto & virtuals = getVirtuals();
        std::erase_if(
            fetch_columns,
            [&](const String & col)
            { return std::any_of(virtuals.begin(), virtuals.end(), [&](const NameAndTypePair & virtual_col){ return col == virtual_col.name; }); });

        if (fetch_columns.empty())
            fetch_columns.push_back(ExpressionActions::getSmallestColumn(storage_snapshot->metadata->getColumns().getAllPhysical()));

        columns_description = ColumnsDescription{
            storage_snapshot->getSampleBlockForColumns(fetch_columns).getNamesAndTypesList()};
        block_for_format = storage_snapshot->getSampleBlockForColumns(columns_description.getNamesOfPhysical());
    }
    else
    {
        columns_description = storage_snapshot->metadata->getColumns();
        block_for_format = storage_snapshot->metadata->getSampleBlock();
    }

    const size_t max_download_threads = local_context->getSettingsRef().max_download_threads;
    for (size_t i = 0; i < num_streams; ++i)
    {
        pipes.emplace_back(std::make_shared<StorageS3Source>(
            requested_virtual_columns,
            format_name,
            getName(),
            block_for_format,
            local_context,
            format_settings,
            columns_description,
            max_block_size,
            s3_configuration.rw_settings.max_single_read_retries,
            compression_method,
            s3_configuration.client,
            s3_configuration.uri.bucket,
            iterator_wrapper,
            max_download_threads));
    }
    auto pipe = Pipe::unitePipes(std::move(pipes));

    narrowPipe(pipe, num_streams);
    return pipe;
}

SinkToStoragePtr StorageS3::write(const ASTPtr & query, const StorageMetadataPtr & metadata_snapshot, ContextPtr local_context)
{
    updateS3Configuration(local_context, s3_configuration);

    auto sample_block = metadata_snapshot->getSampleBlock();
    auto chosen_compression_method = chooseCompressionMethod(keys.back(), compression_method);
    bool has_wildcards = s3_configuration.uri.bucket.find(PARTITION_ID_WILDCARD) != String::npos || keys.back().find(PARTITION_ID_WILDCARD) != String::npos;
    auto insert_query = std::dynamic_pointer_cast<ASTInsertQuery>(query);

    auto partition_by_ast = insert_query ? (insert_query->partition_by ? insert_query->partition_by : partition_by) : nullptr;
    bool is_partitioned_implementation = partition_by_ast && has_wildcards;

    if (is_partitioned_implementation)
    {
        return std::make_shared<PartitionedStorageS3Sink>(
            partition_by_ast,
            format_name,
            sample_block,
            local_context,
            format_settings,
            chosen_compression_method,
            s3_configuration,
            s3_configuration.uri.bucket,
            keys.back());
    }
    else
    {
        if (is_key_with_globs)
            throw Exception(ErrorCodes::DATABASE_ACCESS_DENIED, "S3 key '{}' contains globs, so the table is in readonly mode", s3_configuration.uri.key);

        bool truncate_in_insert = local_context->getSettingsRef().s3_truncate_on_insert;

        if (!truncate_in_insert && checkIfObjectExists(s3_configuration.client, s3_configuration.uri.bucket, keys.back()))
        {
            if (local_context->getSettingsRef().s3_create_new_file_on_insert)
            {
                size_t index = keys.size();
                auto pos = keys[0].find_first_of('.');
                String new_key;
                do
                {
                    new_key = keys[0].substr(0, pos) + "." + std::to_string(index) + (pos == std::string::npos ? "" : keys[0].substr(pos));
                    ++index;
                }
                while (checkIfObjectExists(s3_configuration.client, s3_configuration.uri.bucket, new_key));
                keys.push_back(new_key);
            }
            else
                throw Exception(
                    ErrorCodes::BAD_ARGUMENTS,
                    "Object in bucket {} with key {} already exists. If you want to overwrite it, enable setting s3_truncate_on_insert, if you "
                    "want to create a new file on each insert, enable setting s3_create_new_file_on_insert",
                    s3_configuration.uri.bucket,
                    keys.back());
        }

        return std::make_shared<StorageS3Sink>(
            format_name,
            sample_block,
            local_context,
            format_settings,
            chosen_compression_method,
            s3_configuration,
            s3_configuration.uri.bucket,
            keys.back());
    }
}


void StorageS3::truncate(const ASTPtr & /* query */, const StorageMetadataPtr &, ContextPtr local_context, TableExclusiveLockHolder &)
{
    updateS3Configuration(local_context, s3_configuration);

    if (is_key_with_globs)
        throw Exception(ErrorCodes::DATABASE_ACCESS_DENIED, "S3 key '{}' contains globs, so the table is in readonly mode", s3_configuration.uri.key);

    Aws::S3::Model::Delete delkeys;

    for (const auto & key : keys)
    {
        Aws::S3::Model::ObjectIdentifier obj;
        obj.SetKey(key);
        delkeys.AddObjects(std::move(obj));
    }

    Aws::S3::Model::DeleteObjectsRequest request;
    request.SetBucket(s3_configuration.uri.bucket);
    request.SetDelete(delkeys);

    auto response = s3_configuration.client->DeleteObjects(request);
    if (!response.IsSuccess())
    {
        const auto & err = response.GetError();
        throw Exception(std::to_string(static_cast<int>(err.GetErrorType())) + ": " + err.GetMessage(), ErrorCodes::S3_ERROR);
    }
}


void StorageS3::updateS3Configuration(ContextPtr ctx, StorageS3::S3Configuration & upd)
{
    auto settings = ctx->getStorageS3Settings().getSettings(upd.uri.uri.toString());

    bool need_update_configuration = settings != S3Settings{};
    if (need_update_configuration)
    {
        if (upd.rw_settings != settings.rw_settings)
            upd.rw_settings = settings.rw_settings;
    }

    upd.rw_settings.updateFromSettingsIfEmpty(ctx->getSettings());

    if (upd.client && (!upd.access_key_id.empty() || settings.auth_settings == upd.auth_settings))
        return;

    Aws::Auth::AWSCredentials credentials(upd.access_key_id, upd.secret_access_key);
    HeaderCollection headers;
    if (upd.access_key_id.empty())
    {
        credentials = Aws::Auth::AWSCredentials(settings.auth_settings.access_key_id, settings.auth_settings.secret_access_key);
        headers = settings.auth_settings.headers;
    }

    S3::PocoHTTPClientConfiguration client_configuration = S3::ClientFactory::instance().createClientConfiguration(
        settings.auth_settings.region,
        ctx->getRemoteHostFilter(), ctx->getGlobalContext()->getSettingsRef().s3_max_redirects);

    client_configuration.endpointOverride = upd.uri.endpoint;
    client_configuration.maxConnections = upd.rw_settings.max_connections;

    upd.client = S3::ClientFactory::instance().create(
        client_configuration,
        upd.uri.is_virtual_hosted_style,
        credentials.GetAWSAccessKeyId(),
        credentials.GetAWSSecretKey(),
        settings.auth_settings.server_side_encryption_customer_key_base64,
        std::move(headers),
        settings.auth_settings.use_environment_credentials.value_or(ctx->getConfigRef().getBool("s3.use_environment_credentials", false)),
        settings.auth_settings.use_insecure_imds_request.value_or(ctx->getConfigRef().getBool("s3.use_insecure_imds_request", false)));

    upd.auth_settings = std::move(settings.auth_settings);
}


void StorageS3::processNamedCollectionResult(StorageS3Configuration & configuration, const std::vector<std::pair<String, ASTPtr>> & key_value_args)
{
    for (const auto & [arg_name, arg_value] : key_value_args)
    {
        if (arg_name == "access_key_id")
            configuration.auth_settings.access_key_id = arg_value->as<ASTLiteral>()->value.safeGet<String>();
        else if (arg_name == "secret_access_key")
            configuration.auth_settings.secret_access_key = arg_value->as<ASTLiteral>()->value.safeGet<String>();
        else if (arg_name == "filename")
            configuration.url = std::filesystem::path(configuration.url) / arg_value->as<ASTLiteral>()->value.safeGet<String>();
        else if (arg_name == "use_environment_credentials")
            configuration.auth_settings.use_environment_credentials = arg_value->as<ASTLiteral>()->value.safeGet<UInt8>();
        else if (arg_name == "max_single_read_retries")
            configuration.rw_settings.max_single_read_retries = arg_value->as<ASTLiteral>()->value.safeGet<UInt64>();
        else if (arg_name == "min_upload_part_size")
            configuration.rw_settings.max_single_read_retries = arg_value->as<ASTLiteral>()->value.safeGet<UInt64>();
        else if (arg_name == "upload_part_size_multiply_factor")
            configuration.rw_settings.max_single_read_retries = arg_value->as<ASTLiteral>()->value.safeGet<UInt64>();
        else if (arg_name == "upload_part_size_multiply_parts_count_threshold")
            configuration.rw_settings.max_single_read_retries = arg_value->as<ASTLiteral>()->value.safeGet<UInt64>();
        else if (arg_name == "max_single_part_upload_size")
            configuration.rw_settings.max_single_read_retries = arg_value->as<ASTLiteral>()->value.safeGet<UInt64>();
        else if (arg_name == "max_connections")
            configuration.rw_settings.max_single_read_retries = arg_value->as<ASTLiteral>()->value.safeGet<UInt64>();
        else
            throw Exception(ErrorCodes::NUMBER_OF_ARGUMENTS_DOESNT_MATCH,
                "Unknown key-value argument `{}` for StorageS3, expected: url, [access_key_id, secret_access_key], name of used format and [compression_method].",
                arg_name);
    }
}


StorageS3Configuration StorageS3::getConfiguration(ASTs & engine_args, ContextPtr local_context)
{
    StorageS3Configuration configuration;

    if (auto named_collection = getURLBasedDataSourceConfiguration(engine_args, local_context))
    {
        auto [common_configuration, storage_specific_args] = named_collection.value();
        configuration.set(common_configuration);
        processNamedCollectionResult(configuration, storage_specific_args);
    }
    else
    {
        if (engine_args.empty() || engine_args.size() > 5)
            throw Exception(
                "Storage S3 requires 1 to 5 arguments: url, [access_key_id, secret_access_key], name of used format and [compression_method].",
                ErrorCodes::NUMBER_OF_ARGUMENTS_DOESNT_MATCH);

        for (auto & engine_arg : engine_args)
            engine_arg = evaluateConstantExpressionOrIdentifierAsLiteral(engine_arg, local_context);

        configuration.url = engine_args[0]->as<ASTLiteral &>().value.safeGet<String>();
        if (engine_args.size() >= 4)
        {
            configuration.auth_settings.access_key_id = engine_args[1]->as<ASTLiteral &>().value.safeGet<String>();
            configuration.auth_settings.secret_access_key = engine_args[2]->as<ASTLiteral &>().value.safeGet<String>();
        }

        if (engine_args.size() == 3 || engine_args.size() == 5)
        {
            configuration.compression_method = engine_args.back()->as<ASTLiteral &>().value.safeGet<String>();
            configuration.format = engine_args[engine_args.size() - 2]->as<ASTLiteral &>().value.safeGet<String>();
        }
        else if (engine_args.size() != 1)
        {
            configuration.compression_method = "auto";
            configuration.format = engine_args.back()->as<ASTLiteral &>().value.safeGet<String>();
        }
    }

    if (configuration.format == "auto")
        configuration.format = FormatFactory::instance().getFormatFromFileName(configuration.url, true);

    return configuration;
}

ColumnsDescription StorageS3::getTableStructureFromData(
    const String & format,
    const S3::URI & uri,
    const String & access_key_id,
    const String & secret_access_key,
    const String & compression_method,
    bool distributed_processing,
    const std::optional<FormatSettings> & format_settings,
    ContextPtr ctx)
{
    S3Configuration s3_configuration{ uri, access_key_id, secret_access_key, {}, {}, S3Settings::ReadWriteSettings(ctx->getSettingsRef()) };
    updateS3Configuration(ctx, s3_configuration);
    return getTableStructureFromDataImpl(format, s3_configuration, compression_method, distributed_processing, uri.key.find_first_of("*?{") != std::string::npos, format_settings, ctx);
}

ColumnsDescription StorageS3::getTableStructureFromDataImpl(
    const String & format,
    const S3Configuration & s3_configuration,
    const String & compression_method,
    bool distributed_processing,
    bool is_key_with_globs,
    const std::optional<FormatSettings> & format_settings,
    ContextPtr ctx,
    std::vector<String> * read_keys_in_distributed_processing)
{
    std::vector<String> keys = {s3_configuration.uri.key};
    auto file_iterator = createFileIterator(s3_configuration, keys, is_key_with_globs, distributed_processing, ctx);

    std::string current_key;
    std::string exception_messages;
    bool read_buffer_creator_was_used = false;
    do
    {
        current_key = (*file_iterator)();
        if (!current_key.empty() && distributed_processing && read_keys_in_distributed_processing)
            read_keys_in_distributed_processing->push_back(current_key);

        auto read_buffer_creator = [&]()
        {
            read_buffer_creator_was_used = true;
            if (current_key.empty())
                throw Exception(
                    ErrorCodes::CANNOT_EXTRACT_TABLE_STRUCTURE,
                    "Cannot extract table structure from {} format file, because there are no files with provided path in S3. You must specify "
                    "table structure manually",
                    format);

            return wrapReadBufferWithCompressionMethod(
                std::make_unique<ReadBufferFromS3>(
                    s3_configuration.client, s3_configuration.uri.bucket, current_key, s3_configuration.rw_settings.max_single_read_retries, ctx->getReadSettings()),
                chooseCompressionMethod(current_key, compression_method));
        };

        try
        {
            return readSchemaFromFormat(format, format_settings, read_buffer_creator, ctx);
        }
        catch (...)
        {
            if (!is_key_with_globs || !read_buffer_creator_was_used)
                throw;

            exception_messages += getCurrentExceptionMessage(false) + "\n";
        }
    } while (!current_key.empty());

    throw Exception(ErrorCodes::CANNOT_EXTRACT_TABLE_STRUCTURE, "All attempts to extract table structure from s3 files failed. Errors:\n{}", exception_messages);
}


void registerStorageS3Impl(const String & name, StorageFactory & factory)
{
    factory.registerStorage(name, [](const StorageFactory::Arguments & args)
    {
        auto & engine_args = args.engine_args;
        if (engine_args.empty())
            throw Exception(ErrorCodes::BAD_ARGUMENTS, "External data source must have arguments");

        auto configuration = StorageS3::getConfiguration(engine_args, args.getLocalContext());
        // Use format settings from global server context + settings from
        // the SETTINGS clause of the create query. Settings from current
        // session and user are ignored.
        std::optional<FormatSettings> format_settings;
        if (args.storage_def->settings)
        {
            FormatFactorySettings user_format_settings;

            // Apply changed settings from global context, but ignore the
            // unknown ones, because we only have the format settings here.
            const auto & changes = args.getContext()->getSettingsRef().changes();
            for (const auto & change : changes)
            {
                if (user_format_settings.has(change.name))
                    user_format_settings.set(change.name, change.value);
            }

            // Apply changes from SETTINGS clause, with validation.
            user_format_settings.applyChanges(args.storage_def->settings->changes);
            format_settings = getFormatSettings(args.getContext(), user_format_settings);
        }
        else
        {
            format_settings = getFormatSettings(args.getContext());
        }

        S3::URI s3_uri(Poco::URI(configuration.url));

        ASTPtr partition_by;
        if (args.storage_def->partition_by)
            partition_by = args.storage_def->partition_by->clone();

        return StorageS3::create(
            s3_uri,
            configuration.auth_settings.access_key_id,
            configuration.auth_settings.secret_access_key,
            args.table_id,
            configuration.format,
            configuration.rw_settings,
            args.columns,
            args.constraints,
            args.comment,
            args.getContext(),
            format_settings,
            configuration.compression_method,
            /* distributed_processing_ */false,
            partition_by);
    },
    {
        .supports_settings = true,
        .supports_sort_order = true, // for partition by
        .supports_schema_inference = true,
        .source_access_type = AccessType::S3,
    });
}

void registerStorageS3(StorageFactory & factory)
{
    return registerStorageS3Impl("S3", factory);
}

void registerStorageCOS(StorageFactory & factory)
{
    return registerStorageS3Impl("COSN", factory);
}

NamesAndTypesList StorageS3::getVirtuals() const
{
    return virtual_columns;
}

bool StorageS3::supportsPartitionBy() const
{
    return true;
}

}

#endif<|MERGE_RESOLUTION|>--- conflicted
+++ resolved
@@ -608,20 +608,15 @@
     updateS3Configuration(context_, s3_configuration);
     if (columns_.empty())
     {
-<<<<<<< HEAD
         auto columns = getTableStructureFromDataImpl(
             format_name,
-            client_auth,
-            max_single_read_retries_,
+            s3_configuration,
             compression_method,
             distributed_processing_,
             is_key_with_globs,
             format_settings,
             context_,
             &read_tasks_used_in_schema_inference);
-=======
-        auto columns = getTableStructureFromDataImpl(format_name, s3_configuration, compression_method, distributed_processing_, is_key_with_globs, format_settings, context_);
->>>>>>> a6186f7b
         storage_metadata.setColumns(columns);
     }
     else
@@ -639,17 +634,13 @@
     virtual_columns = getVirtualsForStorage(columns, default_virtuals);
 }
 
-<<<<<<< HEAD
 std::shared_ptr<StorageS3Source::IteratorWrapper> StorageS3::createFileIterator(
-    const ClientAuthentication & client_auth,
+    const S3Configuration & s3_configuration,
     const std::vector<String> & keys,
     bool is_key_with_globs,
     bool distributed_processing,
-    const ContextPtr & local_context,
+    ContextPtr local_context,
     const std::vector<String> & read_tasks)
-=======
-std::shared_ptr<StorageS3Source::IteratorWrapper> StorageS3::createFileIterator(const S3Configuration & s3_configuration, const std::vector<String> & keys, bool is_key_with_globs, bool distributed_processing, ContextPtr local_context)
->>>>>>> a6186f7b
 {
     if (distributed_processing)
     {
@@ -705,11 +696,7 @@
             requested_virtual_columns.push_back(virtual_column);
     }
 
-<<<<<<< HEAD
-    std::shared_ptr<StorageS3Source::IteratorWrapper> iterator_wrapper = createFileIterator(client_auth, keys, is_key_with_globs, distributed_processing, local_context, read_tasks_used_in_schema_inference);
-=======
-    std::shared_ptr<StorageS3Source::IteratorWrapper> iterator_wrapper = createFileIterator(s3_configuration, keys, is_key_with_globs, distributed_processing, local_context);
->>>>>>> a6186f7b
+    std::shared_ptr<StorageS3Source::IteratorWrapper> iterator_wrapper = createFileIterator(s3_configuration, keys, is_key_with_globs, distributed_processing, local_context, read_tasks_used_in_schema_inference);
 
     ColumnsDescription columns_description;
     Block block_for_format;
