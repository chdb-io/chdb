#include <Common/config.h>
#include "IO/ParallelReadBuffer.h"
#include "IO/IOThreadPool.h"
#include "Parsers/ASTCreateQuery.h"

#if USE_AWS_S3

#include <Common/isValidUTF8.h>

#include <Functions/FunctionsConversion.h>

#include <IO/S3Common.h>

#include <Interpreters/ExpressionAnalyzer.h>
#include <Interpreters/TreeRewriter.h>
#include <Interpreters/evaluateConstantExpression.h>
#include <Interpreters/threadPoolCallbackRunner.h>

#include <Parsers/ASTFunction.h>
#include <Parsers/ASTInsertQuery.h>
#include <Parsers/ASTLiteral.h>

#include <Storages/StorageFactory.h>
#include <Storages/StorageS3.h>
#include <Storages/StorageS3Settings.h>
#include <Storages/StorageSnapshot.h>
#include <Storages/PartitionedSink.h>
#include <Storages/getVirtualsForStorage.h>

#include <IO/ReadBufferFromS3.h>
#include <IO/WriteBufferFromS3.h>

#include <Formats/FormatFactory.h>
#include <Formats/ReadSchemaUtils.h>

#include <Processors/Transforms/AddingDefaultsTransform.h>
#include <Processors/Formats/IOutputFormat.h>
#include <Processors/Formats/IInputFormat.h>
#include <QueryPipeline/narrowPipe.h>

#include <QueryPipeline/QueryPipelineBuilder.h>
#include <Processors/Executors/PullingPipelineExecutor.h>

#include <DataTypes/DataTypeString.h>

#include <aws/core/auth/AWSCredentials.h>
#include <aws/s3/S3Client.h>
#include <aws/s3/model/ListObjectsV2Request.h>
#include <aws/s3/model/CopyObjectRequest.h>
#include <aws/s3/model/DeleteObjectsRequest.h>

#include <Common/parseGlobs.h>
#include <Common/quoteString.h>
#include <re2/re2.h>

#include <Processors/Sources/SourceWithProgress.h>
#include <Processors/Sinks/SinkToStorage.h>
#include <QueryPipeline/Pipe.h>
#include <filesystem>

namespace fs = std::filesystem;


static const String PARTITION_ID_WILDCARD = "{_partition_id}";

namespace DB
{

namespace ErrorCodes
{
    extern const int CANNOT_PARSE_TEXT;
    extern const int BAD_ARGUMENTS;
    extern const int NUMBER_OF_ARGUMENTS_DOESNT_MATCH;
    extern const int S3_ERROR;
    extern const int UNEXPECTED_EXPRESSION;
    extern const int DATABASE_ACCESS_DENIED;
    extern const int CANNOT_EXTRACT_TABLE_STRUCTURE;
}

class IOutputFormat;
using OutputFormatPtr = std::shared_ptr<IOutputFormat>;

class StorageS3Source::DisclosedGlobIterator::Impl
{

public:
    Impl(Aws::S3::S3Client & client_, const S3::URI & globbed_uri_)
        : client(client_), globbed_uri(globbed_uri_)
    {
        if (globbed_uri.bucket.find_first_of("*?{") != globbed_uri.bucket.npos)
            throw Exception("Expression can not have wildcards inside bucket name", ErrorCodes::UNEXPECTED_EXPRESSION);

        const String key_prefix = globbed_uri.key.substr(0, globbed_uri.key.find_first_of("*?{"));

        /// We don't have to list bucket, because there is no asterisks.
        if (key_prefix.size() == globbed_uri.key.size())
        {
            buffer.emplace_back(globbed_uri.key);
            buffer_iter = buffer.begin();
            is_finished = true;
            return;
        }

        request.SetBucket(globbed_uri.bucket);
        request.SetPrefix(key_prefix);
        matcher = std::make_unique<re2::RE2>(makeRegexpPatternFromGlobs(globbed_uri.key));
        fillInternalBufferAssumeLocked();
    }

    String next()
    {
        std::lock_guard lock(mutex);
        return nextAssumeLocked();
    }

private:

    String nextAssumeLocked()
    {
        if (buffer_iter != buffer.end())
        {
            auto answer = *buffer_iter;
            ++buffer_iter;
            return answer;
        }

        if (is_finished)
            return {};

        fillInternalBufferAssumeLocked();

        return nextAssumeLocked();
    }

    void fillInternalBufferAssumeLocked()
    {
        buffer.clear();

        outcome = client.ListObjectsV2(request);
        if (!outcome.IsSuccess())
            throw Exception(ErrorCodes::S3_ERROR, "Could not list objects in bucket {} with prefix {}, S3 exception: {}, message: {}",
                            quoteString(request.GetBucket()), quoteString(request.GetPrefix()),
                            backQuote(outcome.GetError().GetExceptionName()), quoteString(outcome.GetError().GetMessage()));

        const auto & result_batch = outcome.GetResult().GetContents();

        buffer.reserve(result_batch.size());
        for (const auto & row : result_batch)
        {
            String key = row.GetKey();
            if (re2::RE2::FullMatch(key, *matcher))
                buffer.emplace_back(std::move(key));
        }
        /// Set iterator only after the whole batch is processed
        buffer_iter = buffer.begin();

        request.SetContinuationToken(outcome.GetResult().GetNextContinuationToken());

        /// It returns false when all objects were returned
        is_finished = !outcome.GetResult().GetIsTruncated();
    }

    std::mutex mutex;
    Strings buffer;
    Strings::iterator buffer_iter;
    Aws::S3::S3Client client;
    S3::URI globbed_uri;
    Aws::S3::Model::ListObjectsV2Request request;
    Aws::S3::Model::ListObjectsV2Outcome outcome;
    std::unique_ptr<re2::RE2> matcher;
    bool is_finished{false};
};

StorageS3Source::DisclosedGlobIterator::DisclosedGlobIterator(Aws::S3::S3Client & client_, const S3::URI & globbed_uri_)
    : pimpl(std::make_shared<StorageS3Source::DisclosedGlobIterator::Impl>(client_, globbed_uri_)) {}

String StorageS3Source::DisclosedGlobIterator::next()
{
    return pimpl->next();
}

class StorageS3Source::KeysIterator::Impl
{
public:
    explicit Impl(const std::vector<String> & keys_) : keys(keys_), keys_iter(keys.begin())
    {
    }

    String next()
    {
        std::lock_guard lock(mutex);
        if (keys_iter == keys.end())
            return "";
        auto key = *keys_iter;
        ++keys_iter;
        return key;
    }

private:
    std::mutex mutex;
    Strings keys;
    Strings::iterator keys_iter;
};

StorageS3Source::KeysIterator::KeysIterator(const std::vector<String> & keys_) : pimpl(std::make_shared<StorageS3Source::KeysIterator::Impl>(keys_))
{
}

String StorageS3Source::KeysIterator::next()
{
    return pimpl->next();
}

Block StorageS3Source::getHeader(Block sample_block, const std::vector<NameAndTypePair> & requested_virtual_columns)
{
    for (const auto & virtual_column : requested_virtual_columns)
        sample_block.insert({virtual_column.type->createColumn(), virtual_column.type, virtual_column.name});

    return sample_block;
}

StorageS3Source::StorageS3Source(
    const std::vector<NameAndTypePair> & requested_virtual_columns_,
    const String & format_,
    String name_,
    const Block & sample_block_,
    ContextPtr context_,
    std::optional<FormatSettings> format_settings_,
    const ColumnsDescription & columns_,
    UInt64 max_block_size_,
    UInt64 max_single_read_retries_,
    String compression_hint_,
    const std::shared_ptr<Aws::S3::S3Client> & client_,
    const String & bucket_,
    const String & version_id_,
    std::shared_ptr<IteratorWrapper> file_iterator_,
    const size_t download_thread_num_)
    : SourceWithProgress(getHeader(sample_block_, requested_virtual_columns_))
    , WithContext(context_)
    , name(std::move(name_))
    , bucket(bucket_)
    , version_id(version_id_)
    , format(format_)
    , columns_desc(columns_)
    , max_block_size(max_block_size_)
    , max_single_read_retries(max_single_read_retries_)
    , compression_hint(std::move(compression_hint_))
    , client(client_)
    , sample_block(sample_block_)
    , format_settings(format_settings_)
    , requested_virtual_columns(requested_virtual_columns_)
    , file_iterator(file_iterator_)
    , download_thread_num(download_thread_num_)
{
    initialize();
}


void StorageS3Source::onCancel()
{
    std::lock_guard lock(reader_mutex);
    if (reader)
        reader->cancel();
}


bool StorageS3Source::initialize()
{
    String current_key = (*file_iterator)();
    if (current_key.empty())
        return false;

    file_path = fs::path(bucket) / current_key;

    read_buf = wrapReadBufferWithCompressionMethod(createS3ReadBuffer(current_key), chooseCompressionMethod(current_key, compression_hint));

    auto input_format = getContext()->getInputFormat(format, *read_buf, sample_block, max_block_size, format_settings);
    QueryPipelineBuilder builder;
    builder.init(Pipe(input_format));

    if (columns_desc.hasDefaults())
    {
        builder.addSimpleTransform(
            [&](const Block & header)
            { return std::make_shared<AddingDefaultsTransform>(header, columns_desc, *input_format, getContext()); });
    }

    pipeline = std::make_unique<QueryPipeline>(QueryPipelineBuilder::getPipeline(std::move(builder)));
    reader = std::make_unique<PullingPipelineExecutor>(*pipeline);

    return true;
}

std::unique_ptr<ReadBuffer> StorageS3Source::createS3ReadBuffer(const String & key)
{
    const size_t object_size = DB::S3::getObjectSize(client, bucket, key, version_id, false);

    auto download_buffer_size = getContext()->getSettings().max_download_buffer_size;
    const bool use_parallel_download = download_buffer_size > 0 && download_thread_num > 1;
    const bool object_too_small = object_size < download_thread_num * download_buffer_size;
    if (!use_parallel_download || object_too_small)
    {
        LOG_TRACE(log, "Downloading object of size {} from S3 in single thread", object_size);
        return std::make_unique<ReadBufferFromS3>(client, bucket, key, version_id, max_single_read_retries, getContext()->getReadSettings());
    }

    assert(object_size > 0);

    if (download_buffer_size < DBMS_DEFAULT_BUFFER_SIZE)
    {
        LOG_WARNING(log, "Downloading buffer {} bytes too small, set at least {} bytes", download_buffer_size, DBMS_DEFAULT_BUFFER_SIZE);
        download_buffer_size = DBMS_DEFAULT_BUFFER_SIZE;
    }

    auto factory = std::make_unique<ReadBufferS3Factory>(
        client, bucket, key, version_id, download_buffer_size, object_size, max_single_read_retries, getContext()->getReadSettings());
    LOG_TRACE(
        log, "Downloading from S3 in {} threads. Object size: {}, Range size: {}.", download_thread_num, object_size, download_buffer_size);

    return std::make_unique<ParallelReadBuffer>(std::move(factory), threadPoolCallbackRunner(IOThreadPool::get()), download_thread_num);
}

String StorageS3Source::getName() const
{
    return name;
}

Chunk StorageS3Source::generate()
{
    while (true)
    {
        if (!reader || isCancelled())
            break;

        Chunk chunk;
        if (reader->pull(chunk))
        {
            UInt64 num_rows = chunk.getNumRows();

            for (const auto & virtual_column : requested_virtual_columns)
            {
                if (virtual_column.name == "_path")
                {
                    chunk.addColumn(virtual_column.type->createColumnConst(num_rows, file_path)->convertToFullColumnIfConst());
                }
                else if (virtual_column.name == "_file")
                {
                    size_t last_slash_pos = file_path.find_last_of('/');
                    auto column = virtual_column.type->createColumnConst(num_rows, file_path.substr(last_slash_pos + 1));
                    chunk.addColumn(column->convertToFullColumnIfConst());
                }
            }

            return chunk;
        }

        {
            std::lock_guard lock(reader_mutex);
            reader.reset();
            pipeline.reset();
            read_buf.reset();

            if (!initialize())
                break;
        }
    }
    return {};
}

static bool checkIfObjectExists(const std::shared_ptr<Aws::S3::S3Client> & client, const String & bucket, const String & key)
{
    bool is_finished = false;
    Aws::S3::Model::ListObjectsV2Request request;
    Aws::S3::Model::ListObjectsV2Outcome outcome;

    request.SetBucket(bucket);
    request.SetPrefix(key);
    while (!is_finished)
    {
        outcome = client->ListObjectsV2(request);
        if (!outcome.IsSuccess())
            throw Exception(
                ErrorCodes::S3_ERROR,
                "Could not list objects in bucket {} with key {}, S3 exception: {}, message: {}",
                quoteString(bucket),
                quoteString(key),
                backQuote(outcome.GetError().GetExceptionName()),
                quoteString(outcome.GetError().GetMessage()));

        const auto & result_batch = outcome.GetResult().GetContents();
        for (const auto & obj : result_batch)
        {
            if (obj.GetKey() == key)
                return true;
        }

        request.SetContinuationToken(outcome.GetResult().GetNextContinuationToken());
        is_finished = !outcome.GetResult().GetIsTruncated();
    }

    return false;
}

class StorageS3Sink : public SinkToStorage
{
public:
    StorageS3Sink(
        const String & format,
        const Block & sample_block_,
        ContextPtr context,
        std::optional<FormatSettings> format_settings_,
        const CompressionMethod compression_method,
        const StorageS3::S3Configuration & s3_configuration_,
        const String & bucket,
        const String & key)
        : SinkToStorage(sample_block_)
        , sample_block(sample_block_)
        , format_settings(format_settings_)
    {
        write_buf = wrapWriteBufferWithCompressionMethod(
            std::make_unique<WriteBufferFromS3>(
                s3_configuration_.client,
                bucket,
                key,
                s3_configuration_.rw_settings,
                std::nullopt,
                DBMS_DEFAULT_BUFFER_SIZE,
                threadPoolCallbackRunner(IOThreadPool::get())),
            compression_method,
            3);
        writer
            = FormatFactory::instance().getOutputFormatParallelIfPossible(format, *write_buf, sample_block, context, {}, format_settings);
    }

    String getName() const override { return "StorageS3Sink"; }

    void consume(Chunk chunk) override
    {
        writer->write(getHeader().cloneWithColumns(chunk.detachColumns()));
    }

    void onFinish() override
    {
        try
        {
            writer->finalize();
            writer->flush();
            write_buf->finalize();
        }
        catch (...)
        {
            /// Stop ParallelFormattingOutputFormat correctly.
            writer.reset();
            throw;
        }
    }

private:
    Block sample_block;
    std::optional<FormatSettings> format_settings;
    std::unique_ptr<WriteBuffer> write_buf;
    OutputFormatPtr writer;
};


class PartitionedStorageS3Sink : public PartitionedSink
{
public:
    PartitionedStorageS3Sink(
        const ASTPtr & partition_by,
        const String & format_,
        const Block & sample_block_,
        ContextPtr context_,
        std::optional<FormatSettings> format_settings_,
        const CompressionMethod compression_method_,
        const StorageS3::S3Configuration & s3_configuration_,
        const String & bucket_,
        const String & key_)
        : PartitionedSink(partition_by, context_, sample_block_)
        , format(format_)
        , sample_block(sample_block_)
        , context(context_)
        , compression_method(compression_method_)
        , s3_configuration(s3_configuration_)
        , bucket(bucket_)
        , key(key_)
        , format_settings(format_settings_)
    {
    }

    SinkPtr createSinkForPartition(const String & partition_id) override
    {
        auto partition_bucket = replaceWildcards(bucket, partition_id);
        validateBucket(partition_bucket);

        auto partition_key = replaceWildcards(key, partition_id);
        validateKey(partition_key);

        return std::make_shared<StorageS3Sink>(
            format,
            sample_block,
            context,
            format_settings,
            compression_method,
            s3_configuration,
            partition_bucket,
            partition_key
        );
    }

private:
    const String format;
    const Block sample_block;
    ContextPtr context;
    const CompressionMethod compression_method;

    const StorageS3::S3Configuration & s3_configuration;
    const String bucket;
    const String key;
    std::optional<FormatSettings> format_settings;

    ExpressionActionsPtr partition_by_expr;

    static void validateBucket(const String & str)
    {
        S3::URI::validateBucket(str, {});

        if (!DB::UTF8::isValidUTF8(reinterpret_cast<const UInt8 *>(str.data()), str.size()))
            throw Exception(ErrorCodes::CANNOT_PARSE_TEXT, "Incorrect non-UTF8 sequence in bucket name");

        validatePartitionKey(str, false);
    }

    static void validateKey(const String & str)
    {
        /// See:
        /// - https://docs.aws.amazon.com/AmazonS3/latest/userguide/object-keys.html
        /// - https://cloud.ibm.com/apidocs/cos/cos-compatibility#putobject

        if (str.empty() || str.size() > 1024)
            throw Exception(ErrorCodes::BAD_ARGUMENTS, "Incorrect key length (not empty, max 1023 characters), got: {}", str.size());

        if (!DB::UTF8::isValidUTF8(reinterpret_cast<const UInt8 *>(str.data()), str.size()))
            throw Exception(ErrorCodes::CANNOT_PARSE_TEXT, "Incorrect non-UTF8 sequence in key");

        validatePartitionKey(str, true);
    }
};


StorageS3::StorageS3(
    const S3::URI & uri_,
    const String & access_key_id_,
    const String & secret_access_key_,
    const StorageID & table_id_,
    const String & format_name_,
    const S3Settings::ReadWriteSettings & rw_settings_,
    const ColumnsDescription & columns_,
    const ConstraintsDescription & constraints_,
    const String & comment,
    ContextPtr context_,
    std::optional<FormatSettings> format_settings_,
    const String & compression_method_,
    bool distributed_processing_,
    ASTPtr partition_by_)
    : IStorage(table_id_)
    , s3_configuration{uri_, access_key_id_, secret_access_key_, {}, {}, rw_settings_} /// Client and settings will be updated later
    , keys({uri_.key})
    , format_name(format_name_)
    , compression_method(compression_method_)
    , name(uri_.storage_name)
    , distributed_processing(distributed_processing_)
    , format_settings(format_settings_)
    , partition_by(partition_by_)
    , is_key_with_globs(uri_.key.find_first_of("*?{") != std::string::npos)
{
    context_->getGlobalContext()->getRemoteHostFilter().checkURL(uri_.uri);
    StorageInMemoryMetadata storage_metadata;

    updateS3Configuration(context_, s3_configuration);
    if (columns_.empty())
    {
        auto columns = getTableStructureFromDataImpl(format_name, s3_configuration, compression_method, distributed_processing_, is_key_with_globs, format_settings, context_);
        storage_metadata.setColumns(columns);
    }
    else
        storage_metadata.setColumns(columns_);

    storage_metadata.setConstraints(constraints_);
    storage_metadata.setComment(comment);
    setInMemoryMetadata(storage_metadata);

    auto default_virtuals = NamesAndTypesList{
        {"_path", std::make_shared<DataTypeLowCardinality>(std::make_shared<DataTypeString>())},
        {"_file", std::make_shared<DataTypeLowCardinality>(std::make_shared<DataTypeString>())}};

    auto columns = storage_metadata.getSampleBlock().getNamesAndTypesList();
    virtual_columns = getVirtualsForStorage(columns, default_virtuals);
}

std::shared_ptr<StorageS3Source::IteratorWrapper> StorageS3::createFileIterator(const S3Configuration & s3_configuration, const std::vector<String> & keys, bool is_key_with_globs, bool distributed_processing, ContextPtr local_context)
{
    if (distributed_processing)
    {
        return std::make_shared<StorageS3Source::IteratorWrapper>(
            [callback = local_context->getReadTaskCallback()]() -> String {
                return callback();
        });
    }
    else if (is_key_with_globs)
    {
        /// Iterate through disclosed globs and make a source for each file
        auto glob_iterator = std::make_shared<StorageS3Source::DisclosedGlobIterator>(*s3_configuration.client, s3_configuration.uri);
        return std::make_shared<StorageS3Source::IteratorWrapper>([glob_iterator]()
        {
            return glob_iterator->next();
        });
    }
    else
    {
        auto keys_iterator = std::make_shared<StorageS3Source::KeysIterator>(keys);
        return std::make_shared<StorageS3Source::IteratorWrapper>([keys_iterator]()
        {
            return keys_iterator->next();
        });
    }
}

bool StorageS3::isColumnOriented() const
{
    return FormatFactory::instance().checkIfFormatIsColumnOriented(format_name);
}

Pipe StorageS3::read(
    const Names & column_names,
    const StorageSnapshotPtr & storage_snapshot,
    SelectQueryInfo & /*query_info*/,
    ContextPtr local_context,
    QueryProcessingStage::Enum /*processed_stage*/,
    size_t max_block_size,
    unsigned num_streams)
{
    updateS3Configuration(local_context, s3_configuration);

    Pipes pipes;

    std::unordered_set<String> column_names_set(column_names.begin(), column_names.end());
    std::vector<NameAndTypePair> requested_virtual_columns;

    for (const auto & virtual_column : getVirtuals())
    {
        if (column_names_set.contains(virtual_column.name))
            requested_virtual_columns.push_back(virtual_column);
    }

    std::shared_ptr<StorageS3Source::IteratorWrapper> iterator_wrapper = createFileIterator(s3_configuration, keys, is_key_with_globs, distributed_processing, local_context);

    ColumnsDescription columns_description;
    Block block_for_format;
    if (isColumnOriented())
    {
        auto fetch_columns = column_names;
        const auto & virtuals = getVirtuals();
        std::erase_if(
            fetch_columns,
            [&](const String & col)
            { return std::any_of(virtuals.begin(), virtuals.end(), [&](const NameAndTypePair & virtual_col){ return col == virtual_col.name; }); });

        if (fetch_columns.empty())
            fetch_columns.push_back(ExpressionActions::getSmallestColumn(storage_snapshot->metadata->getColumns().getAllPhysical()));

        columns_description = ColumnsDescription{
            storage_snapshot->getSampleBlockForColumns(fetch_columns).getNamesAndTypesList()};
        block_for_format = storage_snapshot->getSampleBlockForColumns(columns_description.getNamesOfPhysical());
    }
    else
    {
        columns_description = storage_snapshot->metadata->getColumns();
        block_for_format = storage_snapshot->metadata->getSampleBlock();
    }

    const size_t max_download_threads = local_context->getSettingsRef().max_download_threads;
    for (size_t i = 0; i < num_streams; ++i)
    {
        pipes.emplace_back(std::make_shared<StorageS3Source>(
            requested_virtual_columns,
            format_name,
            getName(),
            block_for_format,
            local_context,
            format_settings,
            columns_description,
            max_block_size,
            s3_configuration.rw_settings.max_single_read_retries,
            compression_method,
            s3_configuration.client,
            s3_configuration.uri.bucket,
            s3_configuration.uri.version_id,
            iterator_wrapper,
            max_download_threads));
    }
    auto pipe = Pipe::unitePipes(std::move(pipes));

    narrowPipe(pipe, num_streams);
    return pipe;
}

SinkToStoragePtr StorageS3::write(const ASTPtr & query, const StorageMetadataPtr & metadata_snapshot, ContextPtr local_context)
{
    updateS3Configuration(local_context, s3_configuration);

    auto sample_block = metadata_snapshot->getSampleBlock();
    auto chosen_compression_method = chooseCompressionMethod(keys.back(), compression_method);
    bool has_wildcards = s3_configuration.uri.bucket.find(PARTITION_ID_WILDCARD) != String::npos || keys.back().find(PARTITION_ID_WILDCARD) != String::npos;
    auto insert_query = std::dynamic_pointer_cast<ASTInsertQuery>(query);

    auto partition_by_ast = insert_query ? (insert_query->partition_by ? insert_query->partition_by : partition_by) : nullptr;
    bool is_partitioned_implementation = partition_by_ast && has_wildcards;

    if (is_partitioned_implementation)
    {
        return std::make_shared<PartitionedStorageS3Sink>(
            partition_by_ast,
            format_name,
            sample_block,
            local_context,
            format_settings,
            chosen_compression_method,
            s3_configuration,
            s3_configuration.uri.bucket,
            keys.back());
    }
    else
    {
        if (is_key_with_globs)
            throw Exception(ErrorCodes::DATABASE_ACCESS_DENIED, "S3 key '{}' contains globs, so the table is in readonly mode", s3_configuration.uri.key);

        bool truncate_in_insert = local_context->getSettingsRef().s3_truncate_on_insert;

        if (!truncate_in_insert && checkIfObjectExists(s3_configuration.client, s3_configuration.uri.bucket, keys.back()))
        {
            if (local_context->getSettingsRef().s3_create_new_file_on_insert)
            {
                size_t index = keys.size();
                auto pos = keys[0].find_first_of('.');
                String new_key;
                do
                {
                    new_key = keys[0].substr(0, pos) + "." + std::to_string(index) + (pos == std::string::npos ? "" : keys[0].substr(pos));
                    ++index;
                }
                while (checkIfObjectExists(s3_configuration.client, s3_configuration.uri.bucket, new_key));
                keys.push_back(new_key);
            }
            else
                throw Exception(
                    ErrorCodes::BAD_ARGUMENTS,
                    "Object in bucket {} with key {} already exists. If you want to overwrite it, enable setting s3_truncate_on_insert, if you "
                    "want to create a new file on each insert, enable setting s3_create_new_file_on_insert",
                    s3_configuration.uri.bucket,
                    keys.back());
        }

        return std::make_shared<StorageS3Sink>(
            format_name,
            sample_block,
            local_context,
            format_settings,
            chosen_compression_method,
            s3_configuration,
            s3_configuration.uri.bucket,
            keys.back());
    }
}


void StorageS3::truncate(const ASTPtr & /* query */, const StorageMetadataPtr &, ContextPtr local_context, TableExclusiveLockHolder &)
{
    updateS3Configuration(local_context, s3_configuration);

    if (is_key_with_globs)
        throw Exception(ErrorCodes::DATABASE_ACCESS_DENIED, "S3 key '{}' contains globs, so the table is in readonly mode", s3_configuration.uri.key);

    Aws::S3::Model::Delete delkeys;

    for (const auto & key : keys)
    {
        Aws::S3::Model::ObjectIdentifier obj;
        obj.SetKey(key);
        delkeys.AddObjects(std::move(obj));
    }

    Aws::S3::Model::DeleteObjectsRequest request;
    request.SetBucket(s3_configuration.uri.bucket);
    request.SetDelete(delkeys);

    auto response = s3_configuration.client->DeleteObjects(request);
    if (!response.IsSuccess())
    {
        const auto & err = response.GetError();
        throw Exception(std::to_string(static_cast<int>(err.GetErrorType())) + ": " + err.GetMessage(), ErrorCodes::S3_ERROR);
    }
}


void StorageS3::updateS3Configuration(ContextPtr ctx, StorageS3::S3Configuration & upd)
{
    auto settings = ctx->getStorageS3Settings().getSettings(upd.uri.uri.toString());

    bool need_update_configuration = settings != S3Settings{};
    if (need_update_configuration)
    {
        if (upd.rw_settings != settings.rw_settings)
            upd.rw_settings = settings.rw_settings;
    }

    upd.rw_settings.updateFromSettingsIfEmpty(ctx->getSettings());

    if (upd.client && (!upd.access_key_id.empty() || settings.auth_settings == upd.auth_settings))
        return;

    Aws::Auth::AWSCredentials credentials(upd.access_key_id, upd.secret_access_key);
    HeaderCollection headers;
    if (upd.access_key_id.empty())
    {
        credentials = Aws::Auth::AWSCredentials(settings.auth_settings.access_key_id, settings.auth_settings.secret_access_key);
        headers = settings.auth_settings.headers;
    }

    S3::PocoHTTPClientConfiguration client_configuration = S3::ClientFactory::instance().createClientConfiguration(
        settings.auth_settings.region,
        ctx->getRemoteHostFilter(), ctx->getGlobalContext()->getSettingsRef().s3_max_redirects);

    client_configuration.endpointOverride = upd.uri.endpoint;
    client_configuration.maxConnections = upd.rw_settings.max_connections;

    upd.client = S3::ClientFactory::instance().create(
        client_configuration,
        upd.uri.is_virtual_hosted_style,
        credentials.GetAWSAccessKeyId(),
        credentials.GetAWSSecretKey(),
        settings.auth_settings.server_side_encryption_customer_key_base64,
        std::move(headers),
        settings.auth_settings.use_environment_credentials.value_or(ctx->getConfigRef().getBool("s3.use_environment_credentials", false)),
        settings.auth_settings.use_insecure_imds_request.value_or(ctx->getConfigRef().getBool("s3.use_insecure_imds_request", false)));

    upd.auth_settings = std::move(settings.auth_settings);
}


void StorageS3::processNamedCollectionResult(StorageS3Configuration & configuration, const std::vector<std::pair<String, ASTPtr>> & key_value_args)
{
    for (const auto & [arg_name, arg_value] : key_value_args)
    {
        if (arg_name == "access_key_id")
            configuration.auth_settings.access_key_id = arg_value->as<ASTLiteral>()->value.safeGet<String>();
        else if (arg_name == "secret_access_key")
            configuration.auth_settings.secret_access_key = arg_value->as<ASTLiteral>()->value.safeGet<String>();
        else if (arg_name == "filename")
            configuration.url = std::filesystem::path(configuration.url) / arg_value->as<ASTLiteral>()->value.safeGet<String>();
        else if (arg_name == "use_environment_credentials")
            configuration.auth_settings.use_environment_credentials = arg_value->as<ASTLiteral>()->value.safeGet<UInt8>();
        else if (arg_name == "max_single_read_retries")
            configuration.rw_settings.max_single_read_retries = arg_value->as<ASTLiteral>()->value.safeGet<UInt64>();
        else if (arg_name == "min_upload_part_size")
            configuration.rw_settings.max_single_read_retries = arg_value->as<ASTLiteral>()->value.safeGet<UInt64>();
        else if (arg_name == "upload_part_size_multiply_factor")
            configuration.rw_settings.max_single_read_retries = arg_value->as<ASTLiteral>()->value.safeGet<UInt64>();
        else if (arg_name == "upload_part_size_multiply_parts_count_threshold")
            configuration.rw_settings.max_single_read_retries = arg_value->as<ASTLiteral>()->value.safeGet<UInt64>();
        else if (arg_name == "max_single_part_upload_size")
            configuration.rw_settings.max_single_read_retries = arg_value->as<ASTLiteral>()->value.safeGet<UInt64>();
        else if (arg_name == "max_connections")
            configuration.rw_settings.max_single_read_retries = arg_value->as<ASTLiteral>()->value.safeGet<UInt64>();
        else
            throw Exception(ErrorCodes::NUMBER_OF_ARGUMENTS_DOESNT_MATCH,
                "Unknown key-value argument `{}` for StorageS3, expected: url, [access_key_id, secret_access_key], name of used format and [compression_method].",
                arg_name);
    }
}


StorageS3Configuration StorageS3::getConfiguration(ASTs & engine_args, ContextPtr local_context)
{
    StorageS3Configuration configuration;

    if (auto named_collection = getURLBasedDataSourceConfiguration(engine_args, local_context))
    {
        auto [common_configuration, storage_specific_args] = named_collection.value();
        configuration.set(common_configuration);
        processNamedCollectionResult(configuration, storage_specific_args);
    }
    else
    {
        if (engine_args.empty() || engine_args.size() > 5)
            throw Exception(
                "Storage S3 requires 1 to 5 arguments: url, [access_key_id, secret_access_key], name of used format and [compression_method].",
                ErrorCodes::NUMBER_OF_ARGUMENTS_DOESNT_MATCH);

        for (auto & engine_arg : engine_args)
            engine_arg = evaluateConstantExpressionOrIdentifierAsLiteral(engine_arg, local_context);

        configuration.url = engine_args[0]->as<ASTLiteral &>().value.safeGet<String>();
        if (engine_args.size() >= 4)
        {
            configuration.auth_settings.access_key_id = engine_args[1]->as<ASTLiteral &>().value.safeGet<String>();
            configuration.auth_settings.secret_access_key = engine_args[2]->as<ASTLiteral &>().value.safeGet<String>();
        }

        if (engine_args.size() == 3 || engine_args.size() == 5)
        {
            configuration.compression_method = engine_args.back()->as<ASTLiteral &>().value.safeGet<String>();
            configuration.format = engine_args[engine_args.size() - 2]->as<ASTLiteral &>().value.safeGet<String>();
        }
        else if (engine_args.size() != 1)
        {
            configuration.compression_method = "auto";
            configuration.format = engine_args.back()->as<ASTLiteral &>().value.safeGet<String>();
        }
    }

    if (configuration.format == "auto")
        configuration.format = FormatFactory::instance().getFormatFromFileName(configuration.url, true);

    return configuration;
}

ColumnsDescription StorageS3::getTableStructureFromData(
    const String & format,
    const S3::URI & uri,
    const String & access_key_id,
    const String & secret_access_key,
    const String & compression_method,
    bool distributed_processing,
    const std::optional<FormatSettings> & format_settings,
    ContextPtr ctx)
{
    S3Configuration s3_configuration{ uri, access_key_id, secret_access_key, {}, {}, S3Settings::ReadWriteSettings(ctx->getSettingsRef()) };
    updateS3Configuration(ctx, s3_configuration);
    return getTableStructureFromDataImpl(format, s3_configuration, compression_method, distributed_processing, uri.key.find_first_of("*?{") != std::string::npos, format_settings, ctx);
}

ColumnsDescription StorageS3::getTableStructureFromDataImpl(
    const String & format,
    const S3Configuration & s3_configuration,
    const String & compression_method,
    bool distributed_processing,
    bool is_key_with_globs,
    const std::optional<FormatSettings> & format_settings,
    ContextPtr ctx)
{
    auto file_iterator = createFileIterator(s3_configuration, {s3_configuration.uri.key}, is_key_with_globs, distributed_processing, ctx);

    ReadBufferIterator read_buffer_iterator = [&, first = false]() mutable -> std::unique_ptr<ReadBuffer>
    {
        auto key = (*file_iterator)();
        if (key.empty())
        {
            if (first)
                throw Exception(
                    ErrorCodes::CANNOT_EXTRACT_TABLE_STRUCTURE,
                    "Cannot extract table structure from {} format file, because there are no files with provided path in S3. You must specify "
                    "table structure manually",
                    format);

<<<<<<< HEAD
            return wrapReadBufferWithCompressionMethod(
                std::make_unique<ReadBufferFromS3>(
                    s3_configuration.client,
                    s3_configuration.uri.bucket,
                    current_key,
                    client_auth.uri.version_id,
                    s3_configuration.rw_settings.max_single_read_retries,
                    ctx->getReadSettings()),
                chooseCompressionMethod(current_key, compression_method));
        };

        try
        {
            return readSchemaFromFormat(format, format_settings, read_buffer_creator, ctx);
=======
            return nullptr;
>>>>>>> 17bb7f17
        }

        first = false;
        return wrapReadBufferWithCompressionMethod(
            std::make_unique<ReadBufferFromS3>(
                s3_configuration.client, s3_configuration.uri.bucket, key, s3_configuration.rw_settings.max_single_read_retries, ctx->getReadSettings()),
            chooseCompressionMethod(key, compression_method));
    };

    return readSchemaFromFormat(format, format_settings, read_buffer_iterator, is_key_with_globs, ctx);
}


void registerStorageS3Impl(const String & name, StorageFactory & factory)
{
    factory.registerStorage(name, [](const StorageFactory::Arguments & args)
    {
        auto & engine_args = args.engine_args;
        if (engine_args.empty())
            throw Exception(ErrorCodes::BAD_ARGUMENTS, "External data source must have arguments");

        auto configuration = StorageS3::getConfiguration(engine_args, args.getLocalContext());
        // Use format settings from global server context + settings from
        // the SETTINGS clause of the create query. Settings from current
        // session and user are ignored.
        std::optional<FormatSettings> format_settings;
        if (args.storage_def->settings)
        {
            FormatFactorySettings user_format_settings;

            // Apply changed settings from global context, but ignore the
            // unknown ones, because we only have the format settings here.
            const auto & changes = args.getContext()->getSettingsRef().changes();
            for (const auto & change : changes)
            {
                if (user_format_settings.has(change.name))
                    user_format_settings.set(change.name, change.value);
            }

            // Apply changes from SETTINGS clause, with validation.
            user_format_settings.applyChanges(args.storage_def->settings->changes);
            format_settings = getFormatSettings(args.getContext(), user_format_settings);
        }
        else
        {
            format_settings = getFormatSettings(args.getContext());
        }

        S3::URI s3_uri(Poco::URI(configuration.url));

        ASTPtr partition_by;
        if (args.storage_def->partition_by)
            partition_by = args.storage_def->partition_by->clone();

        return StorageS3::create(
            s3_uri,
            configuration.auth_settings.access_key_id,
            configuration.auth_settings.secret_access_key,
            args.table_id,
            configuration.format,
            configuration.rw_settings,
            args.columns,
            args.constraints,
            args.comment,
            args.getContext(),
            format_settings,
            configuration.compression_method,
            /* distributed_processing_ */false,
            partition_by);
    },
    {
        .supports_settings = true,
        .supports_sort_order = true, // for partition by
        .supports_schema_inference = true,
        .source_access_type = AccessType::S3,
    });
}

void registerStorageS3(StorageFactory & factory)
{
    return registerStorageS3Impl("S3", factory);
}

void registerStorageCOS(StorageFactory & factory)
{
    return registerStorageS3Impl("COSN", factory);
}

NamesAndTypesList StorageS3::getVirtuals() const
{
    return virtual_columns;
}

bool StorageS3::supportsPartitionBy() const
{
    return true;
}

}

#endif<|MERGE_RESOLUTION|>--- conflicted
+++ resolved
@@ -963,30 +963,13 @@
                     "table structure manually",
                     format);
 
-<<<<<<< HEAD
-            return wrapReadBufferWithCompressionMethod(
-                std::make_unique<ReadBufferFromS3>(
-                    s3_configuration.client,
-                    s3_configuration.uri.bucket,
-                    current_key,
-                    client_auth.uri.version_id,
-                    s3_configuration.rw_settings.max_single_read_retries,
-                    ctx->getReadSettings()),
-                chooseCompressionMethod(current_key, compression_method));
-        };
-
-        try
-        {
-            return readSchemaFromFormat(format, format_settings, read_buffer_creator, ctx);
-=======
             return nullptr;
->>>>>>> 17bb7f17
         }
 
         first = false;
         return wrapReadBufferWithCompressionMethod(
             std::make_unique<ReadBufferFromS3>(
-                s3_configuration.client, s3_configuration.uri.bucket, key, s3_configuration.rw_settings.max_single_read_retries, ctx->getReadSettings()),
+                s3_configuration.client, s3_configuration.uri.bucket, key, s3_configuration.uri.version_id, s3_configuration.rw_settings.max_single_read_retries, ctx->getReadSettings()),
             chooseCompressionMethod(key, compression_method));
     };
 
