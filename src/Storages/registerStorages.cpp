--- conflicted
+++ resolved
@@ -25,14 +25,11 @@
 void registerStorageGenerateRandom(StorageFactory & factory);
 void registerStorageExecutable(StorageFactory & factory);
 void registerStorageWindowView(StorageFactory & factory);
-<<<<<<< HEAD
 #if USE_RAPIDJSON || USE_SIMDJSON
 void registerStorageFuzzJSON(StorageFactory & factory);
 #endif
-=======
 //chdb todo: add a #if USE_PYTHON here
 void registerStoragePython(StorageFactory & factory);
->>>>>>> 4725983d
 
 #if USE_AWS_S3
 void registerStorageS3(StorageFactory & factory);
@@ -129,13 +126,10 @@
     registerStorageGenerateRandom(factory);
     registerStorageExecutable(factory);
     registerStorageWindowView(factory);
-<<<<<<< HEAD
 #if USE_RAPIDJSON || USE_SIMDJSON
     registerStorageFuzzJSON(factory);
 #endif
-=======
     registerStoragePython(factory);
->>>>>>> 4725983d
 
 #if USE_AWS_S3
     registerStorageS3(factory);
