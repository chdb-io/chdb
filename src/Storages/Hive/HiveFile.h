--- conflicted
+++ resolved
@@ -100,6 +100,7 @@
     const String & getPath() const { return path; }
     UInt64 getLastModTs() const { return last_modify_time; }
     size_t getSize() const { return size; }
+    std::optional<size_t> getRows();
     const FieldVector & getPartitionValues() const { return partition_values; }
     const String & getNamenodeUrl() { return namenode_url; }
     MinMaxIndexPtr getMinMaxIndex() const { return minmax_idx; }
@@ -112,16 +113,6 @@
     {
         if (!idx)
             return "";
-
-<<<<<<< HEAD
-    virtual UInt64 getLastModTs() const { return last_modify_time; }
-
-    virtual size_t getSize() const { return size; }
-
-    std::optional<size_t> getRows();
-
-    virtual FieldVector getPartitionValues() const { return partition_values; }
-=======
         std::vector<String> strs;
         strs.reserve(index_names_and_types.size());
         size_t i = 0;
@@ -129,7 +120,6 @@
             strs.push_back(name_type.name + ":" + name_type.type->getName() + idx->hyperrectangle[i++].toString());
         return boost::algorithm::join(strs, "|");
     }
->>>>>>> f02d7693
 
     virtual FileFormat getFormat() const = 0;
 
@@ -185,26 +175,17 @@
     {
     }
 
-    virtual FileFormat getFormat() const override { return FileFormat::TEXT; }
-<<<<<<< HEAD
-    virtual String getName() const override { return "TEXT"; }
-
-protected:
+    FileFormat getFormat() const override { return FileFormat::TEXT; }
+
+private:
     std::optional<size_t> getRowsImpl() override { return {}; }
-=======
->>>>>>> f02d7693
 };
 
 class HiveORCFile : public IHiveFile
 {
 public:
-<<<<<<< HEAD
     HiveORCFile(
-        const FieldVector & values_,
-=======
-    HiveOrcFile(
-        const FieldVector & partition_values_,
->>>>>>> f02d7693
+        const FieldVector & partition_values_,
         const String & namenode_url_,
         const String & path_,
         UInt64 last_modify_time_,
@@ -258,14 +239,9 @@
     bool useSplitMinMaxIndex() const override;
     void loadSubMinMaxIndex() override;
 
-<<<<<<< HEAD
-protected:
-    virtual void prepareReader();
+private:
     std::optional<size_t> getRowsImpl() override;
-=======
-private:
     void prepareReader();
->>>>>>> f02d7693
 
     std::unique_ptr<ReadBufferFromHDFS> in;
     std::unique_ptr<parquet::arrow::FileReader> reader;
