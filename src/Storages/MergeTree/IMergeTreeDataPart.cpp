#include "IMergeTreeDataPart.h"

#include <optional>
#include <boost/algorithm/string/join.hpp>
#include <string_view>
#include <Core/Defines.h>
#include <IO/HashingWriteBuffer.h>
#include <IO/HashingReadBuffer.h>
#include <IO/ReadBufferFromString.h>
#include <IO/ReadHelpers.h>
#include <IO/WriteHelpers.h>
#include <Storages/MergeTree/MergeTreeData.h>
#include <Storages/MergeTree/localBackup.h>
#include <Storages/MergeTree/checkDataPart.h>
#include <Storages/StorageReplicatedMergeTree.h>
#include <Storages/MergeTree/PartMetadataManagerOrdinary.h>
#include <Storages/MergeTree/PartMetadataManagerWithCache.h>
#include <Common/StringUtils/StringUtils.h>
#include <Common/escapeForFileName.h>
#include <Common/CurrentMetrics.h>
#include <Common/FieldVisitorsAccurateComparison.h>
#include <Common/MemoryTrackerBlockerInThread.h>
#include <base/JSON.h>
#include <Common/logger_useful.h>
#include <Compression/getCompressionCodecForFile.h>
#include <Parsers/parseQuery.h>
#include <Parsers/queryToString.h>
#include <Parsers/ExpressionElementParsers.h>
#include <DataTypes/NestedUtils.h>
#include <DataTypes/DataTypeAggregateFunction.h>
#include <Interpreters/MergeTreeTransaction.h>
#include <Interpreters/TransactionLog.h>


namespace CurrentMetrics
{
    extern const Metric PartsTemporary;
    extern const Metric PartsPreCommitted;
    extern const Metric PartsCommitted;
    extern const Metric PartsPreActive;
    extern const Metric PartsActive;
    extern const Metric PartsOutdated;
    extern const Metric PartsDeleting;
    extern const Metric PartsDeleteOnDestroy;

    extern const Metric PartsWide;
    extern const Metric PartsCompact;
    extern const Metric PartsInMemory;
}

namespace DB
{

namespace ErrorCodes
{
    extern const int DIRECTORY_ALREADY_EXISTS;
    extern const int CANNOT_READ_ALL_DATA;
    extern const int LOGICAL_ERROR;
    extern const int FILE_DOESNT_EXIST;
    extern const int NO_FILE_IN_DATA_PART;
    extern const int EXPECTED_END_OF_FILE;
    extern const int CORRUPTED_DATA;
    extern const int NOT_FOUND_EXPECTED_DATA_PART;
    extern const int BAD_SIZE_OF_FILE_IN_DATA_PART;
    extern const int BAD_TTL_FILE;
    extern const int NOT_IMPLEMENTED;
}

void IMergeTreeDataPart::MinMaxIndex::load(const MergeTreeData & data, const PartMetadataManagerPtr & manager)
{
    auto metadata_snapshot = data.getInMemoryMetadataPtr();
    const auto & partition_key = metadata_snapshot->getPartitionKey();

    auto minmax_column_names = data.getMinMaxColumnsNames(partition_key);
    auto minmax_column_types = data.getMinMaxColumnsTypes(partition_key);
    size_t minmax_idx_size = minmax_column_types.size();

    hyperrectangle.reserve(minmax_idx_size);
    for (size_t i = 0; i < minmax_idx_size; ++i)
    {
        String file_name = "minmax_" + escapeForFileName(minmax_column_names[i]) + ".idx";
        auto file = manager->read(file_name);
        auto serialization = minmax_column_types[i]->getDefaultSerialization();

        Field min_val;
        serialization->deserializeBinary(min_val, *file);
        Field max_val;
        serialization->deserializeBinary(max_val, *file);

        // NULL_LAST
        if (min_val.isNull())
            min_val = POSITIVE_INFINITY;
        if (max_val.isNull())
            max_val = POSITIVE_INFINITY;

        hyperrectangle.emplace_back(min_val, true, max_val, true);
    }
    initialized = true;
}

IMergeTreeDataPart::MinMaxIndex::WrittenFiles IMergeTreeDataPart::MinMaxIndex::store(
    const MergeTreeData & data, const DataPartStorageBuilderPtr & data_part_storage_builder, Checksums & out_checksums) const
{
    auto metadata_snapshot = data.getInMemoryMetadataPtr();
    const auto & partition_key = metadata_snapshot->getPartitionKey();

    auto minmax_column_names = data.getMinMaxColumnsNames(partition_key);
    auto minmax_column_types = data.getMinMaxColumnsTypes(partition_key);

    return store(minmax_column_names, minmax_column_types, data_part_storage_builder, out_checksums);
}

IMergeTreeDataPart::MinMaxIndex::WrittenFiles IMergeTreeDataPart::MinMaxIndex::store(
    const Names & column_names,
    const DataTypes & data_types,
    const DataPartStorageBuilderPtr & data_part_storage_builder,
    Checksums & out_checksums) const
{
    if (!initialized)
        throw Exception(
            ErrorCodes::LOGICAL_ERROR,
            "Attempt to store uninitialized MinMax index for part {}. This is a bug.",
            data_part_storage_builder->getFullPath());

    WrittenFiles written_files;

    for (size_t i = 0; i < column_names.size(); ++i)
    {
        String file_name = "minmax_" + escapeForFileName(column_names[i]) + ".idx";
        auto serialization = data_types.at(i)->getDefaultSerialization();

        auto out = data_part_storage_builder->writeFile(file_name, DBMS_DEFAULT_BUFFER_SIZE, {});
        HashingWriteBuffer out_hashing(*out);
        serialization->serializeBinary(hyperrectangle[i].left, out_hashing);
        serialization->serializeBinary(hyperrectangle[i].right, out_hashing);
        out_hashing.next();
        out_checksums.files[file_name].file_size = out_hashing.count();
        out_checksums.files[file_name].file_hash = out_hashing.getHash();
        out->preFinalize();
        written_files.emplace_back(std::move(out));
    }

    return written_files;
}

void IMergeTreeDataPart::MinMaxIndex::update(const Block & block, const Names & column_names)
{
    if (!initialized)
        hyperrectangle.reserve(column_names.size());

    for (size_t i = 0; i < column_names.size(); ++i)
    {
        FieldRef min_value;
        FieldRef max_value;
        const ColumnWithTypeAndName & column = block.getByName(column_names[i]);
        if (const auto * column_nullable = typeid_cast<const ColumnNullable *>(column.column.get()))
            column_nullable->getExtremesNullLast(min_value, max_value);
        else
            column.column->getExtremes(min_value, max_value);

        if (!initialized)
            hyperrectangle.emplace_back(min_value, true, max_value, true);
        else
        {
            hyperrectangle[i].left
                = applyVisitor(FieldVisitorAccurateLess(), hyperrectangle[i].left, min_value) ? hyperrectangle[i].left : min_value;
            hyperrectangle[i].right
                = applyVisitor(FieldVisitorAccurateLess(), hyperrectangle[i].right, max_value) ? max_value : hyperrectangle[i].right;
        }
    }

    initialized = true;
}

void IMergeTreeDataPart::MinMaxIndex::merge(const MinMaxIndex & other)
{
    if (!other.initialized)
        return;

    if (!initialized)
    {
        hyperrectangle = other.hyperrectangle;
        initialized = true;
    }
    else
    {
        for (size_t i = 0; i < hyperrectangle.size(); ++i)
        {
            hyperrectangle[i].left = std::min(hyperrectangle[i].left, other.hyperrectangle[i].left);
            hyperrectangle[i].right = std::max(hyperrectangle[i].right, other.hyperrectangle[i].right);
        }
    }
}

void IMergeTreeDataPart::MinMaxIndex::appendFiles(const MergeTreeData & data, Strings & files)
{
    auto metadata_snapshot = data.getInMemoryMetadataPtr();
    const auto & partition_key = metadata_snapshot->getPartitionKey();
    auto minmax_column_names = data.getMinMaxColumnsNames(partition_key);
    size_t minmax_idx_size = minmax_column_names.size();
    for (size_t i = 0; i < minmax_idx_size; ++i)
    {
        String file_name = "minmax_" + escapeForFileName(minmax_column_names[i]) + ".idx";
        files.push_back(file_name);
    }
}


static void incrementStateMetric(IMergeTreeDataPart::State state)
{
    switch (state)
    {
        case IMergeTreeDataPart::State::Temporary:
            CurrentMetrics::add(CurrentMetrics::PartsTemporary);
            return;
        case IMergeTreeDataPart::State::PreActive:
            CurrentMetrics::add(CurrentMetrics::PartsPreActive);
            CurrentMetrics::add(CurrentMetrics::PartsPreCommitted);
            return;
        case IMergeTreeDataPart::State::Active:
            CurrentMetrics::add(CurrentMetrics::PartsActive);
            CurrentMetrics::add(CurrentMetrics::PartsCommitted);
            return;
        case IMergeTreeDataPart::State::Outdated:
            CurrentMetrics::add(CurrentMetrics::PartsOutdated);
            return;
        case IMergeTreeDataPart::State::Deleting:
            CurrentMetrics::add(CurrentMetrics::PartsDeleting);
            return;
        case IMergeTreeDataPart::State::DeleteOnDestroy:
            CurrentMetrics::add(CurrentMetrics::PartsDeleteOnDestroy);
            return;
    }
}

static void decrementStateMetric(IMergeTreeDataPart::State state)
{
    switch (state)
    {
        case IMergeTreeDataPart::State::Temporary:
            CurrentMetrics::sub(CurrentMetrics::PartsTemporary);
            return;
        case IMergeTreeDataPart::State::PreActive:
            CurrentMetrics::sub(CurrentMetrics::PartsPreActive);
            CurrentMetrics::sub(CurrentMetrics::PartsPreCommitted);
            return;
        case IMergeTreeDataPart::State::Active:
            CurrentMetrics::sub(CurrentMetrics::PartsActive);
            CurrentMetrics::sub(CurrentMetrics::PartsCommitted);
            return;
        case IMergeTreeDataPart::State::Outdated:
            CurrentMetrics::sub(CurrentMetrics::PartsOutdated);
            return;
        case IMergeTreeDataPart::State::Deleting:
            CurrentMetrics::sub(CurrentMetrics::PartsDeleting);
            return;
        case IMergeTreeDataPart::State::DeleteOnDestroy:
            CurrentMetrics::sub(CurrentMetrics::PartsDeleteOnDestroy);
            return;
    }
}

static void incrementTypeMetric(MergeTreeDataPartType type)
{
    switch (type.getValue())
    {
        case MergeTreeDataPartType::WIDE:
            CurrentMetrics::add(CurrentMetrics::PartsWide);
            return;
        case MergeTreeDataPartType::COMPACT:
            CurrentMetrics::add(CurrentMetrics::PartsCompact);
            return;
        case MergeTreeDataPartType::IN_MEMORY:
            CurrentMetrics::add(CurrentMetrics::PartsInMemory);
            return;
        case MergeTreeDataPartType::UNKNOWN:
            return;
    }
}

static void decrementTypeMetric(MergeTreeDataPartType type)
{
    switch (type.getValue())
    {
        case MergeTreeDataPartType::WIDE:
            CurrentMetrics::sub(CurrentMetrics::PartsWide);
            return;
        case MergeTreeDataPartType::COMPACT:
            CurrentMetrics::sub(CurrentMetrics::PartsCompact);
            return;
        case MergeTreeDataPartType::IN_MEMORY:
            CurrentMetrics::sub(CurrentMetrics::PartsInMemory);
            return;
        case MergeTreeDataPartType::UNKNOWN:
            return;
    }
}


IMergeTreeDataPart::IMergeTreeDataPart(
    const MergeTreeData & storage_,
    const String & name_,
    const DataPartStoragePtr & data_part_storage_,
    Type part_type_,
    const IMergeTreeDataPart * parent_part_)
    : storage(storage_)
    , name(name_)
    , info(MergeTreePartInfo::fromPartName(name_, storage.format_version))
    , data_part_storage(parent_part_ ? parent_part_->data_part_storage : data_part_storage_)
    , index_granularity_info(storage_, part_type_)
    , part_type(part_type_)
    , parent_part(parent_part_)
    , use_metadata_cache(storage.use_metadata_cache)
{
    if (parent_part)
        state = State::Active;
    incrementStateMetric(state);
    incrementTypeMetric(part_type);

    minmax_idx = std::make_shared<MinMaxIndex>();

    initializePartMetadataManager();
}

IMergeTreeDataPart::IMergeTreeDataPart(
    const MergeTreeData & storage_,
    const String & name_,
    const MergeTreePartInfo & info_,
    const DataPartStoragePtr & data_part_storage_,
    Type part_type_,
    const IMergeTreeDataPart * parent_part_)
    : storage(storage_)
    , name(name_)
    , info(info_)
    , data_part_storage(parent_part_ ? parent_part_->data_part_storage : data_part_storage_)
    , index_granularity_info(storage_, part_type_)
    , part_type(part_type_)
    , parent_part(parent_part_)
    , use_metadata_cache(storage.use_metadata_cache)
{
    if (parent_part)
        state = State::Active;
    incrementStateMetric(state);
    incrementTypeMetric(part_type);

    minmax_idx = std::make_shared<MinMaxIndex>();

    initializePartMetadataManager();
}

IMergeTreeDataPart::~IMergeTreeDataPart()
{
    decrementStateMetric(state);
    decrementTypeMetric(part_type);
}


String IMergeTreeDataPart::getNewName(const MergeTreePartInfo & new_part_info) const
{
    if (storage.format_version < MERGE_TREE_DATA_MIN_FORMAT_VERSION_WITH_CUSTOM_PARTITIONING)
    {
        /// NOTE: getting min and max dates from the part name (instead of part data) because we want
        /// the merged part name be determined only by source part names.
        /// It is simpler this way when the real min and max dates for the block range can change
        /// (e.g. after an ALTER DELETE command).
        DayNum min_date;
        DayNum max_date;
        MergeTreePartInfo::parseMinMaxDatesFromPartName(name, min_date, max_date);
        return new_part_info.getPartNameV0(min_date, max_date);
    }
    else
        return new_part_info.getPartName();
}

std::optional<size_t> IMergeTreeDataPart::getColumnPosition(const String & column_name) const
{
    auto it = column_name_to_position.find(column_name);
    if (it == column_name_to_position.end())
        return {};
    return it->second;
}


void IMergeTreeDataPart::setState(IMergeTreeDataPart::State new_state) const
{
    decrementStateMetric(state);
    state = new_state;
    incrementStateMetric(state);
}

IMergeTreeDataPart::State IMergeTreeDataPart::getState() const
{
    return state;
}


std::pair<DayNum, DayNum> IMergeTreeDataPart::getMinMaxDate() const
{
    if (storage.minmax_idx_date_column_pos != -1 && minmax_idx->initialized)
    {
        const auto & hyperrectangle = minmax_idx->hyperrectangle[storage.minmax_idx_date_column_pos];
        return {DayNum(hyperrectangle.left.get<UInt64>()), DayNum(hyperrectangle.right.get<UInt64>())};
    }
    else
        return {};
}

std::pair<time_t, time_t> IMergeTreeDataPart::getMinMaxTime() const
{
    if (storage.minmax_idx_time_column_pos != -1 && minmax_idx->initialized)
    {
        const auto & hyperrectangle = minmax_idx->hyperrectangle[storage.minmax_idx_time_column_pos];

        /// The case of DateTime
        if (hyperrectangle.left.getType() == Field::Types::UInt64)
        {
            assert(hyperrectangle.right.getType() == Field::Types::UInt64);
            return {hyperrectangle.left.get<UInt64>(), hyperrectangle.right.get<UInt64>()};
        }
        /// The case of DateTime64
        else if (hyperrectangle.left.getType() == Field::Types::Decimal64)
        {
            assert(hyperrectangle.right.getType() == Field::Types::Decimal64);

            auto left = hyperrectangle.left.get<DecimalField<Decimal64>>();
            auto right = hyperrectangle.right.get<DecimalField<Decimal64>>();

            assert(left.getScale() == right.getScale());

            return { left.getValue() / left.getScaleMultiplier(), right.getValue() / right.getScaleMultiplier() };
        }
        else
            throw Exception(ErrorCodes::LOGICAL_ERROR, "Part minmax index by time is neither DateTime or DateTime64");
    }
    else
        return {};
}


void IMergeTreeDataPart::setColumns(const NamesAndTypesList & new_columns)
{
    columns = new_columns;

    column_name_to_position.clear();
    column_name_to_position.reserve(new_columns.size());
    size_t pos = 0;

    for (const auto & column : columns)
        column_name_to_position.emplace(column.name, pos++);
}

void IMergeTreeDataPart::setSerializationInfos(const SerializationInfoByName & new_infos)
{
    serialization_infos = new_infos;
}

SerializationPtr IMergeTreeDataPart::getSerialization(const NameAndTypePair & column) const
{
    auto it = serialization_infos.find(column.getNameInStorage());
    return it == serialization_infos.end()
        ? IDataType::getSerialization(column)
        : IDataType::getSerialization(column, *it->second);
}

void IMergeTreeDataPart::removeIfNeeded()
{
    assert(assertHasValidVersionMetadata());
    if (!is_temp && state != State::DeleteOnDestroy)
        return;

    try
    {
        auto path = data_part_storage->getFullRelativePath();

        if (!data_part_storage->exists()) // path
            return;

        if (is_temp)
        {
            String file_name = fileName(data_part_storage->getRelativePath());

            if (file_name.empty())
                throw Exception(ErrorCodes::LOGICAL_ERROR, "relative_path {} of part {} is invalid or not set", data_part_storage->getRelativePath(), name);

            if (!startsWith(file_name, "tmp") && !endsWith(file_name, ".tmp_proj"))
            {
                LOG_ERROR(
                    storage.log,
                    "~DataPart() should remove part {} but its name doesn't start with \"tmp\" or end with \".tmp_proj\". Too "
                    "suspicious, keeping the part.",
                    path);
                return;
            }
        }

        remove();

        if (state == State::DeleteOnDestroy)
        {
            LOG_TRACE(storage.log, "Removed part from old location {}", path);
        }
    }
    catch (...)
    {
        /// FIXME If part it temporary, then directory will not be removed for 1 day (temporary_directories_lifetime).
        /// If it's tmp_merge_<part_name> or tmp_fetch_<part_name>,
        /// then all future attempts to execute part producing operation will fail with "directory already exists".
        /// Seems like it's especially important for remote disks, because removal may fail due to network issues.
        tryLogCurrentException(__PRETTY_FUNCTION__);
        assert(!is_temp);
        assert(state != State::DeleteOnDestroy);
        assert(state != State::Temporary);
    }
}


UInt64 IMergeTreeDataPart::getIndexSizeInBytes() const
{
    UInt64 res = 0;
    for (const ColumnPtr & column : index)
        res += column->byteSize();
    return res;
}

UInt64 IMergeTreeDataPart::getIndexSizeInAllocatedBytes() const
{
    UInt64 res = 0;
    for (const ColumnPtr & column : index)
        res += column->allocatedBytes();
    return res;
}

void IMergeTreeDataPart::assertState(const std::initializer_list<IMergeTreeDataPart::State> & affordable_states) const
{
    if (!checkState(affordable_states))
    {
        String states_str;
        for (auto affordable_state : affordable_states)
        {
            states_str += stateString(affordable_state);
            states_str += ' ';
        }

        throw Exception("Unexpected state of part " + getNameWithState() + ". Expected: " + states_str, ErrorCodes::NOT_FOUND_EXPECTED_DATA_PART);
    }
}

void IMergeTreeDataPart::assertOnDisk() const
{
    if (!isStoredOnDisk())
        throw Exception("Data part '" + name + "' with type '"
            + getType().toString() + "' is not stored on disk", ErrorCodes::LOGICAL_ERROR);
}


UInt64 IMergeTreeDataPart::getMarksCount() const
{
    return index_granularity.getMarksCount();
}

size_t IMergeTreeDataPart::getFileSizeOrZero(const String & file_name) const
{
    auto checksum = checksums.files.find(file_name);
    if (checksum == checksums.files.end())
        return 0;
    return checksum->second.file_size;
}

String IMergeTreeDataPart::getColumnNameWithMinimumCompressedSize(
    const StorageSnapshotPtr & storage_snapshot, bool with_subcolumns) const
{
    auto options = GetColumnsOptions(GetColumnsOptions::AllPhysical).withExtendedObjects();
    if (with_subcolumns)
        options.withSubcolumns();

    auto storage_columns = storage_snapshot->getColumns(options);
    MergeTreeData::AlterConversions alter_conversions;
    if (!parent_part)
        alter_conversions = storage.getAlterConversionsForPart(shared_from_this());

    std::optional<std::string> minimum_size_column;
    UInt64 minimum_size = std::numeric_limits<UInt64>::max();

    for (const auto & column : storage_columns)
    {
        auto column_name = column.name;
        auto column_type = column.type;
        if (alter_conversions.isColumnRenamed(column.name))
            column_name = alter_conversions.getColumnOldName(column.name);

        if (!hasColumnFiles(column))
            continue;

        const auto size = getColumnSize(column_name).data_compressed;
        if (size < minimum_size)
        {
            minimum_size = size;
            minimum_size_column = column_name;
        }
    }

    if (!minimum_size_column)
        throw Exception("Could not find a column of minimum size in MergeTree, part " + data_part_storage->getFullPath(), ErrorCodes::LOGICAL_ERROR);

    return *minimum_size_column;
}

// String IMergeTreeDataPart::getFullPath() const
// {
//     if (relative_path.empty())
//         throw Exception("Part relative_path cannot be empty. It's bug.", ErrorCodes::LOGICAL_ERROR);

//     return fs::path(storage.getFullPathOnDisk(volume->getDisk())) / (parent_part ? parent_part->relative_path : "") / relative_path / "";
// }

// String IMergeTreeDataPart::getFullRelativePath() const
// {
//     if (relative_path.empty())
//         throw Exception("Part relative_path cannot be empty. It's bug.", ErrorCodes::LOGICAL_ERROR);

//     return fs::path(storage.relative_data_path) / (parent_part ? parent_part->relative_path : "") / relative_path / "";
// }

void IMergeTreeDataPart::loadColumnsChecksumsIndexes(bool require_columns_checksums, bool check_consistency)
{
    assertOnDisk();

    /// Memory should not be limited during ATTACH TABLE query.
    /// This is already true at the server startup but must be also ensured for manual table ATTACH.
    /// Motivation: memory for index is shared between queries - not belong to the query itself.
    MemoryTrackerBlockerInThread temporarily_disable_memory_tracker(VariableContext::Global);

    try
    {
        loadUUID();
        loadColumns(require_columns_checksums);
        loadChecksums(require_columns_checksums);
        loadIndexGranularity();
        calculateColumnsAndSecondaryIndicesSizesOnDisk();
        loadIndex(); /// Must be called after loadIndexGranularity as it uses the value of `index_granularity`
        loadRowsCount(); /// Must be called after loadIndexGranularity() as it uses the value of `index_granularity`.
        loadPartitionAndMinMaxIndex();
        if (!parent_part)
        {
            loadTTLInfos();
            loadProjections(require_columns_checksums, check_consistency);
        }

        if (check_consistency)
            checkConsistency(require_columns_checksums);

        loadDefaultCompressionCodec();
    }
    catch (...)
    {
        // There could be conditions that data part to be loaded is broken, but some of meta infos are already written
        // into meta data before exception, need to clean them all.
        metadata_manager->deleteAll(/*include_projection*/ true);
        metadata_manager->assertAllDeleted(/*include_projection*/ true);
        throw;
    }
}

void IMergeTreeDataPart::appendFilesOfColumnsChecksumsIndexes(Strings & files, bool include_projection) const
{
    if (isStoredOnDisk())
    {
        appendFilesOfUUID(files);
        appendFilesOfColumns(files);
        appendFilesOfChecksums(files);
        appendFilesOfIndexGranularity(files);
        appendFilesOfIndex(files);
        appendFilesOfRowsCount(files);
        appendFilesOfPartitionAndMinMaxIndex(files);
        appendFilesOfTTLInfos(files);
        appendFilesOfDefaultCompressionCodec(files);
    }

    if (!parent_part && include_projection)
    {
        for (const auto & [projection_name, projection_part] : projection_parts)
        {
            Strings projection_files;
            projection_part->appendFilesOfColumnsChecksumsIndexes(projection_files, true);
            for (const auto & projection_file : projection_files)
                files.push_back(fs::path(projection_part->name + ".proj") / projection_file);
        }
    }
}

void IMergeTreeDataPart::loadProjections(bool require_columns_checksums, bool check_consistency)
{
    auto metadata_snapshot = storage.getInMemoryMetadataPtr();
    for (const auto & projection : metadata_snapshot->projections)
    {
        String path = /*getFullRelativePath() + */ projection.name + ".proj";
        if (data_part_storage->exists(path))
        {
            auto projection_part_storage = data_part_storage->getProjection(projection.name + ".proj");
            auto part = storage.createPart(projection.name, {"all", 0, 0, 0}, projection_part_storage, this);
            part->loadColumnsChecksumsIndexes(require_columns_checksums, check_consistency);
            projection_parts.emplace(projection.name, std::move(part));
        }
    }
}

void IMergeTreeDataPart::loadIndexGranularity()
{
    throw Exception("Method 'loadIndexGranularity' is not implemented for part with type " + getType().toString(), ErrorCodes::NOT_IMPLEMENTED);
}

/// Currently we don't cache mark files of part, because cache other meta files is enough to speed up loading.
void IMergeTreeDataPart::appendFilesOfIndexGranularity(Strings & /* files */) const
{
}

void IMergeTreeDataPart::loadIndex()
{
    /// It can be empty in case of mutations
    if (!index_granularity.isInitialized())
        throw Exception("Index granularity is not loaded before index loading", ErrorCodes::LOGICAL_ERROR);

    auto metadata_snapshot = storage.getInMemoryMetadataPtr();
    if (parent_part)
        metadata_snapshot = metadata_snapshot->projections.get(name).metadata;
    const auto & primary_key = metadata_snapshot->getPrimaryKey();
    size_t key_size = primary_key.column_names.size();

    if (key_size)
    {
        MutableColumns loaded_index;
        loaded_index.resize(key_size);

        for (size_t i = 0; i < key_size; ++i)
        {
            loaded_index[i] = primary_key.data_types[i]->createColumn();
            loaded_index[i]->reserve(index_granularity.getMarksCount());
        }

        String index_name = "primary.idx";
        String index_path = fs::path(data_part_storage->getFullRelativePath()) / index_name;
        auto index_file = metadata_manager->read(index_name);
        size_t marks_count = index_granularity.getMarksCount();

        Serializations key_serializations(key_size);
        for (size_t j = 0; j < key_size; ++j)
            key_serializations[j] = primary_key.data_types[j]->getDefaultSerialization();

        for (size_t i = 0; i < marks_count; ++i) //-V756
            for (size_t j = 0; j < key_size; ++j)
                key_serializations[j]->deserializeBinary(*loaded_index[j], *index_file);

        for (size_t i = 0; i < key_size; ++i)
        {
            loaded_index[i]->protect();
            if (loaded_index[i]->size() != marks_count)
                throw Exception("Cannot read all data from index file " + index_path
                    + "(expected size: " + toString(marks_count) + ", read: " + toString(loaded_index[i]->size()) + ")",
                    ErrorCodes::CANNOT_READ_ALL_DATA);
        }

        if (!index_file->eof())
            throw Exception("Index file " + index_path + " is unexpectedly long", ErrorCodes::EXPECTED_END_OF_FILE);

        index.assign(std::make_move_iterator(loaded_index.begin()), std::make_move_iterator(loaded_index.end()));
    }
}

void IMergeTreeDataPart::appendFilesOfIndex(Strings & files) const
{
    auto metadata_snapshot = storage.getInMemoryMetadataPtr();
    if (parent_part)
        metadata_snapshot = metadata_snapshot->projections.has(name) ? metadata_snapshot->projections.get(name).metadata : nullptr;

    if (!metadata_snapshot)
        return;

    if (metadata_snapshot->hasPrimaryKey())
        files.push_back("primary.idx");
}

NameSet IMergeTreeDataPart::getFileNamesWithoutChecksums() const
{
    if (!isStoredOnDisk())
        return {};

    NameSet result = {"checksums.txt", "columns.txt"};

    if (data_part_storage->exists(DEFAULT_COMPRESSION_CODEC_FILE_NAME))
        result.emplace(DEFAULT_COMPRESSION_CODEC_FILE_NAME);

    if (data_part_storage->exists(TXN_VERSION_METADATA_FILE_NAME))
        result.emplace(TXN_VERSION_METADATA_FILE_NAME);

    return result;
}

void IMergeTreeDataPart::loadDefaultCompressionCodec()
{
    /// In memory parts doesn't have any compression
    if (!isStoredOnDisk())
    {
        default_codec = CompressionCodecFactory::instance().get("NONE", {});
        return;
    }

    String path = fs::path(data_part_storage->getFullRelativePath()) / DEFAULT_COMPRESSION_CODEC_FILE_NAME;
    bool exists = metadata_manager->exists(DEFAULT_COMPRESSION_CODEC_FILE_NAME);
    if (!exists)
    {
        default_codec = detectDefaultCompressionCodec();
    }
    else
    {
        auto file_buf = metadata_manager->read(DEFAULT_COMPRESSION_CODEC_FILE_NAME);
        String codec_line;
        readEscapedStringUntilEOL(codec_line, *file_buf);

        ReadBufferFromString buf(codec_line);

        if (!checkString("CODEC", buf))
        {
            LOG_WARNING(
                storage.log,
                "Cannot parse default codec for part {} from file {}, content '{}'. Default compression codec will be deduced "
                "automatically, from data on disk",
                name,
                path,
                codec_line);
            default_codec = detectDefaultCompressionCodec();
        }

        try
        {
            ParserCodec codec_parser;
            auto codec_ast = parseQuery(codec_parser, codec_line.data() + buf.getPosition(), codec_line.data() + codec_line.length(), "codec parser", 0, DBMS_DEFAULT_MAX_PARSER_DEPTH);
            default_codec = CompressionCodecFactory::instance().get(codec_ast, {});
        }
        catch (const DB::Exception & ex)
        {
            LOG_WARNING(storage.log, "Cannot parse default codec for part {} from file {}, content '{}', error '{}'. Default compression codec will be deduced automatically, from data on disk.", name, path, codec_line, ex.what());
            default_codec = detectDefaultCompressionCodec();
        }
    }
}

void IMergeTreeDataPart::appendFilesOfDefaultCompressionCodec(Strings & files)
{
    files.push_back(DEFAULT_COMPRESSION_CODEC_FILE_NAME);
}

CompressionCodecPtr IMergeTreeDataPart::detectDefaultCompressionCodec() const
{
    /// In memory parts doesn't have any compression
    if (!isStoredOnDisk())
        return CompressionCodecFactory::instance().get("NONE", {});

    auto metadata_snapshot = storage.getInMemoryMetadataPtr();

    const auto & storage_columns = metadata_snapshot->getColumns();
    CompressionCodecPtr result = nullptr;
    for (const auto & part_column : columns)
    {
        /// It was compressed with default codec and it's not empty
        auto column_size = getColumnSize(part_column.name);
        if (column_size.data_compressed != 0 && !storage_columns.hasCompressionCodec(part_column.name))
        {
            String path_to_data_file;
            getSerialization(part_column)->enumerateStreams([&](const ISerialization::SubstreamPath & substream_path)
            {
                if (path_to_data_file.empty())
                {
                    String candidate_path = /*fs::path(getFullRelativePath()) */ (ISerialization::getFileNameForStream(part_column, substream_path) + ".bin");

                    /// We can have existing, but empty .bin files. Example: LowCardinality(Nullable(...)) columns and column_name.dict.null.bin file.
                    if (data_part_storage->exists(candidate_path) && data_part_storage->getFileSize(candidate_path) != 0)
                        path_to_data_file = candidate_path;
                }
            });

            if (path_to_data_file.empty())
            {
                LOG_WARNING(storage.log, "Part's {} column {} has non zero data compressed size, but all data files don't exist or empty", name, backQuoteIfNeed(part_column.name));
                continue;
            }

            result = getCompressionCodecForFile(data_part_storage, path_to_data_file);
            break;
        }
    }

    if (!result)
        result = CompressionCodecFactory::instance().getDefaultCodec();

    return result;
}

void IMergeTreeDataPart::loadPartitionAndMinMaxIndex()
{
    if (storage.format_version < MERGE_TREE_DATA_MIN_FORMAT_VERSION_WITH_CUSTOM_PARTITIONING && !parent_part)
    {
        DayNum min_date;
        DayNum max_date;
        MergeTreePartInfo::parseMinMaxDatesFromPartName(name, min_date, max_date);

        const auto & date_lut = DateLUT::instance();
        partition = MergeTreePartition(date_lut.toNumYYYYMM(min_date));
        minmax_idx = std::make_shared<MinMaxIndex>(min_date, max_date);
    }
    else
    {
        //String path = getFullRelativePath();
        if (!parent_part)
            partition.load(storage, metadata_manager);

        if (!isEmpty())
        {
            if (parent_part)
                // projection parts don't have minmax_idx, and it's always initialized
                minmax_idx->initialized = true;
            else
                minmax_idx->load(storage, metadata_manager);
        }
        if (parent_part)
            return;
    }

    auto metadata_snapshot = storage.getInMemoryMetadataPtr();
    String calculated_partition_id = partition.getID(metadata_snapshot->getPartitionKey().sample_block);
    if (calculated_partition_id != info.partition_id)
        throw Exception(
            "While loading part " + data_part_storage->getFullPath() + ": calculated partition ID: " + calculated_partition_id
            + " differs from partition ID in part name: " + info.partition_id,
            ErrorCodes::CORRUPTED_DATA);
}

void IMergeTreeDataPart::appendFilesOfPartitionAndMinMaxIndex(Strings & files) const
{
    if (storage.format_version < MERGE_TREE_DATA_MIN_FORMAT_VERSION_WITH_CUSTOM_PARTITIONING && !parent_part)
        return;

    if (!parent_part)
        partition.appendFiles(storage, files);

    if (!isEmpty())
        if (!parent_part)
            minmax_idx->appendFiles(storage, files);
}

void IMergeTreeDataPart::loadChecksums(bool require)
{
    //const String path = fs::path(getFullRelativePath()) / "checksums.txt";
    bool exists = metadata_manager->exists("checksums.txt");
    if (exists)
    {
        auto buf = metadata_manager->read("checksums.txt");
        if (checksums.read(*buf))
        {
            assertEOF(*buf);
            bytes_on_disk = checksums.getTotalSizeOnDisk();
        }
        else
            bytes_on_disk = data_part_storage->calculateTotalSizeOnDisk(); //calculateTotalSizeOnDisk(volume->getDisk(), getFullRelativePath());
    }
    else
    {
        if (require)
            throw Exception(ErrorCodes::NO_FILE_IN_DATA_PART, "No checksums.txt in part {}", name);

        /// If the checksums file is not present, calculate the checksums and write them to disk.
        /// Check the data while we are at it.
        LOG_WARNING(storage.log, "Checksums for part {} not found. Will calculate them from data on disk.", name);

        checksums = checkDataPart(shared_from_this(), false);
        data_part_storage->writeChecksums(checksums, {});

        bytes_on_disk = checksums.getTotalSizeOnDisk();
    }
}

void IMergeTreeDataPart::appendFilesOfChecksums(Strings & files)
{
    files.push_back("checksums.txt");
}

void IMergeTreeDataPart::loadRowsCount()
{
    //String path = fs::path(getFullRelativePath()) / "count.txt";

    auto read_rows_count = [&]()
    {
        auto buf = metadata_manager->read("count.txt");
        readIntText(rows_count, *buf);
        assertEOF(*buf);
    };

    if (index_granularity.empty())
    {
        rows_count = 0;
    }
    else if (storage.format_version >= MERGE_TREE_DATA_MIN_FORMAT_VERSION_WITH_CUSTOM_PARTITIONING || part_type == Type::COMPACT || parent_part)
    {
        bool exists = metadata_manager->exists("count.txt");
        if (!exists)
            throw Exception("No count.txt in part " + name, ErrorCodes::NO_FILE_IN_DATA_PART);

        read_rows_count();

#ifndef NDEBUG
        /// columns have to be loaded
        for (const auto & column : getColumns())
        {
            /// Most trivial types
            if (column.type->isValueRepresentedByNumber()
                && !column.type->haveSubtypes()
                && getSerialization(column)->getKind() == ISerialization::Kind::DEFAULT)
            {
                auto size = getColumnSize(column.name);

                if (size.data_uncompressed == 0)
                    continue;

                size_t rows_in_column = size.data_uncompressed / column.type->getSizeOfValueInMemory();
                if (rows_in_column != rows_count)
                {
                    throw Exception(
                        ErrorCodes::LOGICAL_ERROR,
                        "Column {} has rows count {} according to size in memory "
                        "and size of single value, but data part {} has {} rows", backQuote(column.name), rows_in_column, name, rows_count);
                }

                size_t last_possibly_incomplete_mark_rows = index_granularity.getLastNonFinalMarkRows();
                /// All this rows have to be written in column
                size_t index_granularity_without_last_mark = index_granularity.getTotalRows() - last_possibly_incomplete_mark_rows;
                /// We have more rows in column than in index granularity without last possibly incomplete mark
                if (rows_in_column < index_granularity_without_last_mark)
                {
                    throw Exception(
                        ErrorCodes::LOGICAL_ERROR,
                        "Column {} has rows count {} according to size in memory "
                        "and size of single value, but index granularity in part {} without last mark has {} rows, which is more than in column",
                        backQuote(column.name), rows_in_column, name, index_granularity.getTotalRows());
                }

                /// In last mark we actually written less or equal rows than stored in last mark of index granularity
                if (rows_in_column - index_granularity_without_last_mark > last_possibly_incomplete_mark_rows)
                {
                     throw Exception(
                        ErrorCodes::LOGICAL_ERROR,
                        "Column {} has rows count {} in last mark according to size in memory "
                        "and size of single value, but index granularity in part {} in last mark has {} rows which is less than in column",
                        backQuote(column.name), rows_in_column - index_granularity_without_last_mark, name, last_possibly_incomplete_mark_rows);
                }
            }
        }
#endif
    }
    else
    {
        if (data_part_storage->exists("count.txt"))
        {
            read_rows_count();
            return;
        }

        for (const NameAndTypePair & column : columns)
        {
            ColumnPtr column_col = column.type->createColumn(*getSerialization(column));
            if (!column_col->isFixedAndContiguous() || column_col->lowCardinality())
                continue;

            size_t column_size = getColumnSize(column.name).data_uncompressed;
            if (!column_size)
                continue;

            size_t sizeof_field = column_col->sizeOfValueIfFixed();
            rows_count = column_size / sizeof_field;

            if (column_size % sizeof_field != 0)
            {
                throw Exception(
                    "Uncompressed size of column " + column.name + "(" + toString(column_size)
                    + ") is not divisible by the size of value (" + toString(sizeof_field) + ")",
                    ErrorCodes::LOGICAL_ERROR);
            }

            size_t last_mark_index_granularity = index_granularity.getLastNonFinalMarkRows();
            size_t rows_approx = index_granularity.getTotalRows();
            if (!(rows_count <= rows_approx && rows_approx < rows_count + last_mark_index_granularity))
                throw Exception(
                    "Unexpected size of column " + column.name + ": " + toString(rows_count) + " rows, expected "
                    + toString(rows_approx) + "+-" + toString(last_mark_index_granularity) + " rows according to the index",
                    ErrorCodes::LOGICAL_ERROR);

            return;
        }

        throw Exception("Data part doesn't contain fixed size column (even Date column)", ErrorCodes::LOGICAL_ERROR);
    }
}

void IMergeTreeDataPart::appendFilesOfRowsCount(Strings & files)
{
    files.push_back("count.txt");
}

void IMergeTreeDataPart::loadTTLInfos()
{
    bool exists = metadata_manager->exists("ttl.txt");
    if (exists)
    {
        auto in = metadata_manager->read("ttl.txt");
        assertString("ttl format version: ", *in);
        size_t format_version;
        readText(format_version, *in);
        assertChar('\n', *in);

        if (format_version == 1)
        {
            try
            {
                ttl_infos.read(*in);
            }
            catch (const JSONException &)
            {
                throw Exception("Error while parsing file ttl.txt in part: " + name, ErrorCodes::BAD_TTL_FILE);
            }
        }
        else
            throw Exception("Unknown ttl format version: " + toString(format_version), ErrorCodes::BAD_TTL_FILE);
    }
}


void IMergeTreeDataPart::appendFilesOfTTLInfos(Strings & files)
{
    files.push_back("ttl.txt");
}

void IMergeTreeDataPart::loadUUID()
{
    bool exists = metadata_manager->exists(UUID_FILE_NAME);
    if (exists)
    {
        auto in = metadata_manager->read(UUID_FILE_NAME);
        readText(uuid, *in);
        if (uuid == UUIDHelpers::Nil)
            throw Exception("Unexpected empty " + String(UUID_FILE_NAME) + " in part: " + name, ErrorCodes::LOGICAL_ERROR);
    }
}

void IMergeTreeDataPart::appendFilesOfUUID(Strings & files)
{
    files.push_back(UUID_FILE_NAME);
}

void IMergeTreeDataPart::loadColumns(bool require)
{
    String path = fs::path(data_part_storage->getFullRelativePath()) / "columns.txt";
    auto metadata_snapshot = storage.getInMemoryMetadataPtr();
    if (parent_part)
        metadata_snapshot = metadata_snapshot->projections.get(name).metadata;
    NamesAndTypesList loaded_columns;

    bool exists = metadata_manager->exists("columns.txt");
    if (!exists)
    {
        /// We can get list of columns only from columns.txt in compact parts.
        if (require || part_type == Type::COMPACT)
            throw Exception("No columns.txt in part " + name + ", expected path " + path + " on drive " + data_part_storage->getName(),
                ErrorCodes::NO_FILE_IN_DATA_PART);

        /// If there is no file with a list of columns, write it down.
        for (const NameAndTypePair & column : metadata_snapshot->getColumns().getAllPhysical())
            if (data_part_storage->exists(getFileNameForColumn(column) + ".bin"))
                loaded_columns.push_back(column);

        if (columns.empty())
            throw Exception("No columns in part " + name, ErrorCodes::NO_FILE_IN_DATA_PART);

        data_part_storage->writeColumns(loaded_columns, {});
    }
    else
    {
        auto in = metadata_manager->read("columns.txt");
        loaded_columns.readText(*in);

        for (const auto & column : loaded_columns)
        {
            const auto * aggregate_function_data_type = typeid_cast<const DataTypeAggregateFunction *>(column.type.get());
            if (aggregate_function_data_type && aggregate_function_data_type->isVersioned())
                aggregate_function_data_type->setVersion(0, /* if_empty */true);
        }
    }

    SerializationInfo::Settings settings =
    {
        .ratio_of_defaults_for_sparse = storage.getSettings()->ratio_of_defaults_for_sparse_serialization,
        .choose_kind = false,
    };

    SerializationInfoByName infos(loaded_columns, settings);
    exists =  metadata_manager->exists(SERIALIZATION_FILE_NAME);
    if (exists)
    {
        auto in = metadata_manager->read(SERIALIZATION_FILE_NAME);
        infos.readJSON(*in);
    }

    setColumns(loaded_columns);
    setSerializationInfos(infos);
}

void IMergeTreeDataPart::assertHasVersionMetadata(MergeTreeTransaction * txn) const
{
    TransactionID expected_tid = txn ? txn->tid : Tx::PrehistoricTID;
    if (version.creation_tid != expected_tid)
        throw Exception(ErrorCodes::LOGICAL_ERROR,
                        "CreationTID of part {} (table {}) is set to unexpected value {}, it's a bug. Current transaction: {}",
                        name, storage.getStorageID().getNameForLogs(), version.creation_tid, txn ? txn->dumpDescription() : "<none>");

    assert(!txn || storage.supportsTransactions());
    assert(!txn || volume->getDisk()->exists(fs::path(getFullRelativePath()) / TXN_VERSION_METADATA_FILE_NAME));
}

void IMergeTreeDataPart::storeVersionMetadata() const
{
    if (!wasInvolvedInTransaction())
        return;

    LOG_TEST(storage.log, "Writing version for {} (creation: {}, removal {})", name, version.creation_tid, version.removal_tid);
    assert(storage.supportsTransactions());

    if (!isStoredOnDisk())
        throw Exception(ErrorCodes::NOT_IMPLEMENTED, "Transactions are not supported for in-memory parts (table: {}, part: {})",
                        storage.getStorageID().getNameForLogs(), name);

    data_part_storage->writeVersionMetadata(version, storage.getSettings()->fsync_part_directory);
}

void IMergeTreeDataPart::appendCSNToVersionMetadata(VersionMetadata::WhichCSN which_csn) const
{
    assert(!version.creation_tid.isEmpty());
    assert(!(which_csn == VersionMetadata::WhichCSN::CREATION && version.creation_tid.isPrehistoric()));
    assert(!(which_csn == VersionMetadata::WhichCSN::CREATION && version.creation_csn == 0));
    assert(!(which_csn == VersionMetadata::WhichCSN::REMOVAL && (version.removal_tid.isPrehistoric() || version.removal_tid.isEmpty())));
    assert(!(which_csn == VersionMetadata::WhichCSN::REMOVAL && version.removal_csn == 0));
    assert(isStoredOnDisk());

    data_part_storage->appendCSNToVersionMetadata(version, which_csn);
}

void IMergeTreeDataPart::appendRemovalTIDToVersionMetadata(bool clear) const
{
    assert(!version.creation_tid.isEmpty());
    assert(version.removal_csn == 0);
    assert(!version.removal_tid.isEmpty());
    assert(isStoredOnDisk());

    if (version.creation_tid.isPrehistoric() && !clear)
    {
        /// Metadata file probably does not exist, because it was not written on part creation, because it was created without a transaction.
        /// Let's create it (if needed). Concurrent writes are not possible, because creation_csn is prehistoric and we own removal_tid_lock.
        storeVersionMetadata();
        return;
    }

    if (clear)
        LOG_TEST(storage.log, "Clearing removal TID for {} (creation: {}, removal {})", name, version.creation_tid, version.removal_tid);
    else
        LOG_TEST(storage.log, "Appending removal TID for {} (creation: {}, removal {})", name, version.creation_tid, version.removal_tid);

    data_part_storage->appendRemovalTIDToVersionMetadata(version, clear);
}

void IMergeTreeDataPart::loadVersionMetadata() const
try
{
    data_part_storage->loadVersionMetadata(version, storage.log);


}
catch (Exception & e)
{
    e.addMessage("While loading version metadata from table {} part {}", storage.getStorageID().getNameForLogs(), name);
    throw;
}

bool IMergeTreeDataPart::wasInvolvedInTransaction() const
{
    assert(!version.creation_tid.isEmpty() || (state == State::Temporary /* && std::uncaught_exceptions() */));
    bool created_by_transaction = !version.creation_tid.isPrehistoric();
    bool removed_by_transaction = version.isRemovalTIDLocked() && version.removal_tid_lock != Tx::PrehistoricTID.getHash();
    return created_by_transaction || removed_by_transaction;
}

bool IMergeTreeDataPart::assertHasValidVersionMetadata() const
{
    /// We don't have many tests with server restarts and it's really inconvenient to write such tests.
    /// So we use debug assertions to ensure that part version is written correctly.
    /// This method is not supposed to be called in release builds.

    if (isProjectionPart())
        return true;

    if (!wasInvolvedInTransaction())
        return true;

    if (!isStoredOnDisk())
        return false;

    if (part_is_probably_removed_from_disk)
        return true;

<<<<<<< HEAD
    if (!data_part_storage->exists())
=======
    if (state == State::Temporary)
        return true;

    DiskPtr disk = volume->getDisk();
    if (!disk->exists(getFullRelativePath()))
>>>>>>> ea93ab51
        return true;

    String content;
    String version_file_name = TXN_VERSION_METADATA_FILE_NAME;
    try
    {
        size_t file_size = data_part_storage->getFileSize(TXN_VERSION_METADATA_FILE_NAME);
        auto buf = data_part_storage->readFile(TXN_VERSION_METADATA_FILE_NAME, ReadSettings().adjustBufferSize(file_size), file_size, std::nullopt);

        readStringUntilEOF(content, *buf);
        ReadBufferFromString str_buf{content};
        VersionMetadata file;
        file.read(str_buf);
        bool valid_creation_tid = version.creation_tid == file.creation_tid;
        bool valid_removal_tid = version.removal_tid == file.removal_tid || version.removal_tid == Tx::PrehistoricTID;
        bool valid_creation_csn = version.creation_csn == file.creation_csn || version.creation_csn == Tx::RolledBackCSN;
        bool valid_removal_csn = version.removal_csn == file.removal_csn || version.removal_csn == Tx::PrehistoricCSN;
        if (!valid_creation_tid || !valid_removal_tid || !valid_creation_csn || !valid_removal_csn)
            throw Exception(ErrorCodes::CORRUPTED_DATA, "Invalid version metadata file");
        return true;
    }
    catch (...)
    {
        WriteBufferFromOwnString expected;
        version.write(expected);
        tryLogCurrentException(storage.log, fmt::format("File {} contains:\n{}\nexpected:\n{}", version_file_name, content, expected.str()));
        return false;
    }
}


void IMergeTreeDataPart::appendFilesOfColumns(Strings & files)
{
    files.push_back("columns.txt");
    files.push_back(SERIALIZATION_FILE_NAME);
}

bool IMergeTreeDataPart::shallParticipateInMerges(const StoragePolicyPtr & storage_policy) const
{
    return data_part_storage->shallParticipateInMerges(*storage_policy);
}

// UInt64 IMergeTreeDataPart::calculateTotalSizeOnDisk(const DataPartStoragePtr & data_part_storage_, const String & from)
// {
//     if (data_part_storage_->isFile(from))
//         return data_part_storage_->getFileSize(from);
//     std::vector<std::string> files;
//     disk_->listFiles(from, files);
//     UInt64 res = 0;
//     for (const auto & file : files)
//         res += calculateTotalSizeOnDisk(data_part_storage_, fs::path(from) / file);
//     return res;
// }


void IMergeTreeDataPart::renameTo(const String & new_relative_path, bool remove_new_dir_if_exists) const
try
{
    assertOnDisk();

    if (parent_part)
        throw Exception(
            ErrorCodes::LOGICAL_ERROR,
            "Move is not supported for projection parts: moving form {} to {}",
            data_part_storage->getFullPath(), new_relative_path);

    String from = data_part_storage->getFullRelativePath();
    String to = fs::path(storage.relative_data_path) / new_relative_path / "";

    data_part_storage->rename(new_relative_path, storage.log, remove_new_dir_if_exists, storage.getSettings()->fsync_part_directory);
    metadata_manager->move(from, to);
}
catch (...)
{
    if (startsWith(new_relative_path, "detached/"))
    {
        // Don't throw when the destination is to the detached folder. It might be able to
        // recover in some cases, such as fetching parts into multi-disks while some of the
        // disks are broken.
        tryLogCurrentException(__PRETTY_FUNCTION__);
    }
    else
        throw;
}

std::pair<bool, NameSet> IMergeTreeDataPart::canRemovePart() const
{
    /// NOTE: It's needed for zero-copy replication
    if (force_keep_shared_data)
        return std::make_pair(false, NameSet{});

    return storage.unlockSharedData(*this);
}

void IMergeTreeDataPart::initializePartMetadataManager()
{
#if USE_ROCKSDB
    if (use_metadata_cache)
        metadata_manager = std::make_shared<PartMetadataManagerWithCache>(this, storage.getContext()->getMergeTreeMetadataCache());
    else
        metadata_manager = std::make_shared<PartMetadataManagerOrdinary>(this);
#else
        metadata_manager = std::make_shared<PartMetadataManagerOrdinary>(this);
#endif
}

void IMergeTreeDataPart::remove() const
{
    assert(assertHasValidVersionMetadata());
    part_is_probably_removed_from_disk = true;

    auto [can_remove, files_not_to_remove] = canRemovePart();

    if (!isStoredOnDisk())
        return;

    if (isProjectionPart())
        LOG_WARNING(storage.log, "Projection part {} should be removed by its parent {}.", name, parent_part->name);

    metadata_manager->deleteAll(false);
    metadata_manager->assertAllDeleted(false);

    std::list<IDataPartStorage::ProjectionChecksums> projection_checksums;

    for (const auto & [p_name, projection_part] : projection_parts)
    {
        projection_part->metadata_manager->deleteAll(false);
        projection_part->metadata_manager->assertAllDeleted(false);
        projection_checksums.emplace_back(IDataPartStorage::ProjectionChecksums{.name = p_name, .checksums = projection_part->checksums});
    }

    data_part_storage->remove(!can_remove, files_not_to_remove, checksums, projection_checksums, storage.log);
}

String IMergeTreeDataPart::getRelativePathForPrefix(const String & prefix, bool detached) const
{
    String res;

    /** If you need to detach a part, and directory into which we want to rename it already exists,
        *  we will rename to the directory with the name to which the suffix is added in the form of "_tryN".
        * This is done only in the case of `to_detached`, because it is assumed that in this case the exact name does not matter.
        * No more than 10 attempts are made so that there are not too many junk directories left.
        */

    if (detached && parent_part)
        throw Exception(ErrorCodes::LOGICAL_ERROR, "Cannot detach projection");

    return data_part_storage->getRelativePathForPrefix(storage.log, prefix, detached);
}

String IMergeTreeDataPart::getRelativePathForDetachedPart(const String & prefix) const
{
    /// Do not allow underscores in the prefix because they are used as separators.
    assert(prefix.find_first_of('_') == String::npos);
    assert(prefix.empty() || std::find(DetachedPartInfo::DETACH_REASONS.begin(),
                                       DetachedPartInfo::DETACH_REASONS.end(),
                                       prefix) != DetachedPartInfo::DETACH_REASONS.end());
    return "detached/" + getRelativePathForPrefix(prefix, /* detached */ true);
}

void IMergeTreeDataPart::renameToDetached(const String & prefix) const
{
    renameTo(getRelativePathForDetachedPart(prefix), true);
    part_is_probably_removed_from_disk = true;
}

void IMergeTreeDataPart::makeCloneInDetached(const String & prefix, const StorageMetadataPtr & /*metadata_snapshot*/) const
{
    data_part_storage->freeze(
        storage.relative_data_path,
        getRelativePathForDetachedPart(prefix),
        /*make_source_readonly*/ true, 
        {}, 
        /*copy_instead_of_hardlink*/ false);
}

DataPartStoragePtr IMergeTreeDataPart::makeCloneOnDisk(const DiskPtr & disk, const String & directory_name) const
{
    assertOnDisk();

    if (disk->getName() == data_part_storage->getName())
        throw Exception("Can not clone data part " + name + " to same disk " + data_part_storage->getName(), ErrorCodes::LOGICAL_ERROR);
    if (directory_name.empty())
        throw Exception("Can not clone data part " + name + " to empty directory.", ErrorCodes::LOGICAL_ERROR);

    String path_to_clone = fs::path(storage.relative_data_path) / directory_name / "";
    return data_part_storage->clone(path_to_clone, data_part_storage->getRelativePath(), storage.log);
}

void IMergeTreeDataPart::checkConsistencyBase() const
{
    auto metadata_snapshot = storage.getInMemoryMetadataPtr();
    if (parent_part)
        metadata_snapshot = metadata_snapshot->projections.get(name).metadata;
    else
    {
        // No need to check projections here because we already did consistent checking when loading projections if necessary.
    }

    const auto & pk = metadata_snapshot->getPrimaryKey();
    const auto & partition_key = metadata_snapshot->getPartitionKey();
    if (!checksums.empty())
    {
        if (!pk.column_names.empty() && !checksums.files.contains("primary.idx"))
            throw Exception("No checksum for primary.idx", ErrorCodes::NO_FILE_IN_DATA_PART);

        if (storage.format_version >= MERGE_TREE_DATA_MIN_FORMAT_VERSION_WITH_CUSTOM_PARTITIONING)
        {
            if (!checksums.files.contains("count.txt"))
                throw Exception("No checksum for count.txt", ErrorCodes::NO_FILE_IN_DATA_PART);

            if (metadata_snapshot->hasPartitionKey() && !checksums.files.contains("partition.dat"))
                throw Exception("No checksum for partition.dat", ErrorCodes::NO_FILE_IN_DATA_PART);

            if (!isEmpty() && !parent_part)
            {
                for (const String & col_name : storage.getMinMaxColumnsNames(partition_key))
                {
                    if (!checksums.files.contains("minmax_" + escapeForFileName(col_name) + ".idx"))
                        throw Exception("No minmax idx file checksum for column " + col_name, ErrorCodes::NO_FILE_IN_DATA_PART);
                }
            }
        }

        data_part_storage->checkConsistency(checksums);
    }
    else
    {
        auto check_file_not_empty = [this](const String & file_path)
        {
            UInt64 file_size;
            if (!data_part_storage->exists(file_path) || (file_size = data_part_storage->getFileSize(file_path)) == 0)
                throw Exception(
                    ErrorCodes::BAD_SIZE_OF_FILE_IN_DATA_PART,
                    "Part {} is broken: {} is empty",
                    data_part_storage->getFullPath(),
                    std::string(fs::path(data_part_storage->getFullPath()) / file_path));
            return file_size;
        };

        /// Check that the primary key index is not empty.
        if (!pk.column_names.empty())
            check_file_not_empty("primary.idx");

        if (storage.format_version >= MERGE_TREE_DATA_MIN_FORMAT_VERSION_WITH_CUSTOM_PARTITIONING)
        {
            check_file_not_empty("count.txt");

            if (metadata_snapshot->hasPartitionKey())
                check_file_not_empty("partition.dat");

            if (!parent_part)
            {
                for (const String & col_name : storage.getMinMaxColumnsNames(partition_key))
                    check_file_not_empty("minmax_" + escapeForFileName(col_name) + ".idx");
            }
        }
    }
}

void IMergeTreeDataPart::checkConsistency(bool /* require_part_metadata */) const
{
    throw Exception("Method 'checkConsistency' is not implemented for part with type " + getType().toString(), ErrorCodes::NOT_IMPLEMENTED);
}

void IMergeTreeDataPart::calculateColumnsAndSecondaryIndicesSizesOnDisk()
{
    calculateColumnsSizesOnDisk();
    calculateSecondaryIndicesSizesOnDisk();
}

void IMergeTreeDataPart::calculateColumnsSizesOnDisk()
{
    if (getColumns().empty() || checksums.empty())
        throw Exception("Cannot calculate columns sizes when columns or checksums are not initialized", ErrorCodes::LOGICAL_ERROR);

    calculateEachColumnSizes(columns_sizes, total_columns_size);
}

void IMergeTreeDataPart::calculateSecondaryIndicesSizesOnDisk()
{
    if (checksums.empty())
        throw Exception("Cannot calculate secondary indexes sizes when columns or checksums are not initialized", ErrorCodes::LOGICAL_ERROR);

    auto secondary_indices_descriptions = storage.getInMemoryMetadataPtr()->secondary_indices;

    for (auto & index_description : secondary_indices_descriptions)
    {
        ColumnSize index_size;

        auto index_ptr = MergeTreeIndexFactory::instance().get(index_description);
        auto index_name = index_ptr->getFileName();
        auto index_name_escaped = escapeForFileName(index_name);

        auto index_file_name = index_name_escaped + index_ptr->getSerializedFileExtension();
        auto index_marks_file_name = index_name_escaped + index_granularity_info.marks_file_extension;

        /// If part does not contain index
        auto bin_checksum = checksums.files.find(index_file_name);
        if (bin_checksum != checksums.files.end())
        {
            index_size.data_compressed = bin_checksum->second.file_size;
            index_size.data_uncompressed = bin_checksum->second.uncompressed_size;
        }

        auto mrk_checksum = checksums.files.find(index_marks_file_name);
        if (mrk_checksum != checksums.files.end())
            index_size.marks = mrk_checksum->second.file_size;

        total_secondary_indices_size.add(index_size);
        secondary_index_sizes[index_description.name] = index_size;
    }
}

ColumnSize IMergeTreeDataPart::getColumnSize(const String & column_name) const
{
    /// For some types of parts columns_size maybe not calculated
    auto it = columns_sizes.find(column_name);
    if (it != columns_sizes.end())
        return it->second;

    return ColumnSize{};
}

IndexSize IMergeTreeDataPart::getSecondaryIndexSize(const String & secondary_index_name) const
{
    auto it = secondary_index_sizes.find(secondary_index_name);
    if (it != secondary_index_sizes.end())
        return it->second;

    return ColumnSize{};
}

void IMergeTreeDataPart::accumulateColumnSizes(ColumnToSize & column_to_size) const
{
    for (const auto & [column_name, size] : columns_sizes)
        column_to_size[column_name] = size.data_compressed;
}


bool IMergeTreeDataPart::checkAllTTLCalculated(const StorageMetadataPtr & metadata_snapshot) const
{
    if (!metadata_snapshot->hasAnyTTL())
        return false;

    if (metadata_snapshot->hasRowsTTL())
    {
        if (isEmpty()) /// All rows were finally deleted and we don't store TTL
            return true;
        else if (ttl_infos.table_ttl.min == 0)
            return false;
    }

    for (const auto & [column, desc] : metadata_snapshot->getColumnTTLs())
    {
        /// Part has this column, but we don't calculated TTL for it
        if (!ttl_infos.columns_ttl.contains(column) && getColumns().contains(column))
            return false;
    }

    for (const auto & move_desc : metadata_snapshot->getMoveTTLs())
    {
        /// Move TTL is not calculated
        if (!ttl_infos.moves_ttl.contains(move_desc.result_column))
            return false;
    }

    for (const auto & group_by_desc : metadata_snapshot->getGroupByTTLs())
    {
        if (!ttl_infos.group_by_ttl.contains(group_by_desc.result_column))
            return false;
    }

    for (const auto & rows_where_desc : metadata_snapshot->getRowsWhereTTLs())
    {
        if (!ttl_infos.rows_where_ttl.contains(rows_where_desc.result_column))
            return false;
    }

    return true;
}

String IMergeTreeDataPart::getUniqueId() const
{
    return data_part_storage->getUniqueId();
}

String IMergeTreeDataPart::getZeroLevelPartBlockID(std::string_view token) const
{
    if (info.level != 0)
        throw Exception(ErrorCodes::LOGICAL_ERROR, "Trying to get block id for non zero level part {}", name);

    SipHash hash;
    if (token.empty())
    {
        checksums.computeTotalChecksumDataOnly(hash);
    }
    else
    {
        hash.update(token.data(), token.size());
    }

    union
    {
        char bytes[16];
        UInt64 words[2];
    } hash_value;
    hash.get128(hash_value.bytes);

    return info.partition_id + "_" + toString(hash_value.words[0]) + "_" + toString(hash_value.words[1]);
}

IMergeTreeDataPart::uint128 IMergeTreeDataPart::getActualChecksumByFile(const String & file_path) const
{
    assert(use_metadata_cache);

    String file_name = std::filesystem::path(file_path).filename();
    const auto filenames_without_checksums = getFileNamesWithoutChecksums();
    auto it = checksums.files.find(file_name);
    if (!filenames_without_checksums.contains(file_name) && it != checksums.files.end())
    {
        return it->second.file_hash;
    }

    if (!data_part_storage->exists(file_path))
    {
        return {};
    }
    std::unique_ptr<ReadBufferFromFileBase> in_file = data_part_storage->readFile(file_path, {}, std::nullopt, std::nullopt);
    HashingReadBuffer in_hash(*in_file);

    String value;
    readStringUntilEOF(value, in_hash);
    return in_hash.getHash();
}

std::unordered_map<String, IMergeTreeDataPart::uint128> IMergeTreeDataPart::checkMetadata() const
{
    return metadata_manager->check();
}

bool isCompactPart(const MergeTreeDataPartPtr & data_part)
{
    return (data_part && data_part->getType() == MergeTreeDataPartType::COMPACT);
}

bool isWidePart(const MergeTreeDataPartPtr & data_part)
{
    return (data_part && data_part->getType() == MergeTreeDataPartType::WIDE);
}

bool isInMemoryPart(const MergeTreeDataPartPtr & data_part)
{
    return (data_part && data_part->getType() == MergeTreeDataPartType::IN_MEMORY);
}

}<|MERGE_RESOLUTION|>--- conflicted
+++ resolved
@@ -1312,15 +1312,10 @@
     if (part_is_probably_removed_from_disk)
         return true;
 
-<<<<<<< HEAD
-    if (!data_part_storage->exists())
-=======
     if (state == State::Temporary)
         return true;
 
-    DiskPtr disk = volume->getDisk();
-    if (!disk->exists(getFullRelativePath()))
->>>>>>> ea93ab51
+    if (!data_part_storage->exists())
         return true;
 
     String content;
@@ -1492,8 +1487,8 @@
     data_part_storage->freeze(
         storage.relative_data_path,
         getRelativePathForDetachedPart(prefix),
-        /*make_source_readonly*/ true, 
-        {}, 
+        /*make_source_readonly*/ true,
+        {},
         /*copy_instead_of_hardlink*/ false);
 }
 
