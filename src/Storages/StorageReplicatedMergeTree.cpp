#include <Core/Defines.h>

#include "Common/hex.h"
#include <Common/Macros.h>
#include <Common/StringUtils/StringUtils.h>
#include <Common/ZooKeeper/KeeperException.h>
#include <Common/ZooKeeper/Types.h>
#include <Common/escapeForFileName.h>
#include <Common/formatReadable.h>
#include <Common/thread_local_rng.h>
#include <Common/typeid_cast.h>
#include <Storages/MergeTree/DataPartStorageOnDisk.h>

#include <base/sort.h>

#include <Storages/AlterCommands.h>
#include <Storages/PartitionCommands.h>
#include <Storages/ColumnsDescription.h>
#include <Storages/StorageReplicatedMergeTree.h>
#include <Storages/MergeTree/IMergeTreeDataPart.h>
#include <Storages/MergeTree/MergeList.h>
#include <Storages/MergeTree/MergeTreeBackgroundExecutor.h>
#include <Storages/MergeTree/MergedBlockOutputStream.h>
#include <Storages/MergeTree/PinnedPartUUIDs.h>
#include <Storages/MergeTree/ReplicatedMergeTreeTableMetadata.h>
#include <Storages/MergeTree/ReplicatedMergeTreeSink.h>
#include <Storages/MergeTree/ReplicatedMergeTreeQuorumEntry.h>
#include <Storages/MergeTree/ReplicatedMergeTreeMutationEntry.h>
#include <Storages/MergeTree/ReplicatedMergeTreeAddress.h>
#include <Storages/MergeTree/ReplicatedMergeTreeQuorumAddedParts.h>
#include <Storages/MergeTree/ReplicatedMergeTreePartHeader.h>
#include <Storages/MergeTree/MergeFromLogEntryTask.h>
#include <Storages/MergeTree/MutateFromLogEntryTask.h>
#include <Storages/VirtualColumnUtils.h>
#include <Storages/MergeTree/MergeTreeReaderCompact.h>
#include <Storages/MergeTree/LeaderElection.h>
#include <Storages/MergeTree/ZeroCopyLock.h>


#include <Databases/DatabaseOnDisk.h>

#include <Parsers/formatAST.h>
#include <Parsers/parseQuery.h>
#include <Parsers/ASTDropQuery.h>
#include <Parsers/ASTFunction.h>
#include <Parsers/ASTOptimizeQuery.h>
#include <Parsers/ASTPartition.h>
#include <Parsers/ASTLiteral.h>
#include <Parsers/queryToString.h>
#include <Parsers/ASTCheckQuery.h>
#include <Parsers/ExpressionListParsers.h>

#include <Processors/QueryPlan/QueryPlan.h>
#include <Processors/Sources/RemoteSource.h>
#include <Processors/QueryPlan/BuildQueryPipelineSettings.h>
#include <Processors/QueryPlan/Optimizations/QueryPlanOptimizationSettings.h>
#include <Processors/QueryPlan/ReadFromPreparedSource.h>

#include <IO/ReadBufferFromString.h>
#include <IO/Operators.h>
#include <IO/ConnectionTimeouts.h>
#include <IO/ConnectionTimeoutsContext.h>

#include <Interpreters/InterpreterAlterQuery.h>
#include <Interpreters/PartLog.h>
#include <Interpreters/Context.h>
#include <Interpreters/DDLTask.h>
#include <Interpreters/InterserverCredentials.h>
#include <Interpreters/SelectQueryOptions.h>
#include <Interpreters/InterpreterSelectQuery.h>

#include <Poco/DirectoryIterator.h>

#include <base/scope_guard.h>
#include <base/scope_guard_safe.h>

#include <boost/algorithm/string/join.hpp>
#include <boost/algorithm/string/replace.hpp>
#include <boost/algorithm/string.hpp>

#include <algorithm>
#include <ctime>
#include <filesystem>
#include <iterator>
#include <numeric>
#include <thread>
#include <future>

namespace fs = std::filesystem;

namespace ProfileEvents
{
    extern const Event ReplicatedPartFailedFetches;
    extern const Event ReplicatedPartFetchesOfMerged;
    extern const Event ObsoleteReplicatedParts;
    extern const Event ReplicatedPartFetches;
    extern const Event CreatedLogEntryForMerge;
    extern const Event NotCreatedLogEntryForMerge;
    extern const Event CreatedLogEntryForMutation;
    extern const Event NotCreatedLogEntryForMutation;
}

namespace CurrentMetrics
{
    extern const Metric BackgroundFetchesPoolTask;
}

namespace DB
{

namespace ErrorCodes
{
    extern const int CANNOT_READ_ALL_DATA;
    extern const int NOT_IMPLEMENTED;
    extern const int NO_ZOOKEEPER;
    extern const int INCORRECT_DATA;
    extern const int INCOMPATIBLE_COLUMNS;
    extern const int REPLICA_IS_ALREADY_EXIST;
    extern const int NO_REPLICA_HAS_PART;
    extern const int LOGICAL_ERROR;
    extern const int TOO_MANY_UNEXPECTED_DATA_PARTS;
    extern const int ABORTED;
    extern const int REPLICA_IS_NOT_IN_QUORUM;
    extern const int TABLE_IS_READ_ONLY;
    extern const int NOT_FOUND_NODE;
    extern const int NO_ACTIVE_REPLICAS;
    extern const int NOT_A_LEADER;
    extern const int TABLE_WAS_NOT_DROPPED;
    extern const int PARTITION_ALREADY_EXISTS;
    extern const int TOO_MANY_RETRIES_TO_FETCH_PARTS;
    extern const int RECEIVED_ERROR_FROM_REMOTE_IO_SERVER;
    extern const int PARTITION_DOESNT_EXIST;
    extern const int UNFINISHED;
    extern const int RECEIVED_ERROR_TOO_MANY_REQUESTS;
    extern const int PART_IS_TEMPORARILY_LOCKED;
    extern const int CANNOT_ASSIGN_OPTIMIZE;
    extern const int KEEPER_EXCEPTION;
    extern const int ALL_REPLICAS_LOST;
    extern const int REPLICA_STATUS_CHANGED;
    extern const int CANNOT_ASSIGN_ALTER;
    extern const int DIRECTORY_ALREADY_EXISTS;
    extern const int ILLEGAL_TYPE_OF_ARGUMENT;
    extern const int UNKNOWN_POLICY;
    extern const int NO_SUCH_DATA_PART;
    extern const int INTERSERVER_SCHEME_DOESNT_MATCH;
    extern const int DUPLICATE_DATA_PART;
    extern const int BAD_ARGUMENTS;
    extern const int CONCURRENT_ACCESS_NOT_SUPPORTED;
    extern const int CHECKSUM_DOESNT_MATCH;
}

namespace ActionLocks
{
    extern const StorageActionBlockType PartsMerge;
    extern const StorageActionBlockType PartsFetch;
    extern const StorageActionBlockType PartsSend;
    extern const StorageActionBlockType ReplicationQueue;
    extern const StorageActionBlockType PartsTTLMerge;
    extern const StorageActionBlockType PartsMove;
}


static const auto QUEUE_UPDATE_ERROR_SLEEP_MS        = 1 * 1000;
static const auto MUTATIONS_FINALIZING_SLEEP_MS      = 1 * 1000;
static const auto MUTATIONS_FINALIZING_IDLE_SLEEP_MS = 5 * 1000;

void StorageReplicatedMergeTree::setZooKeeper()
{
    /// Every ReplicatedMergeTree table is using only one ZooKeeper session.
    /// But if several ReplicatedMergeTree tables are using different
    /// ZooKeeper sessions, some queries like ATTACH PARTITION FROM may have
    /// strange effects. So we always use only one session for all tables.
    /// (excluding auxiliary zookeepers)

    std::lock_guard lock(current_zookeeper_mutex);
    if (zookeeper_name == default_zookeeper_name)
    {
        current_zookeeper = getContext()->getZooKeeper();
    }
    else
    {
        current_zookeeper = getContext()->getAuxiliaryZooKeeper(zookeeper_name);
    }
}

zkutil::ZooKeeperPtr StorageReplicatedMergeTree::tryGetZooKeeper() const
{
    std::lock_guard lock(current_zookeeper_mutex);
    return current_zookeeper;
}

zkutil::ZooKeeperPtr StorageReplicatedMergeTree::getZooKeeper() const
{
    auto res = tryGetZooKeeper();
    if (!res)
        throw Exception("Cannot get ZooKeeper", ErrorCodes::NO_ZOOKEEPER);
    return res;
}

zkutil::ZooKeeperPtr StorageReplicatedMergeTree::getZooKeeperAndAssertNotReadonly() const
{
    /// There's a short period of time after connection loss when new session is created,
    /// but replication queue is not reinitialized. We must ensure that table is not readonly anymore
    /// before using new ZooKeeper session to write something (except maybe GET_PART) into replication log.
    auto res = getZooKeeper();
    assertNotReadonly();
    return res;
}

static MergeTreePartInfo makeDummyDropRangeForMovePartitionOrAttachPartitionFrom(const String & partition_id)
{
    /// NOTE We don't have special log entry type for MOVE PARTITION/ATTACH PARTITION FROM,
    /// so we use REPLACE_RANGE with dummy range of one block, which means "attach, not replace".
    /// It's safe to fill drop range for MOVE PARTITION/ATTACH PARTITION FROM with zeros,
    /// because drop range for REPLACE PARTITION must contain at least 2 blocks,
    /// so we can distinguish dummy drop range from any real or virtual part.
    /// But we should never construct such part name, even for virtual part,
    /// because it can be confused with real part <partition>_0_0_0.
    /// TODO get rid of this.

    MergeTreePartInfo drop_range;
    drop_range.partition_id = partition_id;
    drop_range.min_block = 0;
    drop_range.max_block = 0;
    drop_range.level = 0;
    drop_range.mutation = 0;
    return drop_range;
}

StorageReplicatedMergeTree::StorageReplicatedMergeTree(
    const String & zookeeper_path_,
    const String & replica_name_,
    bool attach,
    const StorageID & table_id_,
    const String & relative_data_path_,
    const StorageInMemoryMetadata & metadata_,
    ContextMutablePtr context_,
    const String & date_column_name,
    const MergingParams & merging_params_,
    std::unique_ptr<MergeTreeSettings> settings_,
    bool has_force_restore_data_flag,
    RenamingRestrictions renaming_restrictions_)
    : MergeTreeData(table_id_,
                    relative_data_path_,
                    metadata_,
                    context_,
                    date_column_name,
                    merging_params_,
                    std::move(settings_),
                    true,                   /// require_part_metadata
                    attach,
                    [this] (const std::string & name) { enqueuePartForCheck(name); })
    , zookeeper_name(zkutil::extractZooKeeperName(zookeeper_path_))
    , zookeeper_path(zkutil::extractZooKeeperPath(zookeeper_path_, /* check_starts_with_slash */ !attach, log))
    , replica_name(replica_name_)
    , replica_path(fs::path(zookeeper_path) / "replicas" / replica_name_)
    , reader(*this)
    , writer(*this)
    , merger_mutator(*this,
        getContext()->getSettingsRef().background_merges_mutations_concurrency_ratio *
        getContext()->getSettingsRef().background_pool_size)
    , merge_strategy_picker(*this)
    , queue(*this, merge_strategy_picker)
    , fetcher(*this)
    , cleanup_thread(*this)
    , part_check_thread(*this)
    , restarting_thread(*this)
    , part_moves_between_shards_orchestrator(*this)
    , renaming_restrictions(renaming_restrictions_)
    , replicated_fetches_pool_size(getContext()->getSettingsRef().background_fetches_pool_size)
    , replicated_fetches_throttler(std::make_shared<Throttler>(getSettings()->max_replicated_fetches_network_bandwidth, getContext()->getReplicatedFetchesThrottler()))
    , replicated_sends_throttler(std::make_shared<Throttler>(getSettings()->max_replicated_sends_network_bandwidth, getContext()->getReplicatedSendsThrottler()))
{
    queue_updating_task = getContext()->getSchedulePool().createTask(
        getStorageID().getFullTableName() + " (StorageReplicatedMergeTree::queueUpdatingTask)", [this]{ queueUpdatingTask(); });

    mutations_updating_task = getContext()->getSchedulePool().createTask(
        getStorageID().getFullTableName() + " (StorageReplicatedMergeTree::mutationsUpdatingTask)", [this]{ mutationsUpdatingTask(); });

    merge_selecting_task = getContext()->getSchedulePool().createTask(
        getStorageID().getFullTableName() + " (StorageReplicatedMergeTree::mergeSelectingTask)", [this] { mergeSelectingTask(); });

    /// Will be activated if we win leader election.
    merge_selecting_task->deactivate();

    mutations_finalizing_task = getContext()->getSchedulePool().createTask(
        getStorageID().getFullTableName() + " (StorageReplicatedMergeTree::mutationsFinalizingTask)", [this] { mutationsFinalizingTask(); });

    if (getContext()->hasZooKeeper() || getContext()->hasAuxiliaryZooKeeper(zookeeper_name))
    {
        /// It's possible for getZooKeeper() to timeout if  zookeeper host(s) can't
        /// be reached. In such cases Poco::Exception is thrown after a connection
        /// timeout - refer to src/Common/ZooKeeper/ZooKeeperImpl.cpp:866 for more info.
        ///
        /// Side effect of this is that the CreateQuery gets interrupted and it exits.
        /// But the data Directories for the tables being created aren't cleaned up.
        /// This unclean state will hinder table creation on any retries and will
        /// complain that the Directory for table already exists.
        ///
        /// To achieve a clean state on failed table creations, catch this error and
        /// call dropIfEmpty() method only if the operation isn't ATTACH then proceed
        /// throwing the exception. Without this, the Directory for the tables need
        /// to be manually deleted before retrying the CreateQuery.
        try
        {
            if (zookeeper_name == default_zookeeper_name)
            {
                current_zookeeper = getContext()->getZooKeeper();
            }
            else
            {
                current_zookeeper = getContext()->getAuxiliaryZooKeeper(zookeeper_name);
            }
        }
        catch (...)
        {
            if (!attach)
                dropIfEmpty();
            throw;
        }
    }

    bool skip_sanity_checks = false;
    /// It does not make sense for CREATE query
    if (attach)
    {
        if (current_zookeeper && current_zookeeper->exists(replica_path + "/flags/force_restore_data"))
        {
            skip_sanity_checks = true;
            current_zookeeper->remove(replica_path + "/flags/force_restore_data");

            LOG_WARNING(log, "Skipping the limits on severity of changes to data parts and columns (flag {}/flags/force_restore_data).", replica_path);
        }
        else if (has_force_restore_data_flag)
        {
            skip_sanity_checks = true;

            LOG_WARNING(log, "Skipping the limits on severity of changes to data parts and columns (flag force_restore_data).");
        }
    }

    loadDataParts(skip_sanity_checks);

    if (!current_zookeeper)
    {
        if (!attach)
        {
            dropIfEmpty();
            throw Exception("Can't create replicated table without ZooKeeper", ErrorCodes::NO_ZOOKEEPER);
        }

        /// Do not activate the replica. It will be readonly.
        LOG_ERROR(log, "No ZooKeeper: table will be in readonly mode.");
        has_metadata_in_zookeeper = std::nullopt;
        return;
    }

    if (attach && !current_zookeeper->exists(zookeeper_path + "/metadata"))
    {
        LOG_WARNING(log, "No metadata in ZooKeeper for {}: table will be in readonly mode.", zookeeper_path);
        has_metadata_in_zookeeper = false;
        return;
    }

    auto metadata_snapshot = getInMemoryMetadataPtr();

    /// May it be ZK lost not the whole root, so the upper check passed, but only the /replicas/replica
    /// folder.
    if (attach && !current_zookeeper->exists(replica_path))
    {
        LOG_WARNING(log, "No metadata in ZooKeeper for {}: table will be in readonly mode", replica_path);
        has_metadata_in_zookeeper = false;
        return;
    }

    has_metadata_in_zookeeper = true;

    if (!attach)
    {
        if (!getDataPartsForInternalUsage().empty())
            throw Exception("Data directory for table already contains data parts"
                " - probably it was unclean DROP table or manual intervention."
                " You must either clear directory by hand or use ATTACH TABLE"
                " instead of CREATE TABLE if you need to use that parts.", ErrorCodes::INCORRECT_DATA);

        try
        {
            bool is_first_replica = createTableIfNotExists(metadata_snapshot);

            try
            {
                /// NOTE If it's the first replica, these requests to ZooKeeper look redundant, we already know everything.

                /// We have to check granularity on other replicas. If it's fixed we
                /// must create our new replica with fixed granularity and store this
                /// information in /replica/metadata.
                other_replicas_fixed_granularity = checkFixedGranularityInZookeeper();

                checkTableStructure(zookeeper_path, metadata_snapshot);

                Coordination::Stat metadata_stat;
                current_zookeeper->get(zookeeper_path + "/metadata", &metadata_stat);
                metadata_version = metadata_stat.version;
            }
            catch (Coordination::Exception & e)
            {
                if (!is_first_replica && e.code == Coordination::Error::ZNONODE)
                    throw Exception("Table " + zookeeper_path + " was suddenly removed.", ErrorCodes::ALL_REPLICAS_LOST);
                else
                    throw;
            }

            if (!is_first_replica)
                createReplica(metadata_snapshot);
        }
        catch (...)
        {
            /// If replica was not created, rollback creation of data directory.
            dropIfEmpty();
            throw;
        }
    }
    else
    {
        /// In old tables this node may missing or be empty
        String replica_metadata;
        const bool replica_metadata_exists = current_zookeeper->tryGet(replica_path + "/metadata", replica_metadata);

        if (!replica_metadata_exists || replica_metadata.empty())
        {
            /// We have to check shared node granularity before we create ours.
            other_replicas_fixed_granularity = checkFixedGranularityInZookeeper();

            ReplicatedMergeTreeTableMetadata current_metadata(*this, metadata_snapshot);

            current_zookeeper->createOrUpdate(replica_path + "/metadata", current_metadata.toString(),
                zkutil::CreateMode::Persistent);
        }

        checkTableStructure(replica_path, metadata_snapshot);
        checkParts(skip_sanity_checks);

        if (current_zookeeper->exists(replica_path + "/metadata_version"))
        {
            metadata_version = parse<int>(current_zookeeper->get(replica_path + "/metadata_version"));
        }
        else
        {
            /// This replica was created with old clickhouse version, so we have
            /// to take version of global node. If somebody will alter our
            /// table, then we will fill /metadata_version node in zookeeper.
            /// Otherwise on the next restart we can again use version from
            /// shared metadata node because it was not changed.
            Coordination::Stat metadata_stat;
            current_zookeeper->get(zookeeper_path + "/metadata", &metadata_stat);
            metadata_version = metadata_stat.version;
        }
        /// Temporary directories contain uninitialized results of Merges or Fetches (after forced restart),
        /// don't allow to reinitialize them, delete each of them immediately.
        clearOldTemporaryDirectories(0);
        clearOldWriteAheadLogs();
    }

    createNewZooKeeperNodes();
    syncPinnedPartUUIDs();

    createTableSharedID();
}


bool StorageReplicatedMergeTree::checkFixedGranularityInZookeeper()
{
    auto zookeeper = getZooKeeper();
    String metadata_str = zookeeper->get(zookeeper_path + "/metadata");
    auto metadata_from_zk = ReplicatedMergeTreeTableMetadata::parse(metadata_str);
    return metadata_from_zk.index_granularity_bytes == 0;
}


void StorageReplicatedMergeTree::waitMutationToFinishOnReplicas(
    const Strings & replicas, const String & mutation_id) const
{
    if (replicas.empty())
        return;


    std::set<String> inactive_replicas;
    for (const String & replica : replicas)
    {
        LOG_DEBUG(log, "Waiting for {} to apply mutation {}", replica, mutation_id);
        zkutil::EventPtr wait_event = std::make_shared<Poco::Event>();

        while (!partial_shutdown_called)
        {
            /// Mutation maybe killed or whole replica was deleted.
            /// Wait event will unblock at this moment.
            Coordination::Stat exists_stat;
            if (!getZooKeeper()->exists(fs::path(zookeeper_path) / "mutations" / mutation_id, &exists_stat, wait_event))
            {
                throw Exception(ErrorCodes::UNFINISHED, "Mutation {} was killed, manually removed or table was dropped", mutation_id);
            }

            auto zookeeper = getZooKeeper();
            /// Replica could be inactive.
            if (!zookeeper->exists(fs::path(zookeeper_path) / "replicas" / replica / "is_active"))
            {
                LOG_WARNING(log, "Replica {} is not active during mutation. Mutation will be done asynchronously when replica becomes active.", replica);

                inactive_replicas.emplace(replica);
                break;
            }

            String mutation_pointer = fs::path(zookeeper_path) / "replicas" / replica / "mutation_pointer";
            std::string mutation_pointer_value;
            /// Replica could be removed
            if (!zookeeper->tryGet(mutation_pointer, mutation_pointer_value, nullptr, wait_event))
            {
                LOG_WARNING(log, "Replica {} was removed", replica);
                break;
            }
            else if (mutation_pointer_value >= mutation_id) /// Maybe we already processed more fresh mutation
                break;                                      /// (numbers like 0000000000 and 0000000001)

            /// Replica can become inactive, so wait with timeout and recheck it
            if (wait_event->tryWait(1000))
                continue;

            /// Here we check mutation for errors on local replica. If they happen on this replica
            /// they will happen on each replica, so we can check only in-memory info.
            auto mutation_status = queue.getIncompleteMutationsStatus(mutation_id);
            /// If mutation status is empty, than local replica may just not loaded it into memory.
            if (mutation_status && !mutation_status->latest_fail_reason.empty())
                break;
        }

        /// This replica inactive, don't check anything
        if (!inactive_replicas.empty() && inactive_replicas.contains(replica))
            break;

        /// It maybe already removed from zk, but local in-memory mutations
        /// state was not updated.
        if (!getZooKeeper()->exists(fs::path(zookeeper_path) / "mutations" / mutation_id))
        {
            throw Exception(ErrorCodes::UNFINISHED, "Mutation {} was killed, manually removed or table was dropped", mutation_id);
        }

        if (partial_shutdown_called)
            throw Exception("Mutation is not finished because table shutdown was called. It will be done after table restart.",
                ErrorCodes::UNFINISHED);

        /// Replica inactive, don't check mutation status
        if (!inactive_replicas.empty() && inactive_replicas.contains(replica))
            continue;

        /// At least we have our current mutation
        std::set<String> mutation_ids;
        mutation_ids.insert(mutation_id);

        /// Here we check mutation for errors or kill on local replica. If they happen on this replica
        /// they will happen on each replica, so we can check only in-memory info.
        auto mutation_status = queue.getIncompleteMutationsStatus(mutation_id, &mutation_ids);
        checkMutationStatus(mutation_status, mutation_ids);
    }

    if (!inactive_replicas.empty())
    {
        throw Exception(ErrorCodes::UNFINISHED,
                        "Mutation is not finished because some replicas are inactive right now: {}. Mutation will be done asynchronously",
                        boost::algorithm::join(inactive_replicas, ", "));
    }
}

void StorageReplicatedMergeTree::createNewZooKeeperNodes()
{
    auto zookeeper = getZooKeeper();

    std::vector<zkutil::ZooKeeper::FutureCreate> futures;
    futures.push_back(zookeeper->asyncTryCreateNoThrow(zookeeper_path + "/quorum/parallel", String(), zkutil::CreateMode::Persistent));

    /// Nodes for remote fs zero-copy replication
    const auto settings = getSettings();
    if (settings->allow_remote_fs_zero_copy_replication)
    {
        futures.push_back(zookeeper->asyncTryCreateNoThrow(zookeeper_path + "/zero_copy_s3", String(), zkutil::CreateMode::Persistent));
        futures.push_back(zookeeper->asyncTryCreateNoThrow(zookeeper_path + "/zero_copy_s3/shared", String(), zkutil::CreateMode::Persistent));
        futures.push_back(zookeeper->asyncTryCreateNoThrow(zookeeper_path + "/zero_copy_hdfs", String(), zkutil::CreateMode::Persistent));
        futures.push_back(zookeeper->asyncTryCreateNoThrow(zookeeper_path + "/zero_copy_hdfs/shared", String(), zkutil::CreateMode::Persistent));
    }

    /// Part movement.
    futures.push_back(zookeeper->asyncTryCreateNoThrow(zookeeper_path + "/part_moves_shard", String(), zkutil::CreateMode::Persistent));
    futures.push_back(zookeeper->asyncTryCreateNoThrow(zookeeper_path + "/pinned_part_uuids", getPinnedPartUUIDs()->toString(), zkutil::CreateMode::Persistent));
    /// For ALTER PARTITION with multi-leaders
    futures.push_back(zookeeper->asyncTryCreateNoThrow(zookeeper_path + "/alter_partition_version", String(), zkutil::CreateMode::Persistent));

    for (auto & future : futures)
    {
        auto res = future.get();
        if (res.error != Coordination::Error::ZOK && res.error != Coordination::Error::ZNODEEXISTS)
            throw Coordination::Exception(fmt::format("Failed to create new nodes at {}", zookeeper_path), res.error);
    }
}


bool StorageReplicatedMergeTree::createTableIfNotExists(const StorageMetadataPtr & metadata_snapshot)
{
    auto zookeeper = getZooKeeper();
    zookeeper->createAncestors(zookeeper_path);

    for (size_t i = 0; i < 1000; ++i)
    {
        /// Invariant: "replicas" does not exist if there is no table or if there are leftovers from incompletely dropped table.
        if (zookeeper->exists(zookeeper_path + "/replicas"))
        {
            LOG_DEBUG(log, "This table {} is already created, will add new replica", zookeeper_path);
            return false;
        }

        /// There are leftovers from incompletely dropped table.
        if (zookeeper->exists(zookeeper_path + "/dropped"))
        {
            /// This condition may happen when the previous drop attempt was not completed
            ///  or when table is dropped by another replica right now.
            /// This is Ok because another replica is definitely going to drop the table.

            LOG_WARNING(log, "Removing leftovers from table {} (this might take several minutes)", zookeeper_path);
            String drop_lock_path = zookeeper_path + "/dropped/lock";
            Coordination::Error code = zookeeper->tryCreate(drop_lock_path, "", zkutil::CreateMode::Ephemeral);

            if (code == Coordination::Error::ZNONODE || code == Coordination::Error::ZNODEEXISTS)
            {
                LOG_WARNING(log, "The leftovers from table {} were removed by another replica", zookeeper_path);
            }
            else if (code != Coordination::Error::ZOK)
            {
                throw Coordination::Exception(code, drop_lock_path);
            }
            else
            {
                auto metadata_drop_lock = zkutil::EphemeralNodeHolder::existing(drop_lock_path, *zookeeper);
                if (!removeTableNodesFromZooKeeper(zookeeper, zookeeper_path, metadata_drop_lock, log))
                {
                    /// Someone is recursively removing table right now, we cannot create new table until old one is removed
                    continue;
                }
            }
        }

        LOG_DEBUG(log, "Creating table {}", zookeeper_path);

        /// We write metadata of table so that the replicas can check table parameters with them.
        String metadata_str = ReplicatedMergeTreeTableMetadata(*this, metadata_snapshot).toString();

        Coordination::Requests ops;
        ops.emplace_back(zkutil::makeCreateRequest(zookeeper_path, "", zkutil::CreateMode::Persistent));

        ops.emplace_back(zkutil::makeCreateRequest(zookeeper_path + "/metadata", metadata_str,
            zkutil::CreateMode::Persistent));
        ops.emplace_back(zkutil::makeCreateRequest(zookeeper_path + "/columns", metadata_snapshot->getColumns().toString(),
            zkutil::CreateMode::Persistent));
        ops.emplace_back(zkutil::makeCreateRequest(zookeeper_path + "/log", "",
            zkutil::CreateMode::Persistent));
        ops.emplace_back(zkutil::makeCreateRequest(zookeeper_path + "/blocks", "",
            zkutil::CreateMode::Persistent));
        ops.emplace_back(zkutil::makeCreateRequest(zookeeper_path + "/block_numbers", "",
            zkutil::CreateMode::Persistent));
        ops.emplace_back(zkutil::makeCreateRequest(zookeeper_path + "/nonincrement_block_numbers", "",
            zkutil::CreateMode::Persistent)); /// /nonincrement_block_numbers dir is unused, but is created nonetheless for backwards compatibility.
        ops.emplace_back(zkutil::makeCreateRequest(zookeeper_path + "/leader_election", "",
            zkutil::CreateMode::Persistent));
        ops.emplace_back(zkutil::makeCreateRequest(zookeeper_path + "/temp", "",
            zkutil::CreateMode::Persistent));
        ops.emplace_back(zkutil::makeCreateRequest(zookeeper_path + "/replicas", "last added replica: " + replica_name,
            zkutil::CreateMode::Persistent));

        /// The following 4 nodes were added in version 1.1.xxx, so we create them here, not in createNewZooKeeperNodes()
        ops.emplace_back(zkutil::makeCreateRequest(zookeeper_path + "/quorum", "",
            zkutil::CreateMode::Persistent));
        ops.emplace_back(zkutil::makeCreateRequest(zookeeper_path + "/quorum/last_part", "",
            zkutil::CreateMode::Persistent));
        ops.emplace_back(zkutil::makeCreateRequest(zookeeper_path + "/quorum/failed_parts", "",
            zkutil::CreateMode::Persistent));
        ops.emplace_back(zkutil::makeCreateRequest(zookeeper_path + "/mutations", "",
            zkutil::CreateMode::Persistent));

        /// And create first replica atomically. See also "createReplica" method that is used to create not the first replicas.

        ops.emplace_back(zkutil::makeCreateRequest(replica_path, "",
            zkutil::CreateMode::Persistent));
        ops.emplace_back(zkutil::makeCreateRequest(replica_path + "/host", "",
            zkutil::CreateMode::Persistent));
        ops.emplace_back(zkutil::makeCreateRequest(replica_path + "/log_pointer", "",
            zkutil::CreateMode::Persistent));
        ops.emplace_back(zkutil::makeCreateRequest(replica_path + "/queue", "",
            zkutil::CreateMode::Persistent));
        ops.emplace_back(zkutil::makeCreateRequest(replica_path + "/parts", "",
            zkutil::CreateMode::Persistent));
        ops.emplace_back(zkutil::makeCreateRequest(replica_path + "/flags", "",
            zkutil::CreateMode::Persistent));
        ops.emplace_back(zkutil::makeCreateRequest(replica_path + "/is_lost", "0",
            zkutil::CreateMode::Persistent));
        ops.emplace_back(zkutil::makeCreateRequest(replica_path + "/metadata", metadata_str,
            zkutil::CreateMode::Persistent));
        ops.emplace_back(zkutil::makeCreateRequest(replica_path + "/columns", metadata_snapshot->getColumns().toString(),
            zkutil::CreateMode::Persistent));
        ops.emplace_back(zkutil::makeCreateRequest(replica_path + "/metadata_version", std::to_string(metadata_version),
            zkutil::CreateMode::Persistent));

        /// The following 3 nodes were added in version 1.1.xxx, so we create them here, not in createNewZooKeeperNodes()
        ops.emplace_back(zkutil::makeCreateRequest(replica_path + "/min_unprocessed_insert_time", "",
            zkutil::CreateMode::Persistent));
        ops.emplace_back(zkutil::makeCreateRequest(replica_path + "/max_processed_insert_time", "",
            zkutil::CreateMode::Persistent));
        ops.emplace_back(zkutil::makeCreateRequest(replica_path + "/mutation_pointer", "",
            zkutil::CreateMode::Persistent));

        Coordination::Responses responses;
        auto code = zookeeper->tryMulti(ops, responses);
        if (code == Coordination::Error::ZNODEEXISTS)
        {
            LOG_WARNING(log, "It looks like the table {} was created by another server at the same moment, will retry", zookeeper_path);
            continue;
        }
        else if (code != Coordination::Error::ZOK)
        {
            zkutil::KeeperMultiException::check(code, ops, responses);
        }

        return true;
    }

    /// Do not use LOGICAL_ERROR code, because it may happen if user has specified wrong zookeeper_path
    throw Exception("Cannot create table, because it is created concurrently every time "
                    "or because of wrong zookeeper_path "
                    "or because of logical error", ErrorCodes::REPLICA_IS_ALREADY_EXIST);
}

void StorageReplicatedMergeTree::createReplica(const StorageMetadataPtr & metadata_snapshot)
{
    auto zookeeper = getZooKeeper();

    LOG_DEBUG(log, "Creating replica {}", replica_path);

    Coordination::Error code;

    do
    {
        Coordination::Stat replicas_stat;
        String replicas_value;

        if (!zookeeper->tryGet(zookeeper_path + "/replicas", replicas_value, &replicas_stat))
            throw Exception(ErrorCodes::ALL_REPLICAS_LOST,
                "Cannot create a replica of the table {}, because the last replica of the table was dropped right now",
                zookeeper_path);

        /// It is not the first replica, we will mark it as "lost", to immediately repair (clone) from existing replica.
        /// By the way, it's possible that the replica will be first, if all previous replicas were removed concurrently.
        const String is_lost_value = replicas_stat.numChildren ? "1" : "0";

        Coordination::Requests ops;
        ops.emplace_back(zkutil::makeCreateRequest(replica_path, "",
            zkutil::CreateMode::Persistent));
        ops.emplace_back(zkutil::makeCreateRequest(replica_path + "/host", "",
            zkutil::CreateMode::Persistent));
        ops.emplace_back(zkutil::makeCreateRequest(replica_path + "/log_pointer", "",
            zkutil::CreateMode::Persistent));
        ops.emplace_back(zkutil::makeCreateRequest(replica_path + "/queue", "",
            zkutil::CreateMode::Persistent));
        ops.emplace_back(zkutil::makeCreateRequest(replica_path + "/parts", "",
            zkutil::CreateMode::Persistent));
        ops.emplace_back(zkutil::makeCreateRequest(replica_path + "/flags", "",
            zkutil::CreateMode::Persistent));
        ops.emplace_back(zkutil::makeCreateRequest(replica_path + "/is_lost", is_lost_value,
            zkutil::CreateMode::Persistent));
        ops.emplace_back(zkutil::makeCreateRequest(replica_path + "/metadata", ReplicatedMergeTreeTableMetadata(*this, metadata_snapshot).toString(),
            zkutil::CreateMode::Persistent));
        ops.emplace_back(zkutil::makeCreateRequest(replica_path + "/columns", metadata_snapshot->getColumns().toString(),
            zkutil::CreateMode::Persistent));
        ops.emplace_back(zkutil::makeCreateRequest(replica_path + "/metadata_version", std::to_string(metadata_version),
            zkutil::CreateMode::Persistent));

        /// The following 3 nodes were added in version 1.1.xxx, so we create them here, not in createNewZooKeeperNodes()
        ops.emplace_back(zkutil::makeCreateRequest(replica_path + "/min_unprocessed_insert_time", "",
            zkutil::CreateMode::Persistent));
        ops.emplace_back(zkutil::makeCreateRequest(replica_path + "/max_processed_insert_time", "",
            zkutil::CreateMode::Persistent));
        ops.emplace_back(zkutil::makeCreateRequest(replica_path + "/mutation_pointer", "",
            zkutil::CreateMode::Persistent));

        /// Check version of /replicas to see if there are any replicas created at the same moment of time.
        ops.emplace_back(zkutil::makeSetRequest(zookeeper_path + "/replicas", "last added replica: " + replica_name, replicas_stat.version));

        Coordination::Responses responses;
        code = zookeeper->tryMulti(ops, responses);

        switch (code)
        {
            case Coordination::Error::ZNODEEXISTS:
                throw Exception(ErrorCodes::REPLICA_IS_ALREADY_EXIST, "Replica {} already exists", replica_path);
            case Coordination::Error::ZBADVERSION:
                LOG_ERROR(log, "Retrying createReplica(), because some other replicas were created at the same time");
                break;
            case Coordination::Error::ZNONODE:
                throw Exception(ErrorCodes::ALL_REPLICAS_LOST, "Table {} was suddenly removed", zookeeper_path);
            default:
                zkutil::KeeperMultiException::check(code, ops, responses);
        }
    } while (code == Coordination::Error::ZBADVERSION);
}

void StorageReplicatedMergeTree::drop()
{
    /// There is also the case when user has configured ClickHouse to wrong ZooKeeper cluster
    /// or metadata of staled replica were removed manually,
    /// in this case, has_metadata_in_zookeeper = false, and we also permit to drop the table.

    bool maybe_has_metadata_in_zookeeper = !has_metadata_in_zookeeper.has_value() || *has_metadata_in_zookeeper;
    if (maybe_has_metadata_in_zookeeper)
    {
        /// Table can be shut down, restarting thread is not active
        /// and calling StorageReplicatedMergeTree::getZooKeeper()/getAuxiliaryZooKeeper() won't suffice.
        zkutil::ZooKeeperPtr zookeeper;
        if (zookeeper_name == default_zookeeper_name)
            zookeeper = getContext()->getZooKeeper();
        else
            zookeeper = getContext()->getAuxiliaryZooKeeper(zookeeper_name);

        /// If probably there is metadata in ZooKeeper, we don't allow to drop the table.
        if (!zookeeper)
            throw Exception("Can't drop readonly replicated table (need to drop data in ZooKeeper as well)", ErrorCodes::TABLE_IS_READ_ONLY);

        shutdown();
        dropReplica(zookeeper, zookeeper_path, replica_name, log, getSettings());
    }

    dropAllData();
}

void StorageReplicatedMergeTree::dropReplica(zkutil::ZooKeeperPtr zookeeper, const String & zookeeper_path, const String & replica,
                                             Poco::Logger * logger, MergeTreeSettingsPtr table_settings)
{
    if (zookeeper->expired())
        throw Exception("Table was not dropped because ZooKeeper session has expired.", ErrorCodes::TABLE_WAS_NOT_DROPPED);

    auto remote_replica_path = zookeeper_path + "/replicas/" + replica;

    LOG_INFO(logger, "Removing replica {}, marking it as lost", remote_replica_path);
    /// Mark itself lost before removing, because the following recursive removal may fail
    /// and partially dropped replica may be considered as alive one (until someone will mark it lost)
    zookeeper->trySet(remote_replica_path + "/is_lost", "1");

    /// NOTE: we should check for remote_replica_path existence,
    /// since otherwise DROP REPLICA will fail if the replica had been already removed.
    if (!zookeeper->exists(remote_replica_path))
    {
        LOG_INFO(logger, "Removing replica {} does not exist", remote_replica_path);
        return;
    }

    /// Analog of removeRecursive(remote_replica_path)
    /// but it removes "metadata" firstly.
    ///
    /// This will allow to mark table as readonly
    /// and skip any checks of parts between on-disk and in the zookeeper.
    ///
    /// Without this removeRecursive() may remove "parts" first
    /// and on DETACH/ATTACH (or server restart) it will trigger the following error:
    ///
    ///       "The local set of parts of table X doesn't look like the set of parts in ZooKeeper"
    ///
    {
        /// Remove metadata first
        [[maybe_unused]] auto code = zookeeper->tryRemove(fs::path(remote_replica_path) / "metadata");
        assert(code == Coordination::Error::ZOK || code == Coordination::Error::ZNONODE);

        /// Then try to remove paths that are known to be flat (all children are leafs)
        Strings flat_nodes = {"flags", "queue"};
        if (table_settings && table_settings->use_minimalistic_part_header_in_zookeeper)
            flat_nodes.emplace_back("parts");
        for (const auto & node : flat_nodes)
        {
            bool removed_quickly = zookeeper->tryRemoveChildrenRecursive(fs::path(remote_replica_path) / node, /* probably flat */ true);
            if (!removed_quickly)
                LOG_WARNING(logger, "Failed to quickly remove node '{}' and its children, fell back to recursive removal (replica: {})",
                            node, remote_replica_path);
        }

        /// Then try to remove nodes that are known to have no children (and should always exist)
        Coordination::Requests ops;
        for (const auto & node : flat_nodes)
            ops.emplace_back(zkutil::makeRemoveRequest(remote_replica_path + "/" + node, -1));

        ops.emplace_back(zkutil::makeRemoveRequest(remote_replica_path + "/columns", -1));
        ops.emplace_back(zkutil::makeRemoveRequest(remote_replica_path + "/host", -1));
        ops.emplace_back(zkutil::makeRemoveRequest(remote_replica_path + "/is_lost", -1));
        ops.emplace_back(zkutil::makeRemoveRequest(remote_replica_path + "/log_pointer", -1));
        ops.emplace_back(zkutil::makeRemoveRequest(remote_replica_path + "/max_processed_insert_time", -1));
        ops.emplace_back(zkutil::makeRemoveRequest(remote_replica_path + "/min_unprocessed_insert_time", -1));
        ops.emplace_back(zkutil::makeRemoveRequest(remote_replica_path + "/metadata_version", -1));
        ops.emplace_back(zkutil::makeRemoveRequest(remote_replica_path + "/mutation_pointer", -1));
        Coordination::Responses res;
        code = zookeeper->tryMulti(ops, res);
        if (code != Coordination::Error::ZOK)
            LOG_WARNING(logger, "Cannot quickly remove nodes without children: {} (replica: {}). Will remove recursively.",
                        Coordination::errorMessage(code), remote_replica_path);

        /// And finally remove everything else recursively
        zookeeper->tryRemoveRecursive(remote_replica_path);
    }

    /// It may left some garbage if replica_path subtree are concurrently modified
    if (zookeeper->exists(remote_replica_path))
        LOG_ERROR(logger, "Replica was not completely removed from ZooKeeper, {} still exists and may contain some garbage.", remote_replica_path);

    /// Check that `zookeeper_path` exists: it could have been deleted by another replica after execution of previous line.
    Strings replicas;
    if (Coordination::Error::ZOK != zookeeper->tryGetChildren(zookeeper_path + "/replicas", replicas) || !replicas.empty())
        return;

    LOG_INFO(logger, "{} is the last replica, will remove table", remote_replica_path);

    /** At this moment, another replica can be created and we cannot remove the table.
      * Try to remove /replicas node first. If we successfully removed it,
      * it guarantees that we are the only replica that proceed to remove the table
      * and no new replicas can be created after that moment (it requires the existence of /replicas node).
      * and table cannot be recreated with new /replicas node on another servers while we are removing data,
      * because table creation is executed in single transaction that will conflict with remaining nodes.
      */

    /// Node /dropped works like a lock that protects from concurrent removal of old table and creation of new table.
    /// But recursive removal may fail in the middle of operation leaving some garbage in zookeeper_path, so
    /// we remove it on table creation if there is /dropped node. Creating thread may remove /dropped node created by
    /// removing thread, and it causes race condition if removing thread is not finished yet.
    /// To avoid this we also create ephemeral child before starting recursive removal.
    /// (The existence of child node does not allow to remove parent node).
    Coordination::Requests ops;
    Coordination::Responses responses;
    String drop_lock_path = zookeeper_path + "/dropped/lock";
    ops.emplace_back(zkutil::makeRemoveRequest(zookeeper_path + "/replicas", -1));
    ops.emplace_back(zkutil::makeCreateRequest(zookeeper_path + "/dropped", "", zkutil::CreateMode::Persistent));
    ops.emplace_back(zkutil::makeCreateRequest(drop_lock_path, "", zkutil::CreateMode::Ephemeral));
    Coordination::Error code = zookeeper->tryMulti(ops, responses);

    if (code == Coordination::Error::ZNONODE || code == Coordination::Error::ZNODEEXISTS)
    {
        LOG_WARNING(logger, "Table {} is already started to be removing by another replica right now", remote_replica_path);
    }
    else if (code == Coordination::Error::ZNOTEMPTY)
    {
        LOG_WARNING(logger, "Another replica was suddenly created, will keep the table {}", remote_replica_path);
    }
    else if (code != Coordination::Error::ZOK)
    {
        zkutil::KeeperMultiException::check(code, ops, responses);
    }
    else
    {
        auto metadata_drop_lock = zkutil::EphemeralNodeHolder::existing(drop_lock_path, *zookeeper);
        LOG_INFO(logger, "Removing table {} (this might take several minutes)", zookeeper_path);
        removeTableNodesFromZooKeeper(zookeeper, zookeeper_path, metadata_drop_lock, logger);
    }
}

bool StorageReplicatedMergeTree::removeTableNodesFromZooKeeper(zkutil::ZooKeeperPtr zookeeper,
        const String & zookeeper_path, const zkutil::EphemeralNodeHolder::Ptr & metadata_drop_lock, Poco::Logger * logger)
{
    bool completely_removed = false;

    /// NOTE /block_numbers/ actually is not flat, because /block_numbers/<partition_id>/ may have ephemeral children,
    /// but we assume that all ephemeral block locks are already removed when table is being dropped.
    static constexpr std::array flat_nodes = {"block_numbers", "blocks", "leader_election", "log", "mutations", "pinned_part_uuids"};

    /// First try to remove paths that are known to be flat
    for (const auto * node : flat_nodes)
    {
        bool removed_quickly = zookeeper->tryRemoveChildrenRecursive(fs::path(zookeeper_path) / node, /* probably flat */ true);
        if (!removed_quickly)
            LOG_WARNING(logger, "Failed to quickly remove node '{}' and its children, fell back to recursive removal (table: {})",
                        node, zookeeper_path);
    }

    /// Then try to remove nodes that are known to have no children (and should always exist)
    Coordination::Requests ops;
    for (const auto * node : flat_nodes)
        ops.emplace_back(zkutil::makeRemoveRequest(zookeeper_path + "/" + node, -1));

    ops.emplace_back(zkutil::makeRemoveRequest(zookeeper_path + "/alter_partition_version", -1));
    ops.emplace_back(zkutil::makeRemoveRequest(zookeeper_path + "/columns", -1));
    ops.emplace_back(zkutil::makeRemoveRequest(zookeeper_path + "/metadata", -1));
    ops.emplace_back(zkutil::makeRemoveRequest(zookeeper_path + "/table_shared_id", -1));
    Coordination::Responses res;
    auto code = zookeeper->tryMulti(ops, res);
    if (code != Coordination::Error::ZOK)
        LOG_WARNING(logger, "Cannot quickly remove nodes without children: {} (table: {}). Will remove recursively.",
                    Coordination::errorMessage(code), zookeeper_path);

    Strings children;
    code = zookeeper->tryGetChildren(zookeeper_path, children);
    if (code == Coordination::Error::ZNONODE)
        throw Exception(ErrorCodes::LOGICAL_ERROR, "There is a race condition between creation and removal of replicated table. It's a bug");

    for (const auto & child : children)
    {
        if (child != "dropped")
            zookeeper->tryRemoveRecursive(fs::path(zookeeper_path) / child);
    }

    ops.clear();
    Coordination::Responses responses;
    ops.emplace_back(zkutil::makeRemoveRequest(metadata_drop_lock->getPath(), -1));
    ops.emplace_back(zkutil::makeRemoveRequest(fs::path(zookeeper_path) / "dropped", -1));
    ops.emplace_back(zkutil::makeRemoveRequest(zookeeper_path, -1));
    code = zookeeper->tryMulti(ops, responses);

    if (code == Coordination::Error::ZNONODE)
    {
        throw Exception(ErrorCodes::LOGICAL_ERROR, "There is a race condition between creation and removal of replicated table. It's a bug");
    }
    else if (code == Coordination::Error::ZNOTEMPTY)
    {
        LOG_ERROR(logger, "Table was not completely removed from ZooKeeper, {} still exists and may contain some garbage,"
                          "but someone is removing it right now.", zookeeper_path);
    }
    else if (code != Coordination::Error::ZOK)
    {
        /// It is still possible that ZooKeeper session is expired or server is killed in the middle of the delete operation.
        zkutil::KeeperMultiException::check(code, ops, responses);
    }
    else
    {
        metadata_drop_lock->setAlreadyRemoved();
        completely_removed = true;
        LOG_INFO(logger, "Table {} was successfully removed from ZooKeeper", zookeeper_path);
    }

    return completely_removed;
}


/** Verify that list of columns and table storage_settings_ptr match those specified in ZK (/metadata).
  * If not, throw an exception.
  */
void StorageReplicatedMergeTree::checkTableStructure(const String & zookeeper_prefix, const StorageMetadataPtr & metadata_snapshot)
{
    auto zookeeper = getZooKeeper();

    ReplicatedMergeTreeTableMetadata old_metadata(*this, metadata_snapshot);

    Coordination::Stat metadata_stat;
    String metadata_str = zookeeper->get(fs::path(zookeeper_prefix) / "metadata", &metadata_stat);
    auto metadata_from_zk = ReplicatedMergeTreeTableMetadata::parse(metadata_str);
    old_metadata.checkEquals(metadata_from_zk, metadata_snapshot->getColumns(), getContext());

    Coordination::Stat columns_stat;
    auto columns_from_zk = ColumnsDescription::parse(zookeeper->get(fs::path(zookeeper_prefix) / "columns", &columns_stat));

    const ColumnsDescription & old_columns = metadata_snapshot->getColumns();
    if (columns_from_zk != old_columns)
    {
        throw Exception(ErrorCodes::INCOMPATIBLE_COLUMNS,
            "Table columns structure in ZooKeeper is different from local table structure. Local columns:\n"
            "{}\nZookeeper columns:\n{}", old_columns.toString(), columns_from_zk.toString());
    }
}

void StorageReplicatedMergeTree::setTableStructure(
    ColumnsDescription new_columns, const ReplicatedMergeTreeTableMetadata::Diff & metadata_diff)
{
    StorageInMemoryMetadata new_metadata = getInMemoryMetadata();
    StorageInMemoryMetadata old_metadata = getInMemoryMetadata();

    new_metadata.columns = new_columns;

    if (!metadata_diff.empty())
    {
        auto parse_key_expr = [] (const String & key_expr)
        {
            ParserNotEmptyExpressionList parser(false);
            auto new_sorting_key_expr_list = parseQuery(parser, key_expr, 0, DBMS_DEFAULT_MAX_PARSER_DEPTH);

            ASTPtr order_by_ast;
            if (new_sorting_key_expr_list->children.size() == 1)
                order_by_ast = new_sorting_key_expr_list->children[0];
            else
            {
                auto tuple = makeASTFunction("tuple");
                tuple->arguments->children = new_sorting_key_expr_list->children;
                order_by_ast = tuple;
            }
            return order_by_ast;
        };

        if (metadata_diff.sorting_key_changed)
        {
            auto order_by_ast = parse_key_expr(metadata_diff.new_sorting_key);
            auto & sorting_key = new_metadata.sorting_key;
            auto & primary_key = new_metadata.primary_key;

            sorting_key.recalculateWithNewAST(order_by_ast, new_metadata.columns, getContext());

            if (primary_key.definition_ast == nullptr)
            {
                /// Primary and sorting key become independent after this ALTER so we have to
                /// save the old ORDER BY expression as the new primary key.
                auto old_sorting_key_ast = old_metadata.getSortingKey().definition_ast;
                primary_key = KeyDescription::getKeyFromAST(
                    old_sorting_key_ast, new_metadata.columns, getContext());
            }
        }

        if (metadata_diff.sampling_expression_changed)
        {
            if (!metadata_diff.new_sampling_expression.empty())
            {
                auto sample_by_ast = parse_key_expr(metadata_diff.new_sampling_expression);
                new_metadata.sampling_key.recalculateWithNewAST(sample_by_ast, new_metadata.columns, getContext());
            }
            else /// SAMPLE BY was removed
            {
                new_metadata.sampling_key = {};
            }
        }

        if (metadata_diff.skip_indices_changed)
            new_metadata.secondary_indices = IndicesDescription::parse(metadata_diff.new_skip_indices, new_columns, getContext());

        if (metadata_diff.constraints_changed)
            new_metadata.constraints = ConstraintsDescription::parse(metadata_diff.new_constraints);

        if (metadata_diff.projections_changed)
            new_metadata.projections = ProjectionsDescription::parse(metadata_diff.new_projections, new_columns, getContext());

        if (metadata_diff.ttl_table_changed)
        {
            if (!metadata_diff.new_ttl_table.empty())
            {
                ParserTTLExpressionList parser;
                auto ttl_for_table_ast = parseQuery(parser, metadata_diff.new_ttl_table, 0, DBMS_DEFAULT_MAX_PARSER_DEPTH);
                new_metadata.table_ttl = TTLTableDescription::getTTLForTableFromAST(
                    ttl_for_table_ast, new_metadata.columns, getContext(), new_metadata.primary_key);
            }
            else /// TTL was removed
            {
                new_metadata.table_ttl = TTLTableDescription{};
            }
        }
    }

    /// Changes in columns may affect following metadata fields
    new_metadata.column_ttls_by_name.clear();
    for (const auto & [name, ast] : new_metadata.columns.getColumnTTLs())
    {
        auto new_ttl_entry = TTLDescription::getTTLFromAST(ast, new_metadata.columns, getContext(), new_metadata.primary_key);
        new_metadata.column_ttls_by_name[name] = new_ttl_entry;
    }

    if (new_metadata.partition_key.definition_ast != nullptr)
        new_metadata.partition_key.recalculateWithNewColumns(new_metadata.columns, getContext());

    if (!metadata_diff.sorting_key_changed) /// otherwise already updated
        new_metadata.sorting_key.recalculateWithNewColumns(new_metadata.columns, getContext());

    /// Primary key is special, it exists even if not defined
    if (new_metadata.primary_key.definition_ast != nullptr)
    {
        new_metadata.primary_key.recalculateWithNewColumns(new_metadata.columns, getContext());
    }
    else
    {
        new_metadata.primary_key = KeyDescription::getKeyFromAST(new_metadata.sorting_key.definition_ast, new_metadata.columns, getContext());
        new_metadata.primary_key.definition_ast = nullptr;
    }

    if (!metadata_diff.sampling_expression_changed && new_metadata.sampling_key.definition_ast != nullptr)
        new_metadata.sampling_key.recalculateWithNewColumns(new_metadata.columns, getContext());

    if (!metadata_diff.skip_indices_changed) /// otherwise already updated
    {
        for (auto & index : new_metadata.secondary_indices)
            index.recalculateWithNewColumns(new_metadata.columns, getContext());
    }

    if (!metadata_diff.ttl_table_changed && new_metadata.table_ttl.definition_ast != nullptr)
        new_metadata.table_ttl = TTLTableDescription::getTTLForTableFromAST(
            new_metadata.table_ttl.definition_ast, new_metadata.columns, getContext(), new_metadata.primary_key);

    /// Even if the primary/sorting/partition keys didn't change we must reinitialize it
    /// because primary/partition key column types might have changed.
    checkTTLExpressions(new_metadata, old_metadata);
    setProperties(new_metadata, old_metadata);

    auto table_id = getStorageID();
    DatabaseCatalog::instance().getDatabase(table_id.database_name)->alterTable(getContext(), table_id, new_metadata);
}


/** If necessary, restore a part, replica itself adds a record for its receipt.
  * What time should I put for this entry in the queue? Time is taken into account when calculating lag of replica.
  * For these purposes, it makes sense to use creation time of missing part
  *  (that is, in calculating lag, it will be taken into account how old is the part we need to recover).
  */
static time_t tryGetPartCreateTime(zkutil::ZooKeeperPtr & zookeeper, const String & replica_path, const String & part_name)
{
    time_t res = 0;

    /// We get creation time of part, if it still exists (was not merged, for example).
    Coordination::Stat stat;
    String unused;
    if (zookeeper->tryGet(fs::path(replica_path) / "parts" / part_name, unused, &stat))
        res = stat.ctime / 1000;

    return res;
}


void StorageReplicatedMergeTree::checkParts(bool skip_sanity_checks)
{
    auto zookeeper = getZooKeeper();

    Strings expected_parts_vec = zookeeper->getChildren(fs::path(replica_path) / "parts");

    /// Parts in ZK.
    NameSet expected_parts(expected_parts_vec.begin(), expected_parts_vec.end());

    /// There are no PreActive parts at startup.
    auto parts = getDataParts({MergeTreeDataPartState::Active, MergeTreeDataPartState::Outdated});

    /** Local parts that are not in ZK.
      * In very rare cases they may cover missing parts
      * and someone may think that pushing them to zookeeper is good idea.
      * But actually we can't precisely determine that ALL missing parts
      * covered by this unexpected part. So missing parts will be downloaded.
      */
    DataParts unexpected_parts;

    /// Collect unexpected parts
    for (const auto & part : parts)
        if (!expected_parts.contains(part->name))
            unexpected_parts.insert(part); /// this parts we will place to detached with ignored_ prefix

    /// Which parts should be taken from other replicas.
    Strings parts_to_fetch;

    for (const String & missing_name : expected_parts)
        if (!getActiveContainingPart(missing_name))
            parts_to_fetch.push_back(missing_name);

    /** To check the adequacy, for the parts that are in the FS, but not in ZK, we will only consider not the most recent parts.
      * Because unexpected new parts usually arise only because they did not have time to enroll in ZK with a rough restart of the server.
      * It also occurs from deduplicated parts that did not have time to retire.
      */
    size_t unexpected_parts_nonnew = 0;
    UInt64 unexpected_parts_nonnew_rows = 0;
    UInt64 unexpected_parts_rows = 0;

    for (const auto & part : unexpected_parts)
    {
        if (part->info.level > 0)
        {
            ++unexpected_parts_nonnew;
            unexpected_parts_nonnew_rows += part->rows_count;
        }

        unexpected_parts_rows += part->rows_count;
    }

    const UInt64 parts_to_fetch_blocks = std::accumulate(parts_to_fetch.cbegin(), parts_to_fetch.cend(), 0,
        [&](UInt64 acc, const String& part_name)
        {
            if (const auto part_info = MergeTreePartInfo::tryParsePartName(part_name, format_version))
                return acc + part_info->getBlocksCount();

            LOG_ERROR(log, "Unexpected part name: {}", part_name);
            return acc;
        });

    /** We can automatically synchronize data,
      *  if the ratio of the total number of errors to the total number of parts (minimum - on the local filesystem or in ZK)
      *  is no more than some threshold (for example 50%).
      *
      * A large ratio of mismatches in the data on the filesystem and the expected data
      *  may indicate a configuration error (the server accidentally connected as a replica not from right shard).
      * In this case, the protection mechanism does not allow the server to start.
      */

    UInt64 total_rows_on_filesystem = 0;
    for (const auto & part : parts)
        total_rows_on_filesystem += part->rows_count;

    const auto storage_settings_ptr = getSettings();
    bool insane = unexpected_parts_rows > total_rows_on_filesystem * storage_settings_ptr->replicated_max_ratio_of_wrong_parts;

    constexpr const char * sanity_report_fmt = "The local set of parts of table {} doesn't look like the set of parts in ZooKeeper: "
                                               "{} rows of {} total rows in filesystem are suspicious. "
                                               "There are {} unexpected parts with {} rows ({} of them is not just-written with {} rows), "
                                               "{} missing parts (with {} blocks).";

    if (insane && !skip_sanity_checks)
    {
        throw Exception(ErrorCodes::TOO_MANY_UNEXPECTED_DATA_PARTS, sanity_report_fmt, getStorageID().getNameForLogs(),
                        formatReadableQuantity(unexpected_parts_rows), formatReadableQuantity(total_rows_on_filesystem),
                        unexpected_parts.size(), unexpected_parts_rows, unexpected_parts_nonnew, unexpected_parts_nonnew_rows,
                        parts_to_fetch.size(), parts_to_fetch_blocks);
    }

    if (unexpected_parts_nonnew_rows > 0)
    {
        LOG_WARNING(log, fmt::runtime(sanity_report_fmt), getStorageID().getNameForLogs(),
                    formatReadableQuantity(unexpected_parts_rows), formatReadableQuantity(total_rows_on_filesystem),
                    unexpected_parts.size(), unexpected_parts_rows, unexpected_parts_nonnew, unexpected_parts_nonnew_rows,
                    parts_to_fetch.size(), parts_to_fetch_blocks);
    }

    /// Add to the queue jobs to pick up the missing parts from other replicas and remove from ZK the information that we have them.
    queue.setBrokenPartsToEnqueueFetchesOnLoading(std::move(parts_to_fetch));

    /// Remove extra local parts.
    for (const DataPartPtr & part : unexpected_parts)
    {
        LOG_ERROR(log, "Renaming unexpected part {} to ignored_{}", part->name, part->name);
        forgetPartAndMoveToDetached(part, "ignored", true);
    }
}


void StorageReplicatedMergeTree::syncPinnedPartUUIDs()
{
    auto zookeeper = getZooKeeper();

    Coordination::Stat stat;
    String s = zookeeper->get(zookeeper_path + "/pinned_part_uuids", &stat);

    std::lock_guard lock(pinned_part_uuids_mutex);

    /// Unsure whether or not this can be called concurrently.
    if (pinned_part_uuids->stat.version < stat.version)
    {
        auto new_pinned_part_uuids = std::make_shared<PinnedPartUUIDs>();
        new_pinned_part_uuids->fromString(s);
        new_pinned_part_uuids->stat = stat;

        pinned_part_uuids = new_pinned_part_uuids;
    }
}

void StorageReplicatedMergeTree::checkPartChecksumsAndAddCommitOps(const zkutil::ZooKeeperPtr & zookeeper,
    const DataPartPtr & part, Coordination::Requests & ops, String part_name, NameSet * absent_replicas_paths)
{
    if (part_name.empty())
        part_name = part->name;

    auto local_part_header = ReplicatedMergeTreePartHeader::fromColumnsAndChecksums(
        part->getColumns(), part->checksums);

    Strings replicas = zookeeper->getChildren(fs::path(zookeeper_path) / "replicas");
    std::shuffle(replicas.begin(), replicas.end(), thread_local_rng);
    bool has_been_already_added = false;

    for (const String & replica : replicas)
    {
        String current_part_path = fs::path(zookeeper_path) / "replicas" / replica / "parts" / part_name;

        String part_zk_str;
        if (!zookeeper->tryGet(current_part_path, part_zk_str))
        {
            if (absent_replicas_paths)
                absent_replicas_paths->emplace(current_part_path);

            continue;
        }

        ReplicatedMergeTreePartHeader replica_part_header;
        if (part_zk_str.empty())
        {
            String columns_str;
            String checksums_str;

            if (zookeeper->tryGet(fs::path(current_part_path) / "columns", columns_str) &&
                zookeeper->tryGet(fs::path(current_part_path) / "checksums", checksums_str))
            {
                replica_part_header = ReplicatedMergeTreePartHeader::fromColumnsAndChecksumsZNodes(columns_str, checksums_str);
            }
            else
            {
                if (zookeeper->exists(current_part_path))
                    throw Exception(ErrorCodes::LOGICAL_ERROR, "Part {} has empty header and does not have columns and checksums. "
                                                               "Looks like a bug.", current_part_path);
                LOG_INFO(log, "Not checking checksums of part {} with replica {} because part was removed from ZooKeeper", part_name, replica);
                continue;
            }
        }
        else
        {
            replica_part_header = ReplicatedMergeTreePartHeader::fromString(part_zk_str);
        }

        if (replica_part_header.getColumnsHash() != local_part_header.getColumnsHash())
        {
            /// Currently there are two (known) cases when it may happen:
            ///  - KILL MUTATION query had removed mutation before all replicas have executed assigned MUTATE_PART entries.
            ///    Some replicas may skip this mutation and update part version without actually applying any changes.
            ///    It leads to mismatching checksum if changes were applied on other replicas.
            ///  - ALTER_METADATA and MERGE_PARTS were reordered on some replicas.
            ///    It may lead to different number of columns in merged parts on these replicas.
            throw Exception(ErrorCodes::CHECKSUM_DOESNT_MATCH, "Part {} from {} has different columns hash "
                            "(it may rarely happen on race condition with KILL MUTATION or ALTER COLUMN).", part_name, replica);
        }

        replica_part_header.getChecksums().checkEqual(local_part_header.getChecksums(), true);

        if (replica == replica_name)
            has_been_already_added = true;

        /// If we verify checksums in "sequential manner" (i.e. recheck absence of checksums on other replicas when commit)
        /// then it is enough to verify checksums on at least one replica since checksums on other replicas must be the same.
        if (absent_replicas_paths)
        {
            absent_replicas_paths->clear();
            break;
        }
    }

    if (!has_been_already_added)
    {
        const auto storage_settings_ptr = getSettings();
        String part_path = fs::path(replica_path) / "parts" / part_name;

        if (storage_settings_ptr->use_minimalistic_part_header_in_zookeeper)
        {
            ops.emplace_back(zkutil::makeCreateRequest(
                part_path, local_part_header.toString(), zkutil::CreateMode::Persistent));
        }
        else
        {
            ops.emplace_back(zkutil::makeCreateRequest(
                part_path, "", zkutil::CreateMode::Persistent));
            ops.emplace_back(zkutil::makeCreateRequest(
                fs::path(part_path) / "columns", part->getColumns().toString(), zkutil::CreateMode::Persistent));
            ops.emplace_back(zkutil::makeCreateRequest(
                fs::path(part_path) / "checksums", getChecksumsForZooKeeper(part->checksums), zkutil::CreateMode::Persistent));
        }
    }
    else
    {
        LOG_WARNING(log, "checkPartAndAddToZooKeeper: node {} already exists. Will not commit any nodes.",
                    (fs::path(replica_path) / "parts" / part_name).string());
    }
}

MergeTreeData::DataPartsVector StorageReplicatedMergeTree::checkPartChecksumsAndCommit(Transaction & transaction,
    const DataPartPtr & part, std::optional<MergeTreeData::HardlinkedFiles> hardlinked_files)
{
    auto zookeeper = getZooKeeper();


    while (true)
    {
        Coordination::Requests ops;
        NameSet absent_part_paths_on_replicas;

        lockSharedData(*part, false, hardlinked_files);

        /// Checksums are checked here and `ops` is filled. In fact, the part is added to ZK just below, when executing `multi`.
        checkPartChecksumsAndAddCommitOps(zookeeper, part, ops, part->name, &absent_part_paths_on_replicas);

        /// Do not commit if the part is obsolete, we have just briefly checked its checksums
        if (transaction.isEmpty())
            return {};

        /// Will check that the part did not suddenly appear on skipped replicas
        if (!absent_part_paths_on_replicas.empty())
        {
            Coordination::Requests new_ops;
            for (const String & part_path : absent_part_paths_on_replicas)
            {
                /// NOTE Create request may fail with ZNONODE if replica is being dropped, we will throw an exception
                new_ops.emplace_back(zkutil::makeCreateRequest(part_path, "", zkutil::CreateMode::Persistent));
                new_ops.emplace_back(zkutil::makeRemoveRequest(part_path, -1));
            }

            /// Add check ops at the beginning
            new_ops.insert(new_ops.end(), ops.begin(), ops.end());
            ops = std::move(new_ops);
        }

        try
        {
            zookeeper->multi(ops);
            return transaction.commit();
        }
        catch (const zkutil::KeeperMultiException & e)
        {
            size_t num_check_ops = 2 * absent_part_paths_on_replicas.size();
            size_t failed_op_index = e.failed_op_index;

            if (failed_op_index < num_check_ops && e.code == Coordination::Error::ZNODEEXISTS)
            {
                LOG_INFO(log, "The part {} on a replica suddenly appeared, will recheck checksums", e.getPathForFirstFailedOp());
            }
            else
            {
                unlockSharedData(*part);
                throw;
            }
        }
    }
}

String StorageReplicatedMergeTree::getChecksumsForZooKeeper(const MergeTreeDataPartChecksums & checksums) const
{
    return MinimalisticDataPartChecksums::getSerializedString(checksums,
        getSettings()->use_minimalistic_checksums_in_zookeeper);
}

MergeTreeData::MutableDataPartPtr StorageReplicatedMergeTree::attachPartHelperFoundValidPart(const LogEntry& entry) const
{
    const MergeTreePartInfo actual_part_info = MergeTreePartInfo::fromPartName(entry.new_part_name, format_version);
    const String part_new_name = actual_part_info.getPartName();

    for (const DiskPtr & disk : getStoragePolicy()->getDisks())
        for (const auto it = disk->iterateDirectory(fs::path(relative_data_path) / "detached/"); it->isValid(); it->next())
        {
            const auto part_info = MergeTreePartInfo::tryParsePartName(it->name(), format_version);

            if (!part_info || part_info->partition_id != actual_part_info.partition_id)
                continue;

            const String part_old_name = part_info->getPartName();

            const VolumePtr volume = std::make_shared<SingleDiskVolume>("volume_" + part_old_name, disk);

            auto data_part_storage = std::make_shared<DataPartStorageOnDisk>(
                volume,
                fs::path(relative_data_path) / "detached",
                part_old_name);

            /// actual_part_info is more recent than part_info so we use it
            MergeTreeData::MutableDataPartPtr part = createPart(part_new_name, actual_part_info, data_part_storage);

            try
            {
                part->loadColumnsChecksumsIndexes(true, true);
            }
            catch (const Exception&)
            {
                /// This method throws if the part data is corrupted or partly missing. In this case, we simply don't
                /// process the part.
                continue;
            }

            if (entry.part_checksum == part->checksums.getTotalChecksumHex())
            {
                part->modification_time = data_part_storage->getLastModified().epochTime();
                return part;
            }
        }

    return {};
}

bool StorageReplicatedMergeTree::executeLogEntry(LogEntry & entry)
{
    if (entry.type == LogEntry::DROP_RANGE)
    {
        executeDropRange(entry);
        return true;
    }

    if (entry.type == LogEntry::REPLACE_RANGE)
    {
        executeReplaceRange(entry);
        return true;
    }

    const bool is_get_or_attach = entry.type == LogEntry::GET_PART || entry.type == LogEntry::ATTACH_PART;

    if (is_get_or_attach || entry.type == LogEntry::MERGE_PARTS || entry.type == LogEntry::MUTATE_PART)
    {
        /// If we already have this part or a part covering it, we do not need to do anything.
        /// The part may be still in the PreActive -> Active transition so we first search
        /// among PreActive parts to definitely find the desired part if it exists.
        DataPartPtr existing_part = getPartIfExists(entry.new_part_name, {MergeTreeDataPartState::PreActive});

        if (!existing_part)
            existing_part = getActiveContainingPart(entry.new_part_name);

        /// Even if the part is local, it (in exceptional cases) may not be in ZooKeeper. Let's check that it is there.
        if (existing_part && getZooKeeper()->exists(fs::path(replica_path) / "parts" / existing_part->name))
        {
            if (!is_get_or_attach || entry.source_replica != replica_name)
                LOG_DEBUG(log, "Skipping action for part {} because part {} already exists.",
                    entry.new_part_name, existing_part->name);

            return true;
        }
    }

    if (entry.type == LogEntry::ATTACH_PART)
    {
        if (MutableDataPartPtr part = attachPartHelperFoundValidPart(entry); part)
        {
            LOG_TRACE(log, "Found valid local part for {}, preparing the transaction", part->name);

            Transaction transaction(*this, NO_TRANSACTION_RAW);

            part->version.setCreationTID(Tx::PrehistoricTID, nullptr);
            renameTempPartAndReplace(part, NO_TRANSACTION_RAW, nullptr, &transaction);
            checkPartChecksumsAndCommit(transaction, part);

            writePartLog(PartLogElement::Type::NEW_PART, {}, 0 /** log entry is fake so we don't measure the time */,
                part->name, part, {} /** log entry is fake so there are no initial parts */, nullptr);

            return true;
        }

        LOG_TRACE(log, "Didn't find valid local part for {} ({}), will fetch it from other replica",
            entry.new_part_name,
            entry.actual_new_part_name);
    }

    if (is_get_or_attach && entry.source_replica == replica_name)
        LOG_WARNING(log, "Part {} from own log doesn't exist.", entry.new_part_name);

    /// Perhaps we don't need this part, because during write with quorum, the quorum has failed
    /// (see below about `/quorum/failed_parts`).
    if (entry.quorum && getZooKeeper()->exists(fs::path(zookeeper_path) / "quorum" / "failed_parts" / entry.new_part_name))
    {
        LOG_DEBUG(log, "Skipping action for part {} because quorum for that part was failed.", entry.new_part_name);
        return true;    /// NOTE Deletion from `virtual_parts` is not done, but it is only necessary for merge.
    }

    // bool do_fetch = false;

    switch (entry.type)
    {
        case LogEntry::ATTACH_PART:
            /// We surely don't have this part locally as we've checked it before, so download it.
            [[fallthrough]];
        case LogEntry::GET_PART:
            return executeFetch(entry);
            // do_fetch = true;
        case LogEntry::MERGE_PARTS:
            throw Exception(ErrorCodes::LOGICAL_ERROR, "Merge has to be executed by another function");
        case LogEntry::MUTATE_PART:
            throw Exception(ErrorCodes::LOGICAL_ERROR, "Mutation has to be executed by another function");
        case LogEntry::ALTER_METADATA:
            return executeMetadataAlter(entry);
        case LogEntry::SYNC_PINNED_PART_UUIDS:
            syncPinnedPartUUIDs();
            return true;
        case LogEntry::CLONE_PART_FROM_SHARD:
            executeClonePartFromShard(entry);
            return true;
        default:
            throw Exception(ErrorCodes::LOGICAL_ERROR, "Unexpected log entry type: {}", static_cast<int>(entry.type));
    }

    // return true;
}


bool StorageReplicatedMergeTree::executeFetch(LogEntry & entry, bool need_to_check_missing_part)
{
    /// Looking for covering part. After that entry.actual_new_part_name may be filled.
    String replica = findReplicaHavingCoveringPart(entry, true);
    const auto storage_settings_ptr = getSettings();
    auto metadata_snapshot = getInMemoryMetadataPtr();

    try
    {
        if (replica.empty())
        {
            /** If a part is to be written with a quorum and the quorum is not reached yet,
              *  then (due to the fact that a part is impossible to download right now),
              *  the quorum entry should be considered unsuccessful.
              * TODO Complex code, extract separately.
              */
            if (entry.quorum)
            {
                if (entry.type != LogEntry::GET_PART)
                    throw Exception("Logical error: log entry with quorum but type is not GET_PART", ErrorCodes::LOGICAL_ERROR);

                LOG_DEBUG(log, "No active replica has part {} which needs to be written with quorum. Will try to mark that quorum as failed.", entry.new_part_name);

                /** Atomically:
                  * - if replicas do not become active;
                  * - if there is a `quorum` node with this part;
                  * - delete `quorum` node;
                  * - add a part to the list `quorum/failed_parts`;
                  * - if the part is not already removed from the list for deduplication `blocks/block_num`, then delete it;
                  *
                  * If something changes, then we will nothing - we'll get here again next time.
                  */

                /** We collect the `host` node versions from the replicas.
                  * When the replica becomes active, it changes the value of host in the same transaction (with the creation of `is_active`).
                  * This will ensure that the replicas do not become active.
                  */

                auto zookeeper = getZooKeeper();

                Strings replicas = zookeeper->getChildren(fs::path(zookeeper_path) / "replicas");

                Coordination::Requests ops;

                for (const auto & path_part : replicas)
                {
                    Coordination::Stat stat;
                    String path = fs::path(zookeeper_path) / "replicas" / path_part / "host";
                    zookeeper->get(path, &stat);
                    ops.emplace_back(zkutil::makeCheckRequest(path, stat.version));
                }

                /// We verify that while we were collecting versions, the replica with the necessary part did not come alive.
                replica = findReplicaHavingPart(entry.new_part_name, true);

                /// Also during this time a completely new replica could be created.
                /// But if a part does not appear on the old, then it can not be on the new one either.

                if (replica.empty())
                {
                    Coordination::Stat quorum_stat;
                    const String quorum_unparallel_path = fs::path(zookeeper_path) / "quorum" / "status";
                    const String quorum_parallel_path = fs::path(zookeeper_path) / "quorum" / "parallel" / entry.new_part_name;
                    String quorum_str, quorum_path;
                    ReplicatedMergeTreeQuorumEntry quorum_entry;

                    if (zookeeper->tryGet(quorum_unparallel_path, quorum_str, &quorum_stat))
                        quorum_path = quorum_unparallel_path;
                    else
                    {
                        quorum_str = zookeeper->get(quorum_parallel_path, &quorum_stat);
                        quorum_path = quorum_parallel_path;
                    }

                    quorum_entry.fromString(quorum_str);

                    if (quorum_entry.part_name == entry.new_part_name)
                    {
                        ops.emplace_back(zkutil::makeRemoveRequest(quorum_path, quorum_stat.version));
                        auto part_info = MergeTreePartInfo::fromPartName(entry.new_part_name, format_version);

                        if (part_info.min_block != part_info.max_block)
                            throw Exception("Logical error: log entry with quorum for part covering more than one block number",
                                ErrorCodes::LOGICAL_ERROR);

                        ops.emplace_back(zkutil::makeCreateRequest(
                            fs::path(zookeeper_path) / "quorum" / "failed_parts" / entry.new_part_name,
                            "",
                            zkutil::CreateMode::Persistent));

                        /// Deleting from `blocks`.
                        if (!entry.block_id.empty() && zookeeper->exists(fs::path(zookeeper_path) / "blocks" / entry.block_id))
                            ops.emplace_back(zkutil::makeRemoveRequest(fs::path(zookeeper_path) / "blocks" / entry.block_id, -1));

                        Coordination::Responses responses;
                        auto code = zookeeper->tryMulti(ops, responses);

                        if (code == Coordination::Error::ZOK)
                        {
                            LOG_DEBUG(log, "Marked quorum for part {} as failed.", entry.new_part_name);
                            queue.removeFailedQuorumPart(part_info);
                            return true;
                        }
                        else if (code == Coordination::Error::ZBADVERSION || code == Coordination::Error::ZNONODE || code == Coordination::Error::ZNODEEXISTS)
                        {
                            LOG_DEBUG(log, "State was changed or isn't expected when trying to mark quorum for part {} as failed. Code: {}",
                                      entry.new_part_name, Coordination::errorMessage(code));
                        }
                        else
                            throw Coordination::Exception(code);
                    }
                    else
                    {
                        LOG_WARNING(log, "No active replica has part {}, "
                                         "but that part needs quorum and /quorum/status contains entry about another part {}. "
                                         "It means that part was successfully written to {} replicas, but then all of them goes offline. "
                                         "Or it is a bug.", entry.new_part_name, quorum_entry.part_name, entry.quorum);
                    }
                }
            }

            if (replica.empty())
            {
                ProfileEvents::increment(ProfileEvents::ReplicatedPartFailedFetches);

                if (!need_to_check_missing_part)
                    return false;

                throw Exception("No active replica has part " + entry.new_part_name + " or covering part", ErrorCodes::NO_REPLICA_HAS_PART);
            }
        }

        try
        {
            String part_name = entry.actual_new_part_name.empty() ? entry.new_part_name : entry.actual_new_part_name;

            if (!entry.actual_new_part_name.empty())
                LOG_DEBUG(log, "Will fetch part {} instead of {}", entry.actual_new_part_name, entry.new_part_name);

            if (!fetchPart(part_name, metadata_snapshot, fs::path(zookeeper_path) / "replicas" / replica, false, entry.quorum))
                return false;
        }
        catch (Exception & e)
        {
            /// No stacktrace, just log message
            if (e.code() == ErrorCodes::RECEIVED_ERROR_TOO_MANY_REQUESTS)
                e.addMessage("Too busy replica. Will try later.");
            throw;
        }

        if (entry.type == LogEntry::MERGE_PARTS)
            ProfileEvents::increment(ProfileEvents::ReplicatedPartFetchesOfMerged);
    }
    catch (...)
    {
        /** If we can not download the part we need for some merge, it's better not to try to get other parts for this merge,
          * but try to get already merged part. To do this, move the action to get the remaining parts
          * for this merge at the end of the queue.
          */
        try
        {
            auto parts_for_merge = queue.moveSiblingPartsForMergeToEndOfQueue(entry.new_part_name);

            if (!parts_for_merge.empty() && replica.empty())
            {
                LOG_INFO(log, "No active replica has part {}. Will fetch merged part instead.", entry.new_part_name);
                /// We should enqueue it for check, because merged part may never appear if source part is lost
                enqueuePartForCheck(entry.new_part_name);
                return false;
            }

            /** If no active replica has a part, and there is no merge in the queue with its participation,
              * check to see if any (active or inactive) replica has such a part or covering it.
              */
            if (replica.empty())
                enqueuePartForCheck(entry.new_part_name);
        }
        catch (...)
        {
            tryLogCurrentException(log, __PRETTY_FUNCTION__);
        }

        throw;
    }

    return true;
}


DataPartStoragePtr StorageReplicatedMergeTree::executeFetchShared(
    const String & source_replica,
    const String & new_part_name,
    const DiskPtr & disk,
    const String & path)
{
    if (source_replica.empty())
    {
        LOG_INFO(log, "No active replica has part {} on shared storage.", new_part_name);
        return nullptr;
    }

    const auto storage_settings_ptr = getSettings();
    auto metadata_snapshot = getInMemoryMetadataPtr();

    try
    {
        return fetchExistsPart(new_part_name, metadata_snapshot, fs::path(zookeeper_path) / "replicas" / source_replica, disk, path);
    }
    catch (Exception & e)
    {
        if (e.code() == ErrorCodes::RECEIVED_ERROR_TOO_MANY_REQUESTS)
            e.addMessage("Too busy replica. Will try later.");
        tryLogCurrentException(log, __PRETTY_FUNCTION__);
        throw;
    }
}


void StorageReplicatedMergeTree::executeDropRange(const LogEntry & entry)
{
    LOG_TRACE(log, "Executing DROP_RANGE {}", entry.new_part_name);
    auto drop_range_info = MergeTreePartInfo::fromPartName(entry.new_part_name, format_version);
    getContext()->getMergeList().cancelInPartition(getStorageID(), drop_range_info.partition_id, drop_range_info.max_block);
    part_check_thread.cancelRemovedPartsCheck(drop_range_info);
    queue.removePartProducingOpsInRange(getZooKeeper(), drop_range_info, entry);

    /// Delete the parts contained in the range to be deleted.
    /// It's important that no old parts remain (after the merge), because otherwise,
    ///  after adding a new replica, this new replica downloads them, but does not delete them.
    /// And, if you do not, the parts will come to life after the server is restarted.
    /// Therefore, we use all data parts.

    auto metadata_snapshot = getInMemoryMetadataPtr();
    DataPartsVector parts_to_remove;
    {
        auto data_parts_lock = lockParts();
        parts_to_remove = removePartsInRangeFromWorkingSet(NO_TRANSACTION_RAW, drop_range_info, data_parts_lock);
        if (parts_to_remove.empty())
        {
            if (!drop_range_info.isFakeDropRangePart())
                LOG_INFO(log, "Log entry {} tried to drop single part {}, but part does not exist", entry.znode_name, entry.new_part_name);
            return;
        }
    }

    if (entry.detach)
        LOG_DEBUG(log, "Detaching parts.");
    else
        LOG_DEBUG(log, "Removing parts.");

    if (entry.detach)
    {
        /// If DETACH clone parts to detached/ directory
        for (const auto & part : parts_to_remove)
        {
            LOG_INFO(log, "Detaching {}", part->data_part_storage->getRelativePath());
            part->makeCloneInDetached("", metadata_snapshot);
        }
    }

    /// Forcibly remove parts from ZooKeeper
    removePartsFromZooKeeperWithRetries(parts_to_remove);

    if (entry.detach)
        LOG_DEBUG(log, "Detached {} parts inside {}.", parts_to_remove.size(), entry.new_part_name);
    else
        LOG_DEBUG(log, "Removed {} parts inside {}.", parts_to_remove.size(), entry.new_part_name);

    /// We want to remove dropped parts from disk as soon as possible
    /// To be removed a partition should have zero refcount, therefore call the cleanup thread at exit
    parts_to_remove.clear();
    cleanup_thread.wakeup();
}


bool StorageReplicatedMergeTree::executeReplaceRange(const LogEntry & entry)
{
    Stopwatch watch;
    auto & entry_replace = *entry.replace_range_entry;
    LOG_DEBUG(log, "Executing log entry {} to replace parts range {} with {} parts from {}.{}",
              entry.znode_name, entry_replace.drop_range_part_name, entry_replace.new_part_names.size(),
              entry_replace.from_database, entry_replace.from_table);
    auto metadata_snapshot = getInMemoryMetadataPtr();
    auto storage_settings_ptr = getSettings();

    MergeTreePartInfo drop_range = MergeTreePartInfo::fromPartName(entry_replace.drop_range_part_name, format_version);
    /// Range with only one block has special meaning: it's ATTACH PARTITION or MOVE PARTITION, so there is no drop range
    bool replace = !LogEntry::ReplaceRangeEntry::isMovePartitionOrAttachFrom(drop_range);

    if (replace)
    {
        getContext()->getMergeList().cancelInPartition(getStorageID(), drop_range.partition_id, drop_range.max_block);
        part_check_thread.cancelRemovedPartsCheck(drop_range);
        queue.removePartProducingOpsInRange(getZooKeeper(), drop_range, entry);
    }
    else
    {
        drop_range = {};
    }

    struct PartDescription
    {
        PartDescription(
            size_t index_,
            const String & src_part_name_,
            const String & new_part_name_,
            const String & checksum_hex_,
            MergeTreeDataFormatVersion format_version)
            : index(index_)
            , src_part_name(src_part_name_)
            , src_part_info(MergeTreePartInfo::fromPartName(src_part_name_, format_version))
            , new_part_name(new_part_name_)
            , new_part_info(MergeTreePartInfo::fromPartName(new_part_name_, format_version))
            , checksum_hex(checksum_hex_)
        {
        }

        size_t index; // in log entry arrays
        String src_part_name;
        MergeTreePartInfo src_part_info;
        String new_part_name;
        MergeTreePartInfo new_part_info;
        String checksum_hex;

        /// Part which will be committed
        MutableDataPartPtr res_part;

        /// We could find a covering part
        MergeTreePartInfo found_new_part_info;
        String found_new_part_name;

        /// Hold pointer to part in source table if will clone it from local table
        DataPartPtr src_table_part;

        /// A replica that will be used to fetch part
        String replica;

        MergeTreeData::HardlinkedFiles hardlinked_files;
    };

    using PartDescriptionPtr = std::shared_ptr<PartDescription>;
    using PartDescriptions = std::vector<PartDescriptionPtr>;

    PartDescriptions all_parts;
    PartDescriptions parts_to_add;
    DataPartsVector parts_to_remove;

    auto table_lock_holder_dst_table = lockForShare(
            RWLockImpl::NO_QUERY, getSettings()->lock_acquire_timeout_for_background_operations);
    auto dst_metadata_snapshot = getInMemoryMetadataPtr();

    for (size_t i = 0; i < entry_replace.new_part_names.size(); ++i)
    {
        all_parts.emplace_back(std::make_shared<PartDescription>(i,
            entry_replace.src_part_names.at(i),
            entry_replace.new_part_names.at(i),
            entry_replace.part_names_checksums.at(i),
            format_version));
    }

    /// What parts we should add? Or we have already added all required parts (we an replica-initializer)
    {
        auto data_parts_lock = lockParts();

        for (const PartDescriptionPtr & part_desc : all_parts)
        {
            if (!getActiveContainingPart(part_desc->new_part_info, MergeTreeDataPartState::Active, data_parts_lock))
                parts_to_add.emplace_back(part_desc);
        }

        if (parts_to_add.empty() && replace)
        {
            parts_to_remove = removePartsInRangeFromWorkingSet(NO_TRANSACTION_RAW, drop_range, data_parts_lock);
            String parts_to_remove_str;
            for (const auto & part : parts_to_remove)
            {
                parts_to_remove_str += part->name;
                parts_to_remove_str += " ";
            }
            LOG_TRACE(log, "Replacing {} parts {}with empty set", parts_to_remove.size(), parts_to_remove_str);
        }
    }

    if (parts_to_add.empty())
    {
        LOG_INFO(log, "All parts from REPLACE PARTITION command have been already attached");
        removePartsFromZooKeeperWithRetries(parts_to_remove);
        return true;
    }

    if (parts_to_add.size() < all_parts.size())
    {
        LOG_WARNING(log, "Some (but not all) parts from REPLACE PARTITION command already exist. REPLACE PARTITION will not be atomic.");
    }

    StoragePtr source_table;
    TableLockHolder table_lock_holder_src_table;
    StorageID source_table_id{entry_replace.from_database, entry_replace.from_table};

    auto clone_data_parts_from_source_table = [&] () -> size_t
    {
        source_table = DatabaseCatalog::instance().tryGetTable(source_table_id, getContext());
        if (!source_table)
        {
            LOG_DEBUG(log, "Can't use {} as source table for REPLACE PARTITION command. It does not exist.", source_table_id.getNameForLogs());
            return 0;
        }

        auto src_metadata_snapshot = source_table->getInMemoryMetadataPtr();
        MergeTreeData * src_data = nullptr;
        try
        {
            src_data = &checkStructureAndGetMergeTreeData(source_table, src_metadata_snapshot, dst_metadata_snapshot);
        }
        catch (Exception &)
        {
            LOG_INFO(log, "Can't use {} as source table for REPLACE PARTITION command. Will fetch all parts. Reason: {}", source_table_id.getNameForLogs(), getCurrentExceptionMessage(false));
            return 0;
        }

        table_lock_holder_src_table = source_table->lockForShare(
                RWLockImpl::NO_QUERY, getSettings()->lock_acquire_timeout_for_background_operations);

        DataPartStates valid_states{
            MergeTreeDataPartState::PreActive, MergeTreeDataPartState::Active, MergeTreeDataPartState::Outdated};

        size_t num_clonable_parts = 0;
        for (PartDescriptionPtr & part_desc : parts_to_add)
        {
            auto src_part = src_data->getPartIfExists(part_desc->src_part_info, valid_states);
            if (!src_part)
            {
                LOG_DEBUG(log, "There is no part {} in {}", part_desc->src_part_name, source_table_id.getNameForLogs());
                continue;
            }

            bool avoid_copy_local_part = storage_settings_ptr->allow_remote_fs_zero_copy_replication && src_part->isStoredOnRemoteDiskWithZeroCopySupport();

            if (avoid_copy_local_part)
            {
                LOG_DEBUG(log, "Avoid copy local part {} from table {} because of zero-copy replication", part_desc->src_part_name, source_table_id.getNameForLogs());
                continue;
            }

            String checksum_hex  = src_part->checksums.getTotalChecksumHex();

            if (checksum_hex != part_desc->checksum_hex)
            {
                LOG_DEBUG(log, "Part {} of {} has inappropriate checksum", part_desc->src_part_name, source_table_id.getNameForLogs());
                /// TODO: check version
                continue;
            }

            part_desc->found_new_part_name = part_desc->new_part_name;
            part_desc->found_new_part_info = part_desc->new_part_info;
            part_desc->src_table_part = src_part;

            ++num_clonable_parts;
        }

        return num_clonable_parts;
    };

    size_t num_clonable_parts = clone_data_parts_from_source_table();
    LOG_DEBUG(log, "Found {} parts that could be cloned (of {} required parts)", num_clonable_parts, parts_to_add.size());

    ActiveDataPartSet adding_parts_active_set(format_version);
    std::unordered_map<String, PartDescriptionPtr> part_name_to_desc;

    for (PartDescriptionPtr & part_desc : parts_to_add)
    {
        if (part_desc->src_table_part)
        {
            /// It is clonable part
            adding_parts_active_set.add(part_desc->new_part_name);
            part_name_to_desc.emplace(part_desc->new_part_name, part_desc);
            continue;
        }

        /// Firstly, try find exact part to produce more accurate part set
        String replica = findReplicaHavingPart(part_desc->new_part_name, true);
        String found_part_name;
        /// TODO: check version

        if (replica.empty())
        {
            LOG_DEBUG(log, "Part {} is not found on remote replicas", part_desc->new_part_name);

            /// Fallback to covering part
            replica = findReplicaHavingCoveringPart(part_desc->new_part_name, true, found_part_name);

            if (replica.empty())
            {
                /// It is not fail, since adjacent parts could cover current part
                LOG_DEBUG(log, "Parts covering {} are not found on remote replicas", part_desc->new_part_name);
                continue;
            }
        }
        else
        {
            found_part_name = part_desc->new_part_name;
        }

        part_desc->found_new_part_name = found_part_name;
        part_desc->found_new_part_info = MergeTreePartInfo::fromPartName(found_part_name, format_version);
        part_desc->replica = replica;

        adding_parts_active_set.add(part_desc->found_new_part_name);
        part_name_to_desc.emplace(part_desc->found_new_part_name, part_desc);
    }

    /// Check that we could cover whole range
    for (PartDescriptionPtr & part_desc : parts_to_add)
    {
        if (adding_parts_active_set.getContainingPart(part_desc->new_part_info).empty())
        {
            throw Exception("Not found part " + part_desc->new_part_name +
                            " (or part covering it) neither source table neither remote replicas" , ErrorCodes::NO_REPLICA_HAS_PART);
        }
    }

    /// Filter covered parts
    PartDescriptions final_parts;
    Strings final_part_names;
    {
        final_part_names = adding_parts_active_set.getParts();

        for (const String & final_part_name : final_part_names)
        {
            auto part_desc = part_name_to_desc[final_part_name];
            if (!part_desc)
                throw Exception("There is no final part " + final_part_name + ". This is a bug", ErrorCodes::LOGICAL_ERROR);

            final_parts.emplace_back(part_desc);

            if (final_parts.size() > 1)
            {
                auto & prev = *final_parts[final_parts.size() - 2];
                auto & curr = *final_parts[final_parts.size() - 1];

                if (!prev.found_new_part_info.isDisjoint(curr.found_new_part_info))
                {
                    throw Exception("Intersected final parts detected: " + prev.found_new_part_name
                        + " and " + curr.found_new_part_name + ". It should be investigated.", ErrorCodes::LOGICAL_ERROR);
                }
            }
        }
    }

    static const String TMP_PREFIX = "tmp_replace_from_";

    std::vector<MergeTreeData::HardlinkedFiles> hardlinked_files_for_parts;

    auto obtain_part = [&] (PartDescriptionPtr & part_desc)
    {
        if (part_desc->src_table_part)
        {
            if (part_desc->checksum_hex != part_desc->src_table_part->checksums.getTotalChecksumHex())
                throw Exception("Checksums of " + part_desc->src_table_part->name + " is suddenly changed", ErrorCodes::UNFINISHED);

            part_desc->res_part = cloneAndLoadDataPartOnSameDisk(
                part_desc->src_table_part, TMP_PREFIX + "clone_", part_desc->new_part_info, metadata_snapshot, NO_TRANSACTION_PTR, &part_desc->hardlinked_files, false);
        }
        else if (!part_desc->replica.empty())
        {
            String source_replica_path = fs::path(zookeeper_path) / "replicas" / part_desc->replica;
            ReplicatedMergeTreeAddress address(getZooKeeper()->get(fs::path(source_replica_path) / "host"));
            auto timeouts = getFetchPartHTTPTimeouts(getContext());

            auto credentials = getContext()->getInterserverCredentials();
            String interserver_scheme = getContext()->getInterserverScheme();

            if (interserver_scheme != address.scheme)
                throw Exception("Interserver schemas are different '" + interserver_scheme + "' != '" + address.scheme + "', can't fetch part from " + address.host, ErrorCodes::LOGICAL_ERROR);

            part_desc->res_part = fetcher.fetchPart(
                metadata_snapshot, getContext(), part_desc->found_new_part_name, source_replica_path,
                address.host, address.replication_port, timeouts, credentials->getUser(), credentials->getPassword(),
                interserver_scheme, replicated_fetches_throttler, false, TMP_PREFIX + "fetch_");

            /// TODO: check columns_version of fetched part

            ProfileEvents::increment(ProfileEvents::ReplicatedPartFetches);
        }
        else
            throw Exception("There is no receipt to produce part " + part_desc->new_part_name + ". This is bug", ErrorCodes::LOGICAL_ERROR);
    };

    /// Download or clone parts
    /// TODO: make it in parallel
    for (PartDescriptionPtr & part_desc : final_parts)
        obtain_part(part_desc);

    MutableDataPartsVector res_parts;
    for (PartDescriptionPtr & part_desc : final_parts)
        res_parts.emplace_back(part_desc->res_part);

    try
    {
        /// Commit parts
        auto zookeeper = getZooKeeper();
        Transaction transaction(*this, NO_TRANSACTION_RAW);

        Coordination::Requests ops;
        for (PartDescriptionPtr & part_desc : final_parts)
        {
            renameTempPartAndReplace(part_desc->res_part, NO_TRANSACTION_RAW, nullptr, &transaction);
            getCommitPartOps(ops, part_desc->res_part);

            lockSharedData(*part_desc->res_part, false, part_desc->hardlinked_files);
        }


        if (!ops.empty())
            zookeeper->multi(ops);

        {
            auto data_parts_lock = lockParts();

            transaction.commit(&data_parts_lock);
            if (replace)
            {
                parts_to_remove = removePartsInRangeFromWorkingSet(NO_TRANSACTION_RAW, drop_range, data_parts_lock);
                String parts_to_remove_str;
                for (const auto & part : parts_to_remove)
                {
                    parts_to_remove_str += part->name;
                    parts_to_remove_str += " ";
                }
                LOG_TRACE(log, "Replacing {} parts {}with {} parts {}", parts_to_remove.size(), parts_to_remove_str,
                          final_parts.size(), boost::algorithm::join(final_part_names, ", "));
            }
        }

        PartLog::addNewParts(getContext(), res_parts, watch.elapsed());
    }
    catch (...)
    {
        PartLog::addNewParts(getContext(), res_parts, watch.elapsed(), ExecutionStatus::fromCurrentException());

        for (const auto & res_part : res_parts)
            unlockSharedData(*res_part);

        throw;
    }

    removePartsFromZooKeeperWithRetries(parts_to_remove);
    res_parts.clear();
    parts_to_remove.clear();
    cleanup_thread.wakeup();

    return true;
}


void StorageReplicatedMergeTree::executeClonePartFromShard(const LogEntry & entry)
{
    auto zookeeper = getZooKeeper();

    Strings replicas = zookeeper->getChildren(entry.source_shard + "/replicas");
    std::shuffle(replicas.begin(), replicas.end(), thread_local_rng);
    String replica;
    for (const String & candidate : replicas)
    {
        if (zookeeper->exists(entry.source_shard + "/replicas/" + candidate + "/is_active"))
        {
            replica = candidate;
            break;
        }
    }

    if (replica.empty())
        throw Exception(ErrorCodes::NO_REPLICA_HAS_PART, "Not found active replica on shard {} to clone part {}", entry.source_shard, entry.new_part_name);

    LOG_INFO(log, "Will clone part from shard {} and replica {}", entry.source_shard, replica);

    MutableDataPartPtr part;

    {
        auto metadata_snapshot = getInMemoryMetadataPtr();
        String source_replica_path = entry.source_shard + "/replicas/" + replica;
        ReplicatedMergeTreeAddress address(getZooKeeper()->get(source_replica_path + "/host"));
        auto timeouts = ConnectionTimeouts::getHTTPTimeouts(getContext());
        auto credentials = getContext()->getInterserverCredentials();
        String interserver_scheme = getContext()->getInterserverScheme();

        auto get_part = [&, address, timeouts, credentials, interserver_scheme]()
        {
            if (interserver_scheme != address.scheme)
                throw Exception("Interserver schemes are different: '" + interserver_scheme
                                + "' != '" + address.scheme + "', can't fetch part from " + address.host,
                                ErrorCodes::LOGICAL_ERROR);

            return fetcher.fetchPart(
                metadata_snapshot, getContext(), entry.new_part_name, source_replica_path,
                address.host, address.replication_port,
                timeouts, credentials->getUser(), credentials->getPassword(), interserver_scheme,
                replicated_fetches_throttler, true);
        };

        part = get_part();
        // The fetched part is valuable and should not be cleaned like a temp part.
        part->is_temp = false;
        part->renameTo("detached/" + entry.new_part_name, true);
        LOG_INFO(log, "Cloned part {} to detached directory", part->name);
    }
}


void StorageReplicatedMergeTree::cloneReplica(const String & source_replica, Coordination::Stat source_is_lost_stat, zkutil::ZooKeeperPtr & zookeeper)
{
    String source_path = fs::path(zookeeper_path) / "replicas" / source_replica;

    /// The order of the following three actions is important.

    Strings source_queue_names;
    /// We are trying to get consistent /log_pointer and /queue state. Otherwise
    /// we can possibly duplicate entries in queue of cloned replica.
    while (true)
    {
        Coordination::Stat log_pointer_stat;
        String raw_log_pointer = zookeeper->get(fs::path(source_path) / "log_pointer", &log_pointer_stat);

        Coordination::Requests ops;
        ops.push_back(zkutil::makeSetRequest(fs::path(replica_path) / "log_pointer", raw_log_pointer, -1));

        /// For support old versions CH.
        if (source_is_lost_stat.version == -1)
        {
            /// We check that it was not suddenly upgraded to new version.
            /// Otherwise it can be upgraded and instantly become lost, but we cannot notice that.
            ops.push_back(zkutil::makeCreateRequest(fs::path(source_path) / "is_lost", "0", zkutil::CreateMode::Persistent));
            ops.push_back(zkutil::makeRemoveRequest(fs::path(source_path) / "is_lost", -1));
        }
        else /// The replica we clone should not suddenly become lost.
            ops.push_back(zkutil::makeCheckRequest(fs::path(source_path) / "is_lost", source_is_lost_stat.version));

        Coordination::Responses responses;

        /// Let's remember the queue of the reference/master replica.
        source_queue_names = zookeeper->getChildren(fs::path(source_path) / "queue");

        /// Check that log pointer of source replica didn't changed while we read queue entries
        ops.push_back(zkutil::makeCheckRequest(fs::path(source_path) / "log_pointer", log_pointer_stat.version));

        auto rc = zookeeper->tryMulti(ops, responses);

        if (rc == Coordination::Error::ZOK)
        {
            break;
        }
        else if (rc == Coordination::Error::ZNODEEXISTS)
        {
            throw Exception(
                "Can not clone replica, because the " + source_replica + " updated to new ClickHouse version",
                ErrorCodes::REPLICA_STATUS_CHANGED);
        }
        else if (responses[1]->error == Coordination::Error::ZBADVERSION)
        {
            /// If is_lost node version changed than source replica also lost,
            /// so we cannot clone from it.
            throw Exception(
                "Can not clone replica, because the " + source_replica + " became lost", ErrorCodes::REPLICA_STATUS_CHANGED);
        }
        else if (responses.back()->error == Coordination::Error::ZBADVERSION)
        {
            /// If source replica's log_pointer changed than we probably read
            /// stale state of /queue and have to try one more time.
            LOG_WARNING(log, "Log pointer of source replica {} changed while we loading queue nodes. Will retry.", source_replica);
            continue;
        }
        else
        {
            zkutil::KeeperMultiException::check(rc, ops, responses);
        }
    }

    ::sort(source_queue_names.begin(), source_queue_names.end());

    struct QueueEntryInfo
    {
        String data = {};
        Coordination::Stat stat = {};
        LogEntryPtr parsed_entry = {};
    };

    /// We got log pointer and list of queue entries of source replica.
    /// At first we will get queue entries and then we will get list of active parts of source replica
    /// to enqueue fetches for missing parts. If source replica executes and removes some entry concurrently
    /// we will see produced part (or covering part) in replicas/source/parts and will enqueue fetch.
    /// We will try to parse queue entries before copying them
    /// to avoid creation of excessive and duplicating entries in our queue.
    /// See also removePartAndEnqueueFetch(...)
    std::vector<QueueEntryInfo> source_queue;
    ActiveDataPartSet get_part_set{format_version};
    ActiveDataPartSet drop_range_set{format_version};

    {
        std::vector<zkutil::ZooKeeper::FutureGet> queue_get_futures;
        queue_get_futures.reserve(source_queue_names.size());

        for (const String & entry_name : source_queue_names)
            queue_get_futures.push_back(zookeeper->asyncTryGet(fs::path(source_path) / "queue" / entry_name));

        source_queue.reserve(source_queue_names.size());
        for (size_t i = 0; i < source_queue_names.size(); ++i)
        {
            auto res = queue_get_futures[i].get();
            /// It's ok if entry is already executed and removed: we also will get source parts set.
            if (res.error == Coordination::Error::ZNONODE)
                continue;

            assert(res.error == Coordination::Error::ZOK);
            source_queue.emplace_back();
            auto & info = source_queue.back();
            info.data = std::move(res.data);
            info.stat = std::move(res.stat);
            try
            {
                info.parsed_entry = LogEntry::parse(info.data, info.stat);
            }
            catch (...)
            {
                tryLogCurrentException(log, "Cannot parse source queue entry " + source_queue_names[i]);
            }

            /// It may be ok if source replica has newer version. We will copy entry as is.
            if (!info.parsed_entry)
                continue;

            info.parsed_entry->znode_name = source_queue_names[i];

            if (info.parsed_entry->type == LogEntry::DROP_RANGE)
                drop_range_set.add(info.parsed_entry->new_part_name);

            if (info.parsed_entry->type == LogEntry::GET_PART)
            {
                String maybe_covering_drop_range = drop_range_set.getContainingPart(info.parsed_entry->new_part_name);
                if (maybe_covering_drop_range.empty())
                    get_part_set.add(info.parsed_entry->new_part_name);
            }
        }
    }

    /// We should do it after copying queue, because some ALTER_METADATA entries can be lost otherwise.
    cloneMetadataIfNeeded(source_replica, source_path, zookeeper);

    /// Add to the queue jobs to receive all the active parts that the reference/master replica has.
    Strings source_replica_parts = zookeeper->getChildren(fs::path(source_path) / "parts");
    for (const auto & active_part : source_replica_parts)
        get_part_set.add(active_part);

    Strings active_parts = get_part_set.getParts();

    /// Remove local parts if source replica does not have them, because such parts will never be fetched by other replicas.
    Strings local_parts_in_zk = zookeeper->getChildren(fs::path(replica_path) / "parts");
    Strings parts_to_remove_from_zk;

    for (const auto & part : local_parts_in_zk)
    {
        if (get_part_set.getContainingPart(part).empty())
        {
            parts_to_remove_from_zk.emplace_back(part);
            LOG_WARNING(log, "Source replica does not have part {}. Removing it from ZooKeeper.", part);
        }
    }

    {
        /// Check "is_lost" version after retrieving queue and parts.
        /// If version has changed, then replica most likely has been dropped and parts set is inconsistent,
        /// so throw exception and retry cloning.
        Coordination::Stat is_lost_stat_new;
        zookeeper->get(fs::path(source_path) / "is_lost", &is_lost_stat_new);
        if (is_lost_stat_new.version != source_is_lost_stat.version)
            throw Exception(ErrorCodes::REPLICA_STATUS_CHANGED, "Cannot clone {}, because it suddenly become lost "
                                                                "or removed broken part from ZooKeeper", source_replica);
    }

    removePartsFromZooKeeperWithRetries(parts_to_remove_from_zk);

    auto local_active_parts = getDataPartsForInternalUsage();

    DataPartsVector parts_to_remove_from_working_set;

    for (const auto & part : local_active_parts)
    {
        if (get_part_set.getContainingPart(part->name).empty())
        {
            parts_to_remove_from_working_set.emplace_back(part);
            LOG_WARNING(log, "Source replica does not have part {}. Removing it from working set.", part->name);
        }
    }

    if (getSettings()->detach_old_local_parts_when_cloning_replica)
    {
        auto metadata_snapshot = getInMemoryMetadataPtr();

        for (const auto & part : parts_to_remove_from_working_set)
        {
            LOG_INFO(log, "Detaching {}", part->data_part_storage->getRelativePath());
            part->makeCloneInDetached("clone", metadata_snapshot);
        }
    }

    removePartsFromWorkingSet(NO_TRANSACTION_RAW, parts_to_remove_from_working_set, true);

    std::unordered_set<String> created_get_parts;

    /// Avoid creation of GET_PART entries which covered by another GET_PART or DROP_RANGE
    /// and creation of multiple entries with the same new_part_name.
    auto should_ignore_log_entry = [&drop_range_set, &get_part_set, this] (std::unordered_set<String> & created_gets,
                                                                    const String & part_name, const String & log_msg_context) -> bool
    {
        /// We should not create entries covered by DROP_RANGE, because we will remove them anyway (kind of optimization).
        String covering_drop_range = drop_range_set.getContainingPart(part_name);
        if (!covering_drop_range.empty())
        {
            LOG_TRACE(log, "{} {}: it's covered by DROP_RANGE {}", log_msg_context, part_name, covering_drop_range);
            return true;
        }

        /// We should not create entries covered by GET_PART,
        /// because GET_PART entry has no source parts and we can execute it only by fetching.
        /// Parts covered by GET_PART are useless and may cause replication to stuck if covered part is lost.
        String covering_get_part_entry = get_part_set.getContainingPart(part_name);

        if (covering_get_part_entry.empty())
            return false;

        if (covering_get_part_entry != part_name)
        {
            LOG_TRACE(log, "{} {}: it's covered by GET_PART {}", log_msg_context, part_name, covering_get_part_entry);
            return true;
        }

        /// NOTE: It does not completely avoids duplication of GET_PART entries,
        /// because it's possible that source replica has executed some GET_PART after we copied it's queue,
        /// but before we copied its active parts set. In this case we will GET_PART entry in our queue
        /// and later will pull the original GET_PART from replication log.
        /// It should not cause any issues, but it does not allow to get rid of duplicated entries and add an assertion.
        if (created_gets.contains(part_name))
        {
            /// NOTE It would be better to copy log entry instead of creating GET_PART
            /// if there are GET_PART and log entry of other type with the same new_part_name.
            /// But it's a bit harder to implement, because it requires full-fledged virtual_parts set.
            LOG_TRACE(log, "{} {}: GET_PART for it is already created", log_msg_context, part_name);
            return true;
        }

        return false;
    };

    for (const String & name : active_parts)
    {
        if (should_ignore_log_entry(created_get_parts, name, "Not fetching"))
            continue;

        LogEntry log_entry;

        if (are_restoring_replica)
        {
            LOG_DEBUG(log, "Obtaining checksum for path {}", name);

            // The part we want to fetch is probably present in detached/ folder.
            // However, we need to get part's checksum to check if it's not corrupt.
            log_entry.type = LogEntry::ATTACH_PART;

            MinimalisticDataPartChecksums desired_checksums;

            const fs::path part_path = fs::path(source_path) / "parts" / name;

            const String part_znode = zookeeper->get(part_path);

            if (!part_znode.empty())
                desired_checksums = ReplicatedMergeTreePartHeader::fromString(part_znode).getChecksums();
            else
            {
                String desired_checksums_str = zookeeper->get(part_path / "checksums");
                desired_checksums = MinimalisticDataPartChecksums::deserializeFrom(desired_checksums_str);
            }

            const auto [lo, hi] = desired_checksums.hash_of_all_files;
            log_entry.part_checksum = getHexUIntUppercase(hi) + getHexUIntUppercase(lo);
        }
        else
        {
            log_entry.type = LogEntry::GET_PART;
        }

        log_entry.source_replica = "";
        log_entry.new_part_name = name;
        log_entry.create_time = tryGetPartCreateTime(zookeeper, source_path, name);

        LOG_TEST(log, "Enqueueing {} for fetch", name);
        zookeeper->create(fs::path(replica_path) / "queue/queue-", log_entry.toString(), zkutil::CreateMode::PersistentSequential);
        created_get_parts.insert(name);
    }

    size_t total_parts_to_fetch = created_get_parts.size();
    LOG_DEBUG(log, "Queued {} parts to be fetched, {} parts ignored", total_parts_to_fetch, active_parts.size() - total_parts_to_fetch);

    /// Add content of the reference/master replica queue to the queue.
    size_t total_entries_to_copy = 0;
    for (const auto & entry_info : source_queue)
    {
        assert(!entry_info.data.empty());
        if (entry_info.parsed_entry && !entry_info.parsed_entry->new_part_name.empty())
        {
            const String & part_name = entry_info.parsed_entry->new_part_name;
            const String & entry_name = entry_info.parsed_entry->znode_name;
            const auto & entry_type = entry_info.parsed_entry->type;

            if (should_ignore_log_entry(created_get_parts, part_name, fmt::format("Not copying {} {} ", entry_name, entry_type)))
                continue;

            if (entry_info.parsed_entry->type == LogEntry::GET_PART)
                created_get_parts.insert(part_name);
        }

        LOG_TEST(log, "Copying entry {}", entry_info.data);
        zookeeper->create(fs::path(replica_path) / "queue/queue-", entry_info.data, zkutil::CreateMode::PersistentSequential);
        ++total_entries_to_copy;
    }

    LOG_DEBUG(log, "Copied {} queue entries, {} entries ignored", total_entries_to_copy, source_queue.size() - total_entries_to_copy);
}


void StorageReplicatedMergeTree::cloneMetadataIfNeeded(const String & source_replica, const String & source_path, zkutil::ZooKeeperPtr & zookeeper)
{
    String source_metadata_version_str;
    bool metadata_version_exists = zookeeper->tryGet(source_path + "/metadata_version", source_metadata_version_str);
    if (!metadata_version_exists)
    {
        /// For compatibility with version older than 20.3
        /// TODO fix tests and delete it
        LOG_WARNING(log, "Node {} does not exist. "
                         "Most likely it's because too old version of ClickHouse is running on replica {}. "
                         "Will not check metadata consistency",
                         source_path + "/metadata_version", source_replica);
        return;
    }

    Int32 source_metadata_version = parse<Int32>(source_metadata_version_str);
    if (metadata_version == source_metadata_version)
        return;

    /// Our metadata it not up to date with source replica metadata.
    /// Metadata is updated by ALTER_METADATA entries, but some entries are probably cleaned up from the log.
    /// It's also possible that some newer ALTER_METADATA entries are present in source_queue list,
    /// and source replica are executing such entry right now (or had executed recently).
    /// More than that, /metadata_version update is not atomic with /columns and /metadata update...

    /// Fortunately, ALTER_METADATA seems to be idempotent,
    /// and older entries of such type can be replaced with newer entries.
    /// Let's try to get consistent values of source replica's /columns and /metadata
    /// and prepend dummy ALTER_METADATA to our replication queue.
    /// It should not break anything if source_queue already contains ALTER_METADATA entry
    /// with greater or equal metadata_version, but it will update our metadata
    /// if all such entries were cleaned up from the log and source_queue.

    LOG_WARNING(log, "Metadata version ({}) on replica is not up to date with metadata ({}) on source replica {}",
                metadata_version, source_metadata_version, source_replica);

    String source_metadata;
    String source_columns;
    while (true)
    {
        Coordination::Stat metadata_stat;
        Coordination::Stat columns_stat;
        source_metadata = zookeeper->get(source_path + "/metadata", &metadata_stat);
        source_columns = zookeeper->get(source_path + "/columns", &columns_stat);

        Coordination::Requests ops;
        Coordination::Responses responses;
        ops.emplace_back(zkutil::makeCheckRequest(source_path + "/metadata", metadata_stat.version));
        ops.emplace_back(zkutil::makeCheckRequest(source_path + "/columns", columns_stat.version));

        Coordination::Error code = zookeeper->tryMulti(ops, responses);
        if (code == Coordination::Error::ZOK)
            break;
        else if (code == Coordination::Error::ZBADVERSION)
            LOG_WARNING(log, "Metadata of replica {} was changed", source_path);
        else
            zkutil::KeeperMultiException::check(code, ops, responses);
    }

    ReplicatedMergeTreeLogEntryData dummy_alter;
    dummy_alter.type = LogEntry::ALTER_METADATA;
    dummy_alter.source_replica = source_replica;
    dummy_alter.metadata_str = source_metadata;
    dummy_alter.columns_str = source_columns;
    dummy_alter.alter_version = source_metadata_version;
    dummy_alter.create_time = time(nullptr);

    zookeeper->create(replica_path + "/queue/queue-", dummy_alter.toString(), zkutil::CreateMode::PersistentSequential);

    /// We don't need to do anything with mutation_pointer, because mutation log cleanup process is different from
    /// replication log cleanup. A mutation is removed from ZooKeeper only if all replicas had executed the mutation,
    /// so all mutations which are greater or equal to our mutation pointer are still present in ZooKeeper.
}


void StorageReplicatedMergeTree::cloneReplicaIfNeeded(zkutil::ZooKeeperPtr zookeeper)
{
    Coordination::Stat is_lost_stat;
    bool is_new_replica = true;
    String res;

    if (zookeeper->tryGet(fs::path(replica_path) / "is_lost", res, &is_lost_stat))
    {
        if (res == "0")
            return;
        if (is_lost_stat.version)
            is_new_replica = false;
    }
    else
    {
        /// Replica was created by old version of CH, so me must create "/is_lost".
        /// Note that in old version of CH there was no "lost" replicas possible.
        /// TODO is_lost node should always exist since v18.12, maybe we can replace `tryGet` with `get` and remove old code?
        zookeeper->create(fs::path(replica_path) / "is_lost", "0", zkutil::CreateMode::Persistent);
        return;
    }

    /// is_lost is "1": it means that we are in repair mode.
    /// Try choose source replica to clone.
    /// Source replica must not be lost and should have minimal queue size and maximal log pointer.
    Strings replicas = zookeeper->getChildren(fs::path(zookeeper_path) / "replicas");
    std::vector<zkutil::ZooKeeper::FutureGet> futures;
    for (const String & source_replica_name : replicas)
    {
        /// Do not clone from myself.
        if (source_replica_name == replica_name)
            continue;

        String source_replica_path = fs::path(zookeeper_path) / "replicas" / source_replica_name;

        /// Obviously the following get operations are not atomic, but it's ok to choose good enough replica, not the best one.
        /// NOTE: We may count some entries twice if log_pointer is moved.
        futures.emplace_back(zookeeper->asyncTryGet(fs::path(source_replica_path) / "is_lost"));
        futures.emplace_back(zookeeper->asyncTryGet(fs::path(source_replica_path) / "log_pointer"));
        futures.emplace_back(zookeeper->asyncTryGet(fs::path(source_replica_path) / "queue"));
    }

    /// Wait for results before getting log entries
    for (auto & future : futures)
        future.wait();

    Strings log_entries = zookeeper->getChildren(fs::path(zookeeper_path) / "log");
    size_t max_log_entry = 0;
    if (!log_entries.empty())
    {
        String last_entry = *std::max_element(log_entries.begin(), log_entries.end());
        max_log_entry = parse<UInt64>(last_entry.substr(strlen("log-")));
    }
    /// log_pointer can point to future entry, which was not created yet
    ++max_log_entry;

    size_t min_replication_lag = std::numeric_limits<size_t>::max();
    String source_replica;
    Coordination::Stat source_is_lost_stat;
    size_t future_num = 0;

    for (const String & source_replica_name : replicas)
    {
        if (source_replica_name == replica_name)
            continue;

        auto get_is_lost     = futures[future_num++].get();
        auto get_log_pointer = futures[future_num++].get();
        auto get_queue       = futures[future_num++].get();

        if (get_is_lost.error != Coordination::Error::ZOK)
        {
            LOG_INFO(log, "Not cloning {}, cannot get '/is_lost': {}", source_replica_name, Coordination::errorMessage(get_is_lost.error));
            continue;
        }
        else if (get_is_lost.data != "0")
        {
            LOG_INFO(log, "Not cloning {}, it's lost", source_replica_name);
            continue;
        }

        if (get_log_pointer.error != Coordination::Error::ZOK)
        {
            LOG_INFO(log, "Not cloning {}, cannot get '/log_pointer': {}", source_replica_name, Coordination::errorMessage(get_log_pointer.error));
            continue;
        }
        if (get_queue.error != Coordination::Error::ZOK)
        {
            LOG_INFO(log, "Not cloning {}, cannot get '/queue': {}", source_replica_name, Coordination::errorMessage(get_queue.error));
            continue;
        }

        /// Replica is not lost and we can clone it. Let's calculate approx replication lag.
        size_t source_log_pointer = get_log_pointer.data.empty() ? 0 : parse<UInt64>(get_log_pointer.data);
        assert(source_log_pointer <= max_log_entry);
        size_t replica_queue_lag = max_log_entry - source_log_pointer;
        size_t replica_queue_size = get_queue.stat.numChildren;
        size_t replication_lag = replica_queue_lag + replica_queue_size;
        LOG_INFO(log, "Replica {} has log pointer '{}', approximate {} queue lag and {} queue size",
                 source_replica_name, get_log_pointer.data, replica_queue_lag, replica_queue_size);
        if (replication_lag < min_replication_lag)
        {
            source_replica = source_replica_name;
            source_is_lost_stat = get_is_lost.stat;
            min_replication_lag = replication_lag;
        }
    }

    if (source_replica.empty())
        throw Exception("All replicas are lost", ErrorCodes::ALL_REPLICAS_LOST);

    if (is_new_replica)
        LOG_INFO(log, "Will mimic {}", source_replica);
    else
        LOG_WARNING(log, "Will mimic {}", source_replica);

    /// Clear obsolete queue that we no longer need.
    zookeeper->removeChildren(fs::path(replica_path) / "queue");
    queue.clear();

    /// Will do repair from the selected replica.
    cloneReplica(source_replica, source_is_lost_stat, zookeeper);
    /// If repair fails to whatever reason, the exception is thrown, is_lost will remain "1" and the replica will be repaired later.

    /// If replica is repaired successfully, we remove is_lost flag.
    zookeeper->set(fs::path(replica_path) / "is_lost", "0");
}

String StorageReplicatedMergeTree::getLastQueueUpdateException() const
{
    std::unique_lock lock(last_queue_update_exception_lock);
    return last_queue_update_exception;
}


void StorageReplicatedMergeTree::queueUpdatingTask()
{
    if (!queue_update_in_progress)
    {
        last_queue_update_start_time.store(time(nullptr));
        queue_update_in_progress = true;
    }
    try
    {
        queue.pullLogsToQueue(getZooKeeperAndAssertNotReadonly(), queue_updating_task->getWatchCallback(), ReplicatedMergeTreeQueue::UPDATE);
        last_queue_update_finish_time.store(time(nullptr));
        queue_update_in_progress = false;
    }
    catch (const Coordination::Exception & e)
    {
        tryLogCurrentException(log, __PRETTY_FUNCTION__);

        std::unique_lock lock(last_queue_update_exception_lock);
        last_queue_update_exception = getCurrentExceptionMessage(false);

        if (e.code == Coordination::Error::ZSESSIONEXPIRED)
        {
            restarting_thread.wakeup();
            return;
        }

        queue_updating_task->scheduleAfter(QUEUE_UPDATE_ERROR_SLEEP_MS);
    }
    catch (...)
    {
        tryLogCurrentException(log, __PRETTY_FUNCTION__);

        std::unique_lock lock(last_queue_update_exception_lock);
        last_queue_update_exception = getCurrentExceptionMessage(false);

        queue_updating_task->scheduleAfter(QUEUE_UPDATE_ERROR_SLEEP_MS);
    }
}


void StorageReplicatedMergeTree::mutationsUpdatingTask()
{
    try
    {
        queue.updateMutations(getZooKeeper(), mutations_updating_task->getWatchCallback());
    }
    catch (const Coordination::Exception & e)
    {
        tryLogCurrentException(log, __PRETTY_FUNCTION__);

        if (e.code == Coordination::Error::ZSESSIONEXPIRED)
            return;

        mutations_updating_task->scheduleAfter(QUEUE_UPDATE_ERROR_SLEEP_MS);
    }
    catch (...)
    {
        tryLogCurrentException(log, __PRETTY_FUNCTION__);
        mutations_updating_task->scheduleAfter(QUEUE_UPDATE_ERROR_SLEEP_MS);
    }
}

ReplicatedMergeTreeQueue::SelectedEntryPtr StorageReplicatedMergeTree::selectQueueEntry()
{
    /// This object will mark the element of the queue as running.
    ReplicatedMergeTreeQueue::SelectedEntryPtr selected;

    try
    {
        selected = queue.selectEntryToProcess(merger_mutator, *this);
    }
    catch (...)
    {
        tryLogCurrentException(log, __PRETTY_FUNCTION__);
    }

    return selected;
}


bool StorageReplicatedMergeTree::processQueueEntry(ReplicatedMergeTreeQueue::SelectedEntryPtr selected_entry)
{
    LogEntryPtr & entry = selected_entry->log_entry;
    return queue.processEntry([this]{ return getZooKeeper(); }, entry, [&](LogEntryPtr & entry_to_process)
    {
        try
        {
            return executeLogEntry(*entry_to_process);
        }
        catch (const Exception & e)
        {
            if (e.code() == ErrorCodes::NO_REPLICA_HAS_PART)
            {
                /// If no one has the right part, probably not all replicas work; We will not write to log with Error level.
                LOG_INFO(log, fmt::runtime(e.displayText()));
            }
            else if (e.code() == ErrorCodes::ABORTED)
            {
                /// Interrupted merge or downloading a part is not an error.
                LOG_INFO(log, fmt::runtime(e.message()));
            }
            else if (e.code() == ErrorCodes::PART_IS_TEMPORARILY_LOCKED)
            {
                /// Part cannot be added temporarily
                LOG_INFO(log, fmt::runtime(e.displayText()));
                cleanup_thread.wakeup();
            }
            else
                tryLogCurrentException(log, __PRETTY_FUNCTION__);

            /** This exception will be written to the queue element, and it can be looked up using `system.replication_queue` table.
              * The thread that performs this action will sleep a few seconds after the exception.
              * See `queue.processEntry` function.
              */
            throw;
        }
        catch (...)
        {
            tryLogCurrentException(log, __PRETTY_FUNCTION__);
            throw;
        }
    });
}

bool StorageReplicatedMergeTree::scheduleDataProcessingJob(BackgroundJobsAssignee & assignee)
{
    /// If replication queue is stopped exit immediately as we successfully executed the task
    if (queue.actions_blocker.isCancelled())
        return false;

    /// This object will mark the element of the queue as running.
    ReplicatedMergeTreeQueue::SelectedEntryPtr selected_entry = selectQueueEntry();

    if (!selected_entry)
        return false;

    auto job_type = selected_entry->log_entry->type;

    /// Depending on entry type execute in fetches (small) pool or big merge_mutate pool
    if (job_type == LogEntry::GET_PART)
    {
        assignee.scheduleFetchTask(ExecutableLambdaAdapter::create(
            [this, selected_entry] () mutable
            {
                return processQueueEntry(selected_entry);
            }, common_assignee_trigger, getStorageID()));
        return true;
    }
    else if (job_type == LogEntry::MERGE_PARTS)
    {
        auto task = MergeFromLogEntryTask::create(selected_entry, *this, common_assignee_trigger);
        assignee.scheduleMergeMutateTask(task);
        return true;
    }
    else if (job_type == LogEntry::MUTATE_PART)
    {
        auto task = MutateFromLogEntryTask::create(selected_entry, *this, common_assignee_trigger);
        assignee.scheduleMergeMutateTask(task);
        return true;
    }
    else
    {
        assignee.scheduleCommonTask(ExecutableLambdaAdapter::create(
            [this, selected_entry] () mutable
            {
                return processQueueEntry(selected_entry);
            }, common_assignee_trigger, getStorageID()), /* need_trigger */ true);
        return true;
    }
}


bool StorageReplicatedMergeTree::canExecuteFetch(const ReplicatedMergeTreeLogEntry & entry, String & disable_reason) const
{
    if (fetcher.blocker.isCancelled())
    {
        disable_reason = fmt::format("Not executing fetch of part {} because replicated fetches are cancelled now.", entry.new_part_name);
        return false;
    }

    size_t busy_threads_in_pool = CurrentMetrics::values[CurrentMetrics::BackgroundFetchesPoolTask].load(std::memory_order_relaxed);
    if (busy_threads_in_pool >= replicated_fetches_pool_size)
    {
        disable_reason = fmt::format("Not executing fetch of part {} because {} fetches already executing, max {}.", entry.new_part_name, busy_threads_in_pool, replicated_fetches_pool_size);
        return false;
    }

    if (replicated_fetches_throttler->isThrottling())
    {
        disable_reason = fmt::format("Not executing fetch of part {} because fetches have already throttled by network settings "
                                     "<max_replicated_fetches_network_bandwidth> or <max_replicated_fetches_network_bandwidth_for_server>.", entry.new_part_name);
        return false;
    }

    return true;
}

bool StorageReplicatedMergeTree::partIsAssignedToBackgroundOperation(const DataPartPtr & part) const
{
    return queue.isVirtualPart(part);
}

void StorageReplicatedMergeTree::mergeSelectingTask()
{
    if (!is_leader)
        return;

    const auto storage_settings_ptr = getSettings();
    const bool deduplicate = false; /// TODO: read deduplicate option from table config
    const Names deduplicate_by_columns = {};
    CreateMergeEntryResult create_result = CreateMergeEntryResult::Other;

    try
    {
        /// We must select parts for merge under merge_selecting_mutex because other threads
        /// (OPTIMIZE queries) can assign new merges.
        std::lock_guard merge_selecting_lock(merge_selecting_mutex);

        auto zookeeper = getZooKeeperAndAssertNotReadonly();

        ReplicatedMergeTreeMergePredicate merge_pred = queue.getMergePredicate(zookeeper);

        /// If many merges is already queued, then will queue only small enough merges.
        /// Otherwise merge queue could be filled with only large merges,
        /// and in the same time, many small parts could be created and won't be merged.

        auto merges_and_mutations_queued = queue.countMergesAndPartMutations();
        size_t merges_and_mutations_sum = merges_and_mutations_queued.merges + merges_and_mutations_queued.mutations;
        if (merges_and_mutations_sum >= storage_settings_ptr->max_replicated_merges_in_queue)
        {
            LOG_TRACE(log, "Number of queued merges ({}) and part mutations ({})"
                " is greater than max_replicated_merges_in_queue ({}), so won't select new parts to merge or mutate.",
                merges_and_mutations_queued.merges,
                merges_and_mutations_queued.mutations,
                storage_settings_ptr->max_replicated_merges_in_queue);
        }
        else
        {
            UInt64 max_source_parts_size_for_merge = merger_mutator.getMaxSourcePartsSizeForMerge(
                storage_settings_ptr->max_replicated_merges_in_queue, merges_and_mutations_sum);

            UInt64 max_source_part_size_for_mutation = merger_mutator.getMaxSourcePartSizeForMutation();

            bool merge_with_ttl_allowed = merges_and_mutations_queued.merges_with_ttl < storage_settings_ptr->max_replicated_merges_with_ttl_in_queue &&
                getTotalMergesWithTTLInMergeList() < storage_settings_ptr->max_number_of_merges_with_ttl_in_pool;

            auto future_merged_part = std::make_shared<FutureMergedMutatedPart>();
            if (storage_settings.get()->assign_part_uuids)
                future_merged_part->uuid = UUIDHelpers::generateV4();

            if (max_source_parts_size_for_merge > 0 &&
                merger_mutator.selectPartsToMerge(future_merged_part, false, max_source_parts_size_for_merge, merge_pred, merge_with_ttl_allowed, NO_TRANSACTION_PTR, nullptr) == SelectPartsDecision::SELECTED)
            {
                create_result = createLogEntryToMergeParts(
                    zookeeper,
                    future_merged_part->parts,
                    future_merged_part->name,
                    future_merged_part->uuid,
                    future_merged_part->type,
                    deduplicate,
                    deduplicate_by_columns,
                    nullptr,
                    merge_pred.getVersion(),
                    future_merged_part->merge_type);
            }
            /// If there are many mutations in queue, it may happen, that we cannot enqueue enough merges to merge all new parts
            else if (max_source_part_size_for_mutation > 0 && queue.countMutations() > 0
                     && merges_and_mutations_queued.mutations < storage_settings_ptr->max_replicated_mutations_in_queue)
            {
                /// Choose a part to mutate.
                DataPartsVector data_parts = getDataPartsVectorForInternalUsage();
                for (const auto & part : data_parts)
                {
                    if (part->getBytesOnDisk() > max_source_part_size_for_mutation)
                        continue;

                    std::optional<std::pair<Int64, int>> desired_mutation_version = merge_pred.getDesiredMutationVersion(part);
                    if (!desired_mutation_version)
                        continue;

                    create_result = createLogEntryToMutatePart(
                        *part,
                        future_merged_part->uuid,
                        desired_mutation_version->first,
                        desired_mutation_version->second,
                        merge_pred.getVersion());

                    if (create_result == CreateMergeEntryResult::Ok ||
                        create_result == CreateMergeEntryResult::LogUpdated)
                        break;
                }
            }
        }
    }
    catch (...)
    {
        tryLogCurrentException(log, __PRETTY_FUNCTION__);
    }

    if (!is_leader)
        return;

    if (create_result != CreateMergeEntryResult::Ok
        && create_result != CreateMergeEntryResult::LogUpdated)
    {
        merge_selecting_task->scheduleAfter(storage_settings_ptr->merge_selecting_sleep_ms);
    }
    else
    {
        merge_selecting_task->schedule();
    }
}


void StorageReplicatedMergeTree::mutationsFinalizingTask()
{
    bool needs_reschedule = false;

    try
    {
        needs_reschedule = queue.tryFinalizeMutations(getZooKeeperAndAssertNotReadonly());
    }
    catch (...)
    {
        tryLogCurrentException(log, __PRETTY_FUNCTION__);
        needs_reschedule = true;
    }

    if (needs_reschedule)
    {
        mutations_finalizing_task->scheduleAfter(MUTATIONS_FINALIZING_SLEEP_MS);
    }
    else
    {
        /// Even if no mutations seems to be done or appeared we are trying to
        /// finalize them in background because manual control the launch of
        /// this function is error prone. This can lead to mutations that
        /// processed all the parts but have is_done=0 state for a long time. Or
        /// killed mutations, which are also considered as undone.
        mutations_finalizing_task->scheduleAfter(MUTATIONS_FINALIZING_IDLE_SLEEP_MS);
    }
}


StorageReplicatedMergeTree::CreateMergeEntryResult StorageReplicatedMergeTree::createLogEntryToMergeParts(
    zkutil::ZooKeeperPtr & zookeeper,
    const DataPartsVector & parts,
    const String & merged_name,
    const UUID & merged_part_uuid,
    const MergeTreeDataPartType & merged_part_type,
    bool deduplicate,
    const Names & deduplicate_by_columns,
    ReplicatedMergeTreeLogEntryData * out_log_entry,
    int32_t log_version,
    MergeType merge_type)
{
    std::vector<std::future<Coordination::ExistsResponse>> exists_futures;
    exists_futures.reserve(parts.size());
    for (const auto & part : parts)
        exists_futures.emplace_back(zookeeper->asyncExists(fs::path(replica_path) / "parts" / part->name));

    bool all_in_zk = true;
    for (size_t i = 0; i < parts.size(); ++i)
    {
        /// If there is no information about part in ZK, we will not merge it.
        if (exists_futures[i].get().error == Coordination::Error::ZNONODE)
        {
            all_in_zk = false;

            const auto & part = parts[i];
            if (part->modification_time + MAX_AGE_OF_LOCAL_PART_THAT_WASNT_ADDED_TO_ZOOKEEPER < time(nullptr))
            {
                LOG_WARNING(log, "Part {} (that was selected for merge) with age {} seconds exists locally but not in ZooKeeper. Won't do merge with that part and will check it.", part->name, (time(nullptr) - part->modification_time));
                enqueuePartForCheck(part->name);
            }
        }
    }

    if (!all_in_zk)
        return CreateMergeEntryResult::MissingPart;

    ReplicatedMergeTreeLogEntryData entry;
    entry.type = LogEntry::MERGE_PARTS;
    entry.source_replica = replica_name;
    entry.new_part_name = merged_name;
    entry.new_part_uuid = merged_part_uuid;
    entry.new_part_type = merged_part_type;
    entry.merge_type = merge_type;
    entry.deduplicate = deduplicate;
    entry.deduplicate_by_columns = deduplicate_by_columns;
    entry.create_time = time(nullptr);

    for (const auto & part : parts)
        entry.source_parts.push_back(part->name);

    Coordination::Requests ops;
    Coordination::Responses responses;

    ops.emplace_back(zkutil::makeCreateRequest(
        fs::path(zookeeper_path) / "log/log-", entry.toString(),
        zkutil::CreateMode::PersistentSequential));

    ops.emplace_back(zkutil::makeSetRequest(
        fs::path(zookeeper_path) / "log", "", log_version)); /// Check and update version.

    Coordination::Error code = zookeeper->tryMulti(ops, responses);

    if (code == Coordination::Error::ZOK)
    {
        String path_created = dynamic_cast<const Coordination::CreateResponse &>(*responses.front()).path_created;
        entry.znode_name = path_created.substr(path_created.find_last_of('/') + 1);

        ProfileEvents::increment(ProfileEvents::CreatedLogEntryForMerge);
        LOG_TRACE(log, "Created log entry {} for merge {}", path_created, merged_name);
    }
    else if (code == Coordination::Error::ZBADVERSION)
    {
        ProfileEvents::increment(ProfileEvents::NotCreatedLogEntryForMerge);
        LOG_TRACE(log, "Log entry is not created for merge {} because log was updated", merged_name);
        return CreateMergeEntryResult::LogUpdated;
    }
    else
    {
        zkutil::KeeperMultiException::check(code, ops, responses);
    }

    if (out_log_entry)
        *out_log_entry = entry;

    return CreateMergeEntryResult::Ok;
}


StorageReplicatedMergeTree::CreateMergeEntryResult StorageReplicatedMergeTree::createLogEntryToMutatePart(
    const IMergeTreeDataPart & part, const UUID & new_part_uuid, Int64 mutation_version, int32_t alter_version, int32_t log_version)
{
    auto zookeeper = getZooKeeper();

    /// If there is no information about part in ZK, we will not mutate it.
    if (!zookeeper->exists(fs::path(replica_path) / "parts" / part.name))
    {
        if (part.modification_time + MAX_AGE_OF_LOCAL_PART_THAT_WASNT_ADDED_TO_ZOOKEEPER < time(nullptr))
        {
            LOG_WARNING(log, "Part {} (that was selected for mutation) with age {} seconds exists locally but not in ZooKeeper."
                " Won't mutate that part and will check it.", part.name, (time(nullptr) - part.modification_time));
            enqueuePartForCheck(part.name);
        }

        return CreateMergeEntryResult::MissingPart;
    }

    MergeTreePartInfo new_part_info = part.info;
    new_part_info.mutation = mutation_version;

    String new_part_name = part.getNewName(new_part_info);

    ReplicatedMergeTreeLogEntryData entry;
    entry.type = LogEntry::MUTATE_PART;
    entry.source_replica = replica_name;
    entry.source_parts.push_back(part.name);
    entry.new_part_name = new_part_name;
    entry.new_part_uuid = new_part_uuid;
    entry.create_time = time(nullptr);
    entry.alter_version = alter_version;

    Coordination::Requests ops;
    Coordination::Responses responses;

    ops.emplace_back(zkutil::makeCreateRequest(
        fs::path(zookeeper_path) / "log/log-", entry.toString(),
        zkutil::CreateMode::PersistentSequential));

    ops.emplace_back(zkutil::makeSetRequest(
        fs::path(zookeeper_path) / "log", "", log_version)); /// Check and update version.

    Coordination::Error code = zookeeper->tryMulti(ops, responses);

    if (code == Coordination::Error::ZBADVERSION)
    {
        ProfileEvents::increment(ProfileEvents::NotCreatedLogEntryForMutation);
        LOG_TRACE(log, "Log entry is not created for mutation {} because log was updated", new_part_name);
        return CreateMergeEntryResult::LogUpdated;
    }

    zkutil::KeeperMultiException::check(code, ops, responses);

    ProfileEvents::increment(ProfileEvents::CreatedLogEntryForMutation);
    LOG_TRACE(log, "Created log entry for mutation {}", new_part_name);
    return CreateMergeEntryResult::Ok;
}


void StorageReplicatedMergeTree::removePartFromZooKeeper(const String & part_name, Coordination::Requests & ops, bool has_children)
{
    String part_path = fs::path(replica_path) / "parts" / part_name;

    if (has_children)
    {
        ops.emplace_back(zkutil::makeRemoveRequest(fs::path(part_path) / "checksums", -1));
        ops.emplace_back(zkutil::makeRemoveRequest(fs::path(part_path) / "columns", -1));
    }
    ops.emplace_back(zkutil::makeRemoveRequest(part_path, -1));
}

void StorageReplicatedMergeTree::removePartFromZooKeeper(const String & part_name)
{
    auto zookeeper = getZooKeeper();
    String part_path = fs::path(replica_path) / "parts" / part_name;
    Coordination::Stat stat;

    /// Part doesn't exist, nothing to remove
    if (!zookeeper->exists(part_path, &stat))
        return;

    Coordination::Requests ops;

    removePartFromZooKeeper(part_name, ops, stat.numChildren > 0);
    zookeeper->multi(ops);
}

void StorageReplicatedMergeTree::removePartAndEnqueueFetch(const String & part_name)
{
    auto zookeeper = getZooKeeper();

    /// We don't know exactly what happened to broken part
    /// and we are going to remove all covered log entries.
    /// It's quite dangerous, so clone covered parts to detached.
    auto broken_part_info = MergeTreePartInfo::fromPartName(part_name, format_version);

    auto partition_range = getVisibleDataPartsVectorInPartition(getContext(), broken_part_info.partition_id);
    for (const auto & part : partition_range)
    {
        if (!broken_part_info.contains(part->info))
            continue;

        /// Broken part itself either already moved to detached or does not exist.
        assert(broken_part_info != part->info);
        part->makeCloneInDetached("covered-by-broken", getInMemoryMetadataPtr());
    }

    /// It's possible that queue contains entries covered by part_name.
    /// For example, we had GET_PART all_1_42_5 and MUTATE_PART all_1_42_5_63,
    /// then all_1_42_5_63 was executed by fetching, but part was written to disk incorrectly.
    /// In this case we have to remove it as broken and create GET_PART all_1_42_5_63 to fetch it again,
    /// but GET_PART all_1_42_5 may be still in the queue.
    /// We should remove all covered entries before creating GET_PART entry, because:
    ///    1. In the situation described above, we do not know how to merge/mutate all_1_42_5_63 from all_1_42_5,
    ///       so GET_PART all_1_42_5 (and all source parts) is useless. The only thing we can do is to fetch all_1_42_5_63.
    ///    2. If all_1_42_5_63 is lost, then replication may stuck waiting for all_1_42_5_63 to appear,
    ///       because we may have some covered parts (more precisely, parts with the same min and max blocks)
    queue.removePartProducingOpsInRange(zookeeper, broken_part_info, {});

    String part_path = fs::path(replica_path) / "parts" / part_name;

    Coordination::Requests ops;

    time_t part_create_time = 0;
    Coordination::Stat stat;
    if (zookeeper->exists(part_path, &stat))
    {
        /// Update version of /is_lost node to avoid race condition with cloneReplica(...).
        /// cloneReplica(...) expects that if some entry was executed, then its new_part_name is added to /parts,
        /// but we are going to remove it from /parts and add to queue again.
        Coordination::Stat is_lost_stat;
        String is_lost_value = zookeeper->get(replica_path + "/is_lost", &is_lost_stat);
        assert(is_lost_value == "0");
        ops.emplace_back(zkutil::makeSetRequest(replica_path + "/is_lost", is_lost_value, is_lost_stat.version));

        part_create_time = stat.ctime / 1000;
        removePartFromZooKeeper(part_name, ops, stat.numChildren > 0);
    }

    LogEntryPtr log_entry = std::make_shared<LogEntry>();
    log_entry->type = LogEntry::GET_PART;
    log_entry->create_time = part_create_time;
    log_entry->source_replica = "";
    log_entry->new_part_name = part_name;

    ops.emplace_back(zkutil::makeCreateRequest(
        fs::path(replica_path) / "queue/queue-", log_entry->toString(),
        zkutil::CreateMode::PersistentSequential));

    auto results = zookeeper->multi(ops);

    String path_created = dynamic_cast<const Coordination::CreateResponse &>(*results.back()).path_created;
    log_entry->znode_name = path_created.substr(path_created.find_last_of('/') + 1);
    queue.insert(zookeeper, log_entry);
}


void StorageReplicatedMergeTree::startBeingLeader()
{
    if (!getSettings()->replicated_can_become_leader)
    {
        LOG_INFO(log, "Will not enter leader election because replicated_can_become_leader=0");
        return;
    }

    zkutil::checkNoOldLeaders(log, *current_zookeeper, fs::path(zookeeper_path) / "leader_election");

    LOG_INFO(log, "Became leader");
    is_leader = true;
}

void StorageReplicatedMergeTree::stopBeingLeader()
{
    if (!is_leader)
        return;

    LOG_INFO(log, "Stopped being leader");
    is_leader = false;
}

ConnectionTimeouts StorageReplicatedMergeTree::getFetchPartHTTPTimeouts(ContextPtr local_context)
{
    auto timeouts = ConnectionTimeouts::getHTTPTimeouts(local_context);
    auto settings = getSettings();

    if (settings->replicated_fetches_http_connection_timeout.changed)
        timeouts.connection_timeout = settings->replicated_fetches_http_connection_timeout;

    if (settings->replicated_fetches_http_send_timeout.changed)
        timeouts.send_timeout = settings->replicated_fetches_http_send_timeout;

    if (settings->replicated_fetches_http_receive_timeout.changed)
        timeouts.receive_timeout = settings->replicated_fetches_http_receive_timeout;

    return timeouts;
}

bool StorageReplicatedMergeTree::checkReplicaHavePart(const String & replica, const String & part_name)
{
    auto zookeeper = getZooKeeper();
    return zookeeper->exists(fs::path(zookeeper_path) / "replicas" / replica / "parts" / part_name);
}

String StorageReplicatedMergeTree::findReplicaHavingPart(const String & part_name, bool active)
{
    auto zookeeper = getZooKeeper();
    Strings replicas = zookeeper->getChildren(fs::path(zookeeper_path) / "replicas");

    /// Select replicas in uniformly random order.
    std::shuffle(replicas.begin(), replicas.end(), thread_local_rng);

    LOG_TRACE(log, "Candidate replicas: {}", replicas.size());

    for (const String & replica : replicas)
    {
        /// We aren't interested in ourself.
        if (replica == replica_name)
            continue;

        LOG_TRACE(log, "Candidate replica: {}", replica);

        if (checkReplicaHavePart(replica, part_name) &&
            (!active || zookeeper->exists(fs::path(zookeeper_path) / "replicas" / replica / "is_active")))
            return replica;

        /// Obviously, replica could become inactive or even vanish after return from this method.
    }

    return {};
}

String StorageReplicatedMergeTree::findReplicaHavingCoveringPart(LogEntry & entry, bool active)
{
    auto zookeeper = getZooKeeper();
    Strings replicas = zookeeper->getChildren(fs::path(zookeeper_path) / "replicas");

    /// Select replicas in uniformly random order.
    std::shuffle(replicas.begin(), replicas.end(), thread_local_rng);

    for (const String & replica : replicas)
    {
        if (replica == replica_name)
            continue;

        if (active && !zookeeper->exists(fs::path(zookeeper_path) / "replicas" / replica / "is_active"))
            continue;

        String largest_part_found;
        Strings parts = zookeeper->getChildren(fs::path(zookeeper_path) / "replicas" / replica / "parts");
        for (const String & part_on_replica : parts)
        {
            if (part_on_replica == entry.new_part_name
                || MergeTreePartInfo::contains(part_on_replica, entry.new_part_name, format_version))
            {
                if (largest_part_found.empty()
                    || MergeTreePartInfo::contains(part_on_replica, largest_part_found, format_version))
                {
                    largest_part_found = part_on_replica;
                }
            }
        }

        if (!largest_part_found.empty())
        {
            bool the_same_part = largest_part_found == entry.new_part_name;

            /// Make a check in case if selected part differs from source part
            if (!the_same_part)
            {
                String reject_reason;
                if (!queue.addFuturePartIfNotCoveredByThem(largest_part_found, entry, reject_reason))
                {
                    LOG_INFO(log, "Will not fetch part {} covering {}. {}", largest_part_found, entry.new_part_name, reject_reason);
                    return {};
                }
            }

            return replica;
        }
    }

    return {};
}


String StorageReplicatedMergeTree::findReplicaHavingCoveringPart(
    const String & part_name, bool active, String & found_part_name)
{
    auto zookeeper = getZooKeeper();
    Strings replicas = zookeeper->getChildren(fs::path(zookeeper_path) / "replicas");

    /// Select replicas in uniformly random order.
    std::shuffle(replicas.begin(), replicas.end(), thread_local_rng);

    String largest_part_found;
    String largest_replica_found;

    for (const String & replica : replicas)
    {
        if (replica == replica_name)
            continue;

        if (active && !zookeeper->exists(fs::path(zookeeper_path) / "replicas" / replica / "is_active"))
            continue;

        Strings parts = zookeeper->getChildren(fs::path(zookeeper_path) / "replicas" / replica / "parts");
        for (const String & part_on_replica : parts)
        {
            if (part_on_replica == part_name
                || MergeTreePartInfo::contains(part_on_replica, part_name, format_version))
            {
                if (largest_part_found.empty()
                    || MergeTreePartInfo::contains(part_on_replica, largest_part_found, format_version))
                {
                    largest_part_found = part_on_replica;
                    largest_replica_found = replica;
                }
            }
        }
    }

    found_part_name = largest_part_found;
    return largest_replica_found;
}


/** If a quorum is tracked for a part, update information about it in ZK.
  */
void StorageReplicatedMergeTree::updateQuorum(const String & part_name, bool is_parallel)
{
    auto zookeeper = getZooKeeper();

    /// Information on which replicas a part has been added, if the quorum has not yet been reached.
    String quorum_status_path = fs::path(zookeeper_path) / "quorum" / "status";
    if (is_parallel)
        quorum_status_path = fs::path(zookeeper_path) / "quorum" / "parallel" / part_name;
    /// The name of the previous part for which the quorum was reached.
    const String quorum_last_part_path = fs::path(zookeeper_path) / "quorum" / "last_part";

    String value;
    Coordination::Stat stat;

    /// If there is no node, then all quorum INSERTs have already reached the quorum, and nothing is needed.
    while (zookeeper->tryGet(quorum_status_path, value, &stat))
    {
        ReplicatedMergeTreeQuorumEntry quorum_entry(value);
        if (quorum_entry.part_name != part_name)
        {
            LOG_TRACE(log, "Quorum {}, already achieved for part {} current part {}",
                      quorum_status_path, part_name, quorum_entry.part_name);
            /// The quorum has already been achieved. Moreover, another INSERT with a quorum has already started.
            break;
        }

        quorum_entry.replicas.insert(replica_name);

        if (quorum_entry.replicas.size() >= quorum_entry.required_number_of_replicas)
        {
            /// The quorum is reached. Delete the node, and update information about the last part that was successfully written with quorum.
            LOG_TRACE(log, "Got {} replicas confirmed quorum {}, going to remove node",
                      quorum_entry.replicas.size(), quorum_status_path);

            Coordination::Requests ops;
            Coordination::Responses responses;

            if (!is_parallel)
            {
                Coordination::Stat added_parts_stat;
                String old_added_parts = zookeeper->get(quorum_last_part_path, &added_parts_stat);

                ReplicatedMergeTreeQuorumAddedParts parts_with_quorum(format_version);

                if (!old_added_parts.empty())
                    parts_with_quorum.fromString(old_added_parts);

                auto part_info = MergeTreePartInfo::fromPartName(part_name, format_version);
                /// We store one last part which reached quorum for each partition.
                parts_with_quorum.added_parts[part_info.partition_id] = part_name;

                String new_added_parts = parts_with_quorum.toString();

                ops.emplace_back(zkutil::makeRemoveRequest(quorum_status_path, stat.version));
                ops.emplace_back(zkutil::makeSetRequest(quorum_last_part_path, new_added_parts, added_parts_stat.version));
            }
            else
                ops.emplace_back(zkutil::makeRemoveRequest(quorum_status_path, stat.version));

            auto code = zookeeper->tryMulti(ops, responses);

            if (code == Coordination::Error::ZOK)
            {
                break;
            }
            else if (code == Coordination::Error::ZNONODE)
            {
                /// The quorum has already been achieved.
                break;
            }
            else if (code == Coordination::Error::ZBADVERSION)
            {
                /// Node was updated meanwhile. We must re-read it and repeat all the actions.
                continue;
            }
            else
                throw Coordination::Exception(code, quorum_status_path);
        }
        else
        {
            LOG_TRACE(log, "Quorum {} still not satisfied (have only {} replicas), updating node",
                      quorum_status_path, quorum_entry.replicas.size());
            /// We update the node, registering there one more replica.
            auto code = zookeeper->trySet(quorum_status_path, quorum_entry.toString(), stat.version);

            if (code == Coordination::Error::ZOK)
            {
                break;
            }
            else if (code == Coordination::Error::ZNONODE)
            {
                /// The quorum has already been achieved.
                break;
            }
            else if (code == Coordination::Error::ZBADVERSION)
            {
                /// Node was updated meanwhile. We must re-read it and repeat all the actions.
                continue;
            }
            else
                throw Coordination::Exception(code, quorum_status_path);
        }
    }
}


void StorageReplicatedMergeTree::cleanLastPartNode(const String & partition_id)
{
    auto zookeeper = getZooKeeper();

    /// The name of the previous part for which the quorum was reached.
    const String quorum_last_part_path = fs::path(zookeeper_path) / "quorum" / "last_part";

    /// Delete information from "last_part" node.

    while (true)
    {
        Coordination::Stat added_parts_stat;
        String old_added_parts = zookeeper->get(quorum_last_part_path, &added_parts_stat);

        ReplicatedMergeTreeQuorumAddedParts parts_with_quorum(format_version);

        if (!old_added_parts.empty())
            parts_with_quorum.fromString(old_added_parts);

        /// Delete information about particular partition.
        if (!parts_with_quorum.added_parts.contains(partition_id))
        {
            /// There is no information about interested part.
            break;
        }

        parts_with_quorum.added_parts.erase(partition_id);

        String new_added_parts = parts_with_quorum.toString();

        auto code = zookeeper->trySet(quorum_last_part_path, new_added_parts, added_parts_stat.version);

        if (code == Coordination::Error::ZOK)
        {
            break;
        }
        else if (code == Coordination::Error::ZNONODE)
        {
            /// Node is deleted. It is impossible, but it is Ok.
            break;
        }
        else if (code == Coordination::Error::ZBADVERSION)
        {
            /// Node was updated meanwhile. We must re-read it and repeat all the actions.
            continue;
        }
        else
            throw Coordination::Exception(code, quorum_last_part_path);
    }
}


bool StorageReplicatedMergeTree::partIsInsertingWithParallelQuorum(const MergeTreePartInfo & part_info) const
{
    auto zookeeper = getZooKeeper();
    return zookeeper->exists(fs::path(zookeeper_path) / "quorum" / "parallel" / part_info.getPartName());
}


bool StorageReplicatedMergeTree::partIsLastQuorumPart(const MergeTreePartInfo & part_info) const
{
    auto zookeeper = getZooKeeper();

    const String parts_with_quorum_path = fs::path(zookeeper_path) / "quorum" / "last_part";

    String parts_with_quorum_str = zookeeper->get(parts_with_quorum_path);

    if (parts_with_quorum_str.empty())
        return false;

    ReplicatedMergeTreeQuorumAddedParts parts_with_quorum(format_version);
    parts_with_quorum.fromString(parts_with_quorum_str);

    auto partition_it = parts_with_quorum.added_parts.find(part_info.partition_id);
    if (partition_it == parts_with_quorum.added_parts.end())
        return false;

    return partition_it->second == part_info.getPartName();
}


bool StorageReplicatedMergeTree::fetchPart(const String & part_name, const StorageMetadataPtr & metadata_snapshot,
    const String & source_replica_path, bool to_detached, size_t quorum, zkutil::ZooKeeper::Ptr zookeeper_, bool try_fetch_shared)
{
    auto zookeeper = zookeeper_ ? zookeeper_ : getZooKeeper();
    const auto part_info = MergeTreePartInfo::fromPartName(part_name, format_version);

    if (!to_detached)
    {
        if (auto part = getPartIfExists(part_info, {IMergeTreeDataPart::State::Outdated, IMergeTreeDataPart::State::Deleting}))
        {
            LOG_DEBUG(log, "Part {} should be deleted after previous attempt before fetch", part->name);
            /// Force immediate parts cleanup to delete the part that was left from the previous fetch attempt.
            cleanup_thread.wakeup();
            return false;
        }
    }

    {
        std::lock_guard lock(currently_fetching_parts_mutex);
        if (!currently_fetching_parts.insert(part_name).second)
        {
            LOG_DEBUG(log, "Part {} is already fetching right now", part_name);
            return false;
        }
    }

    SCOPE_EXIT_MEMORY
    ({
        std::lock_guard lock(currently_fetching_parts_mutex);
        currently_fetching_parts.erase(part_name);
    });

    LOG_DEBUG(log, "Fetching part {} from {}", part_name, source_replica_path);

    TableLockHolder table_lock_holder;
    if (!to_detached)
        table_lock_holder = lockForShare(RWLockImpl::NO_QUERY, getSettings()->lock_acquire_timeout_for_background_operations);

    /// Logging
    Stopwatch stopwatch;
    MutableDataPartPtr part;
    DataPartsVector replaced_parts;

    auto write_part_log = [&] (const ExecutionStatus & execution_status)
    {
        writePartLog(
            PartLogElement::DOWNLOAD_PART, execution_status, stopwatch.elapsed(),
            part_name, part, replaced_parts, nullptr);
    };

    DataPartPtr part_to_clone;
    {
        /// If the desired part is a result of a part mutation, try to find the source part and compare
        /// its checksums to the checksums of the desired part. If they match, we can just clone the local part.

        /// If we have the source part, its part_info will contain covered_part_info.
        auto covered_part_info = part_info;
        covered_part_info.mutation = 0;
        auto source_part = getActiveContainingPart(covered_part_info);

        if (source_part)
        {
            auto source_part_header = ReplicatedMergeTreePartHeader::fromColumnsAndChecksums(
                source_part->getColumns(), source_part->checksums);

            String part_path = fs::path(source_replica_path) / "parts" / part_name;
            String part_znode = zookeeper->get(part_path);

            std::optional<ReplicatedMergeTreePartHeader> desired_part_header;
            if (!part_znode.empty())
            {
                desired_part_header = ReplicatedMergeTreePartHeader::fromString(part_znode);
            }
            else
            {
                String columns_str;
                String checksums_str;

                if (zookeeper->tryGet(fs::path(part_path) / "columns", columns_str) &&
                    zookeeper->tryGet(fs::path(part_path) / "checksums", checksums_str))
                {
                    desired_part_header = ReplicatedMergeTreePartHeader::fromColumnsAndChecksumsZNodes(columns_str, checksums_str);
                }
                else
                {
                    LOG_INFO(log, "Not checking checksums of part {} with replica {} because part was removed from ZooKeeper", part_name, source_replica_path);
                }
            }

            /// Checking both checksums and columns hash. For example we can have empty part
            /// with same checksums but different columns. And we attaching it exception will
            /// be thrown.
            if (desired_part_header
                && source_part_header.getColumnsHash() == desired_part_header->getColumnsHash()
                && source_part_header.getChecksums() == desired_part_header->getChecksums())
            {
                LOG_TRACE(log, "Found local part {} with the same checksums and columns hash as {}", source_part->name, part_name);
                part_to_clone = source_part;
            }
        }

    }

    ReplicatedMergeTreeAddress address;
    ConnectionTimeouts timeouts;
    String interserver_scheme;
    InterserverCredentialsPtr credentials;
    std::optional<CurrentlySubmergingEmergingTagger> tagger_ptr;
    std::function<MutableDataPartPtr()> get_part;
    MergeTreeData::HardlinkedFiles hardlinked_files;

    if (part_to_clone)
    {
        get_part = [&, part_to_clone]()
        {
            return cloneAndLoadDataPartOnSameDisk(part_to_clone, "tmp_clone_", part_info, metadata_snapshot, NO_TRANSACTION_PTR, &hardlinked_files, false);
        };
    }
    else
    {
        address.fromString(zookeeper->get(fs::path(source_replica_path) / "host"));
        timeouts = getFetchPartHTTPTimeouts(getContext());

        credentials = getContext()->getInterserverCredentials();
        interserver_scheme = getContext()->getInterserverScheme();

        get_part = [&, address, timeouts, credentials, interserver_scheme]()
        {
            if (interserver_scheme != address.scheme)
                throw Exception("Interserver schemes are different: '" + interserver_scheme
                    + "' != '" + address.scheme + "', can't fetch part from " + address.host,
                    ErrorCodes::INTERSERVER_SCHEME_DOESNT_MATCH);

            return fetcher.fetchPart(
                metadata_snapshot,
                getContext(),
                part_name,
                source_replica_path,
                address.host,
                address.replication_port,
                timeouts,
                credentials->getUser(),
                credentials->getPassword(),
                interserver_scheme,
                replicated_fetches_throttler,
                to_detached,
                "",
                &tagger_ptr,
                try_fetch_shared);
        };
    }

    try
    {
        part = get_part();

        if (!to_detached)
        {
            Transaction transaction(*this, NO_TRANSACTION_RAW);
            renameTempPartAndReplace(part, NO_TRANSACTION_RAW, nullptr, &transaction);

            replaced_parts = checkPartChecksumsAndCommit(transaction, part, hardlinked_files);

            /** If a quorum is tracked for this part, you must update it.
              * If you do not have time, in case of losing the session, when you restart the server - see the `ReplicatedMergeTreeRestartingThread::updateQuorumIfWeHavePart` method.
              */
            if (quorum)
            {
                /// Check if this quorum insert is parallel or not
                if (zookeeper->exists(fs::path(zookeeper_path) / "quorum" / "parallel" / part_name))
                    updateQuorum(part_name, true);
                else if (zookeeper->exists(fs::path(zookeeper_path) / "quorum" / "status"))
                    updateQuorum(part_name, false);
            }

            /// merged parts that are still inserted with quorum. if it only contains one block, it hasn't been merged before
            if (part_info.level != 0 || part_info.mutation != 0)
            {
                Strings quorum_parts = zookeeper->getChildren(fs::path(zookeeper_path) / "quorum" / "parallel");
                for (const String & quorum_part : quorum_parts)
                {
                    auto quorum_part_info = MergeTreePartInfo::fromPartName(quorum_part, format_version);
                    if (part_info.contains(quorum_part_info))
                        updateQuorum(quorum_part, true);
                }
            }

            merge_selecting_task->schedule();

            for (const auto & replaced_part : replaced_parts)
            {
                LOG_DEBUG(log, "Part {} is rendered obsolete by fetching part {}", replaced_part->name, part_name);
                ProfileEvents::increment(ProfileEvents::ObsoleteReplicatedParts);
            }

            write_part_log({});
        }
        else
        {
            // The fetched part is valuable and should not be cleaned like a temp part.
            part->is_temp = false;
            part->renameTo(fs::path("detached") / part_name, true);
        }
    }
    catch (const Exception & e)
    {
        /// The same part is being written right now (but probably it's not committed yet).
        /// We will check the need for fetch later.
        if (e.code() == ErrorCodes::DIRECTORY_ALREADY_EXISTS)
            return false;

        throw;
    }
    catch (...)
    {
        if (!to_detached)
            write_part_log(ExecutionStatus::fromCurrentException());

        throw;
    }

    ProfileEvents::increment(ProfileEvents::ReplicatedPartFetches);

    if (part_to_clone)
        LOG_DEBUG(log, "Cloned part {} from {}{}", part_name, part_to_clone->name, to_detached ? " (to 'detached' directory)" : "");
    else
        LOG_DEBUG(log, "Fetched part {} from {}{}", part_name, source_replica_path, to_detached ? " (to 'detached' directory)" : "");

    return true;
}


DataPartStoragePtr StorageReplicatedMergeTree::fetchExistsPart(const String & part_name, const StorageMetadataPtr & metadata_snapshot,
    const String & source_replica_path, DiskPtr replaced_disk, String replaced_part_path)
{
    auto zookeeper = getZooKeeper();
    const auto part_info = MergeTreePartInfo::fromPartName(part_name, format_version);

    if (auto part = getPartIfExists(part_info, {IMergeTreeDataPart::State::Outdated, IMergeTreeDataPart::State::Deleting}))
    {
        LOG_DEBUG(log, "Part {} should be deleted after previous attempt before fetch", part->name);
        /// Force immediate parts cleanup to delete the part that was left from the previous fetch attempt.
        cleanup_thread.wakeup();
        return nullptr;
    }

    {
        std::lock_guard lock(currently_fetching_parts_mutex);
        if (!currently_fetching_parts.insert(part_name).second)
        {
            LOG_DEBUG(log, "Part {} is already fetching right now", part_name);
            return nullptr;
        }
    }

    SCOPE_EXIT_MEMORY
    ({
        std::lock_guard lock(currently_fetching_parts_mutex);
        currently_fetching_parts.erase(part_name);
    });

    LOG_DEBUG(log, "Fetching part {} from {}", part_name, source_replica_path);

    TableLockHolder table_lock_holder = lockForShare(RWLockImpl::NO_QUERY, getSettings()->lock_acquire_timeout_for_background_operations);

    /// Logging
    Stopwatch stopwatch;
    MutableDataPartPtr part;
    DataPartsVector replaced_parts;

    auto write_part_log = [&] (const ExecutionStatus & execution_status)
    {
        writePartLog(
            PartLogElement::DOWNLOAD_PART, execution_status, stopwatch.elapsed(),
            part_name, part, replaced_parts, nullptr);
    };

    std::function<MutableDataPartPtr()> get_part;

    ReplicatedMergeTreeAddress address(zookeeper->get(fs::path(source_replica_path) / "host"));
    auto timeouts = ConnectionTimeouts::getHTTPTimeouts(getContext());
    auto credentials = getContext()->getInterserverCredentials();
    String interserver_scheme = getContext()->getInterserverScheme();

    get_part = [&, address, timeouts, interserver_scheme, credentials]()
    {
        if (interserver_scheme != address.scheme)
            throw Exception("Interserver schemes are different: '" + interserver_scheme
                + "' != '" + address.scheme + "', can't fetch part from " + address.host,
                ErrorCodes::INTERSERVER_SCHEME_DOESNT_MATCH);

        return fetcher.fetchPart(
            metadata_snapshot, getContext(), part_name, source_replica_path,
            address.host, address.replication_port,
            timeouts, credentials->getUser(), credentials->getPassword(),
            interserver_scheme, replicated_fetches_throttler, false, "", nullptr, true,
            replaced_disk);
    };

    try
    {
        part = get_part();

        if (part->data_part_storage->getName() != replaced_disk->getName())
            throw Exception("Part " + part->name + " fetched on wrong disk " + part->data_part_storage->getName(), ErrorCodes::LOGICAL_ERROR);
        replaced_disk->removeFileIfExists(replaced_part_path);
        replaced_disk->moveDirectory(part->data_part_storage->getFullRelativePath(), replaced_part_path);
    }
    catch (const Exception & e)
    {
        /// The same part is being written right now (but probably it's not committed yet).
        /// We will check the need for fetch later.
        if (e.code() == ErrorCodes::DIRECTORY_ALREADY_EXISTS)
            return nullptr;

        throw;
    }
    catch (...)
    {
        write_part_log(ExecutionStatus::fromCurrentException());
        throw;
    }

    ProfileEvents::increment(ProfileEvents::ReplicatedPartFetches);

    LOG_DEBUG(log, "Fetched part {} from {}", part_name, source_replica_path);

    return part->data_part_storage;
}


void StorageReplicatedMergeTree::startup()
{
    /// Do not start replication if ZooKeeper is not configured or there is no metadata in zookeeper
    if (!has_metadata_in_zookeeper.has_value() || !*has_metadata_in_zookeeper)
        return;

    try
    {
        InterserverIOEndpointPtr data_parts_exchange_ptr = std::make_shared<DataPartsExchange::Service>(*this);
        [[maybe_unused]] auto prev_ptr = std::atomic_exchange(&data_parts_exchange_endpoint, data_parts_exchange_ptr);
        assert(prev_ptr == nullptr);
        getContext()->getInterserverIOHandler().addEndpoint(data_parts_exchange_ptr->getId(replica_path), data_parts_exchange_ptr);

        startBeingLeader();

        /// In this thread replica will be activated.
        restarting_thread.start();

        /// Wait while restarting_thread finishing initialization.
        /// NOTE It does not mean that replication is actually started after receiving this event.
        /// It only means that an attempt to startup replication was made.
        /// Table may be still in readonly mode if this attempt failed for any reason.
        startup_event.wait();

        startBackgroundMovesIfNeeded();

        part_moves_between_shards_orchestrator.start();
    }
    catch (...)
    {
        /// Exception safety: failed "startup" does not require a call to "shutdown" from the caller.
        /// And it should be able to safely destroy table after exception in "startup" method.
        /// It means that failed "startup" must not create any background tasks that we will have to wait.
        try
        {
            shutdown();
        }
        catch (...)
        {
            std::terminate();
        }

        /// Note: after failed "startup", the table will be in a state that only allows to destroy the object.
        throw;
    }
}

void StorageReplicatedMergeTree::flush()
{
    if (flush_called.exchange(true))
        return;

    flushAllInMemoryPartsIfNeeded();
}

void StorageReplicatedMergeTree::shutdown()
{
    if (shutdown_called.exchange(true))
        return;

    /// Cancel fetches, merges and mutations to force the queue_task to finish ASAP.
    fetcher.blocker.cancelForever();
    merger_mutator.merges_blocker.cancelForever();
    parts_mover.moves_blocker.cancelForever();
    stopBeingLeader();

    restarting_thread.shutdown();
    background_operations_assignee.finish();
    part_moves_between_shards_orchestrator.shutdown();

    {
        auto lock = queue.lockQueue();
        /// Cancel logs pulling after background task were cancelled. It's still
        /// required because we can trigger pullLogsToQueue during manual OPTIMIZE,
        /// MUTATE, etc. query.
        queue.pull_log_blocker.cancelForever();
    }
    background_moves_assignee.finish();

    auto data_parts_exchange_ptr = std::atomic_exchange(&data_parts_exchange_endpoint, InterserverIOEndpointPtr{});
    if (data_parts_exchange_ptr)
    {
        getContext()->getInterserverIOHandler().removeEndpointIfExists(data_parts_exchange_ptr->getId(replica_path));
        /// Ask all parts exchange handlers to finish asap. New ones will fail to start
        data_parts_exchange_ptr->blocker.cancelForever();
        /// Wait for all of them
        std::unique_lock lock(data_parts_exchange_ptr->rwlock);
    }
}


StorageReplicatedMergeTree::~StorageReplicatedMergeTree()
{
    try
    {
        shutdown();
    }
    catch (...)
    {
        tryLogCurrentException(__PRETTY_FUNCTION__);
    }
}


ReplicatedMergeTreeQuorumAddedParts::PartitionIdToMaxBlock StorageReplicatedMergeTree::getMaxAddedBlocks() const
{
    ReplicatedMergeTreeQuorumAddedParts::PartitionIdToMaxBlock max_added_blocks;

    for (const auto & data_part : getDataPartsForInternalUsage())
    {
        max_added_blocks[data_part->info.partition_id]
            = std::max(max_added_blocks[data_part->info.partition_id], data_part->info.max_block);
    }

    auto zookeeper = getZooKeeper();

    const String quorum_status_path = fs::path(zookeeper_path) / "quorum" / "status";

    String value;
    Coordination::Stat stat;

    if (zookeeper->tryGet(quorum_status_path, value, &stat))
    {
        ReplicatedMergeTreeQuorumEntry quorum_entry;
        quorum_entry.fromString(value);

        auto part_info = MergeTreePartInfo::fromPartName(quorum_entry.part_name, format_version);

        max_added_blocks[part_info.partition_id] = part_info.max_block - 1;
    }

    String added_parts_str;
    if (zookeeper->tryGet(fs::path(zookeeper_path) / "quorum" / "last_part", added_parts_str))
    {
        if (!added_parts_str.empty())
        {
            ReplicatedMergeTreeQuorumAddedParts part_with_quorum(format_version);
            part_with_quorum.fromString(added_parts_str);

            auto added_parts = part_with_quorum.added_parts;

            for (const auto & added_part : added_parts)
                if (!getActiveContainingPart(added_part.second))
                    throw Exception(
                        "Replica doesn't have part " + added_part.second
                            + " which was successfully written to quorum of other replicas."
                              " Send query to another replica or disable 'select_sequential_consistency' setting.",
                        ErrorCodes::REPLICA_IS_NOT_IN_QUORUM);

            for (const auto & max_block : part_with_quorum.getMaxInsertedBlocks())
                max_added_blocks[max_block.first] = max_block.second;
        }
    }
    return max_added_blocks;
}


void StorageReplicatedMergeTree::read(
    QueryPlan & query_plan,
    const Names & column_names,
    const StorageSnapshotPtr & storage_snapshot,
    SelectQueryInfo & query_info,
    ContextPtr local_context,
    QueryProcessingStage::Enum processed_stage,
    const size_t max_block_size,
    const unsigned num_streams)
{
    /// If true, then we will ask initiator if we can read chosen ranges
    const bool enable_parallel_reading = local_context->getClientInfo().collaborate_with_initiator;

    /** The `select_sequential_consistency` setting has two meanings:
    * 1. To throw an exception if on a replica there are not all parts which have been written down on quorum of remaining replicas.
    * 2. Do not read parts that have not yet been written to the quorum of the replicas.
    * For this you have to synchronously go to ZooKeeper.
    */
    if (local_context->getSettingsRef().select_sequential_consistency)
    {
        auto max_added_blocks = std::make_shared<ReplicatedMergeTreeQuorumAddedParts::PartitionIdToMaxBlock>(getMaxAddedBlocks());
        if (auto plan = reader.read(
                column_names, storage_snapshot, query_info, local_context,
                max_block_size, num_streams, processed_stage, std::move(max_added_blocks), enable_parallel_reading))
            query_plan = std::move(*plan);
        return;
    }

    if (auto plan = reader.read(
        column_names, storage_snapshot, query_info, local_context,
        max_block_size, num_streams, processed_stage, nullptr, enable_parallel_reading))
    {
        query_plan = std::move(*plan);
    }
}

Pipe StorageReplicatedMergeTree::read(
    const Names & column_names,
    const StorageSnapshotPtr & storage_snapshot,
    SelectQueryInfo & query_info,
    ContextPtr local_context,
    QueryProcessingStage::Enum processed_stage,
    const size_t max_block_size,
    const unsigned num_streams)
{
    QueryPlan plan;
    read(plan, column_names, storage_snapshot, query_info, local_context, processed_stage, max_block_size, num_streams);
    return plan.convertToPipe(
        QueryPlanOptimizationSettings::fromContext(local_context),
        BuildQueryPipelineSettings::fromContext(local_context));
}


template <class Func>
void StorageReplicatedMergeTree::foreachActiveParts(Func && func, bool select_sequential_consistency) const
{
    std::optional<ReplicatedMergeTreeQuorumAddedParts::PartitionIdToMaxBlock> max_added_blocks = {};

    /**
     * Synchronously go to ZooKeeper when select_sequential_consistency enabled
     */
    if (select_sequential_consistency)
        max_added_blocks = getMaxAddedBlocks();

    auto lock = lockParts();
    /// TODO Transactions: should we count visible parts only?
    for (const auto & part : getDataPartsStateRange(DataPartState::Active))
    {
        if (part->isEmpty())
            continue;

        if (max_added_blocks)
        {
            auto blocks_iterator = max_added_blocks->find(part->info.partition_id);
            if (blocks_iterator == max_added_blocks->end() || part->info.max_block > blocks_iterator->second)
                continue;
        }

        func(part);
    }
}

std::optional<UInt64> StorageReplicatedMergeTree::totalRows(const Settings & settings) const
{
    UInt64 res = 0;
    foreachActiveParts([&res](auto & part) { res += part->rows_count; }, settings.select_sequential_consistency);
    return res;
}

std::optional<UInt64> StorageReplicatedMergeTree::totalRowsByPartitionPredicate(const SelectQueryInfo & query_info, ContextPtr local_context) const
{
    DataPartsVector parts;
    foreachActiveParts([&](auto & part) { parts.push_back(part); }, local_context->getSettingsRef().select_sequential_consistency);
    return totalRowsByPartitionPredicateImpl(query_info, local_context, parts);
}

std::optional<UInt64> StorageReplicatedMergeTree::totalBytes(const Settings & settings) const
{
    UInt64 res = 0;
    foreachActiveParts([&res](auto & part) { res += part->getBytesOnDisk(); }, settings.select_sequential_consistency);
    return res;
}


void StorageReplicatedMergeTree::assertNotReadonly() const
{
    if (is_readonly)
        throw Exception(ErrorCodes::TABLE_IS_READ_ONLY, "Table is in readonly mode (replica path: {})", replica_path);
}


SinkToStoragePtr StorageReplicatedMergeTree::write(const ASTPtr & /*query*/, const StorageMetadataPtr & metadata_snapshot, ContextPtr local_context)
{
    const auto storage_settings_ptr = getSettings();
    assertNotReadonly();

    const Settings & query_settings = local_context->getSettingsRef();
    bool deduplicate = storage_settings_ptr->replicated_deduplication_window != 0 && query_settings.insert_deduplicate;

    // TODO: should we also somehow pass list of columns to deduplicate on to the ReplicatedMergeTreeBlockOutputStream ?
    return std::make_shared<ReplicatedMergeTreeSink>(
        *this, metadata_snapshot, query_settings.insert_quorum,
        query_settings.insert_quorum_timeout.totalMilliseconds(),
        query_settings.max_partitions_per_insert_block,
        query_settings.insert_quorum_parallel,
        deduplicate,
        local_context);
}


bool StorageReplicatedMergeTree::optimize(
    const ASTPtr &,
    const StorageMetadataPtr &,
    const ASTPtr & partition,
    bool final,
    bool deduplicate,
    const Names & deduplicate_by_columns,
    ContextPtr query_context)
{
    /// NOTE: exclusive lock cannot be used here, since this may lead to deadlock (see comments below),
    /// but it should be safe to use non-exclusive to avoid dropping parts that may be required for processing queue.
    auto table_lock = lockForShare(query_context->getCurrentQueryId(), query_context->getSettingsRef().lock_acquire_timeout);

    assertNotReadonly();

    if (!is_leader)
        throw Exception("OPTIMIZE cannot be done on this replica because it is not a leader", ErrorCodes::NOT_A_LEADER);

    auto handle_noop = [&] (const String & message)
    {
        if (query_context->getSettingsRef().optimize_throw_if_noop)
            throw Exception(message, ErrorCodes::CANNOT_ASSIGN_OPTIMIZE);
        return false;
    };

    auto zookeeper = getZooKeeperAndAssertNotReadonly();
    const auto storage_settings_ptr = getSettings();
    auto metadata_snapshot = getInMemoryMetadataPtr();
    std::vector<ReplicatedMergeTreeLogEntryData> merge_entries;

    auto try_assign_merge = [&](const String & partition_id) -> bool
    {
        constexpr size_t max_retries = 10;
        size_t try_no = 0;
        for (; try_no < max_retries; ++try_no)
        {
            /// We must select parts for merge under merge_selecting_mutex because other threads
            /// (merge_selecting_thread or OPTIMIZE queries) could assign new merges.
            std::lock_guard merge_selecting_lock(merge_selecting_mutex);
            ReplicatedMergeTreeMergePredicate can_merge = queue.getMergePredicate(zookeeper);

            auto future_merged_part = std::make_shared<FutureMergedMutatedPart>();
            if (storage_settings.get()->assign_part_uuids)
                future_merged_part->uuid = UUIDHelpers::generateV4();

            constexpr const char * unknown_disable_reason = "unknown reason";
            String disable_reason = unknown_disable_reason;
            SelectPartsDecision select_decision = SelectPartsDecision::CANNOT_SELECT;

            if (partition_id.empty())
            {
                select_decision = merger_mutator.selectPartsToMerge(
                    future_merged_part, /* aggressive */ true, storage_settings_ptr->max_bytes_to_merge_at_max_space_in_pool,
                    can_merge, /* merge_with_ttl_allowed */ false, NO_TRANSACTION_PTR, &disable_reason);
            }
            else
            {
                select_decision = merger_mutator.selectAllPartsToMergeWithinPartition(
                    future_merged_part, can_merge, partition_id, final, metadata_snapshot, NO_TRANSACTION_PTR,
                    &disable_reason, query_context->getSettingsRef().optimize_skip_merged_partitions);
            }

            /// If there is nothing to merge then we treat this merge as successful (needed for optimize final optimization)
            if (select_decision == SelectPartsDecision::NOTHING_TO_MERGE)
                return false;

            if (select_decision != SelectPartsDecision::SELECTED)
            {
                constexpr const char * message_fmt = "Cannot select parts for optimization: {}";
                assert(disable_reason != unknown_disable_reason);
                if (!partition_id.empty())
                    disable_reason += fmt::format(" (in partition {})", partition_id);
                String message = fmt::format(message_fmt, disable_reason);
                LOG_INFO(log, fmt::runtime(message));
                return handle_noop(message);
            }

            ReplicatedMergeTreeLogEntryData merge_entry;
            CreateMergeEntryResult create_result = createLogEntryToMergeParts(
                zookeeper, future_merged_part->parts,
                future_merged_part->name, future_merged_part->uuid, future_merged_part->type,
                deduplicate, deduplicate_by_columns,
                &merge_entry, can_merge.getVersion(), future_merged_part->merge_type);

            if (create_result == CreateMergeEntryResult::MissingPart)
            {
                String message = "Can't create merge queue node in ZooKeeper, because some parts are missing";
                LOG_TRACE(log, fmt::runtime(message));
                return handle_noop(message);
            }

            if (create_result == CreateMergeEntryResult::LogUpdated)
                continue;

            merge_entries.push_back(std::move(merge_entry));
            return true;
        }

        assert(try_no == max_retries);
        String message = fmt::format("Can't create merge queue node in ZooKeeper, because log was updated in every of {} tries", try_no);
        LOG_TRACE(log, fmt::runtime(message));
        return handle_noop(message);
    };

    bool assigned = false;
    if (!partition && final)
    {
        DataPartsVector data_parts = getVisibleDataPartsVector(query_context);
        std::unordered_set<String> partition_ids;

        for (const DataPartPtr & part : data_parts)
            partition_ids.emplace(part->info.partition_id);

        for (const String & partition_id : partition_ids)
        {
            assigned = try_assign_merge(partition_id);
            if (!assigned)
                break;
        }
    }
    else
    {
        String partition_id;
        if (partition)
            partition_id = getPartitionIDFromQuery(partition, query_context);
        assigned = try_assign_merge(partition_id);
    }

    table_lock.reset();

    for (auto & merge_entry : merge_entries)
        waitForLogEntryToBeProcessedIfNecessary(merge_entry, query_context);

    return assigned;
}

bool StorageReplicatedMergeTree::executeMetadataAlter(const StorageReplicatedMergeTree::LogEntry & entry)
{
    if (entry.alter_version < metadata_version)
    {
        /// TODO Can we replace it with LOGICAL_ERROR?
        /// As for now, it may rerely happen due to reordering of ALTER_METADATA entries in the queue of
        /// non-initial replica and also may happen after stale replica recovery.
        LOG_WARNING(log, "Attempt to update metadata of version {} "
                         "to older version {} when processing log entry {}: {}",
                         metadata_version, entry.alter_version, entry.znode_name, entry.toString());
        return true;
    }

    auto zookeeper = getZooKeeper();

    auto columns_from_entry = ColumnsDescription::parse(entry.columns_str);
    auto metadata_from_entry = ReplicatedMergeTreeTableMetadata::parse(entry.metadata_str);

    MergeTreeData::DataParts parts;

    /// If metadata nodes have changed, we will update table structure locally.
    Coordination::Requests requests;
    requests.emplace_back(zkutil::makeSetRequest(fs::path(replica_path) / "columns", entry.columns_str, -1));
    requests.emplace_back(zkutil::makeSetRequest(fs::path(replica_path) / "metadata", entry.metadata_str, -1));

    zookeeper->multi(requests);

    {
        auto table_lock_holder = lockForShare(RWLockImpl::NO_QUERY, getSettings()->lock_acquire_timeout_for_background_operations);
        auto alter_lock_holder = lockForAlter(getSettings()->lock_acquire_timeout_for_background_operations);
        LOG_INFO(log, "Metadata changed in ZooKeeper. Applying changes locally.");

        auto metadata_diff = ReplicatedMergeTreeTableMetadata(*this, getInMemoryMetadataPtr()).checkAndFindDiff(metadata_from_entry, getInMemoryMetadataPtr()->getColumns(), getContext());
        setTableStructure(std::move(columns_from_entry), metadata_diff);
        metadata_version = entry.alter_version;

        LOG_INFO(log, "Applied changes to the metadata of the table. Current metadata version: {}", metadata_version);
    }

    /// This transaction may not happen, but it's OK, because on the next retry we will eventually create/update this node
    zookeeper->createOrUpdate(fs::path(replica_path) / "metadata_version", std::to_string(metadata_version), zkutil::CreateMode::Persistent);

    return true;
}


PartitionBlockNumbersHolder StorageReplicatedMergeTree::allocateBlockNumbersInAffectedPartitions(
    const MutationCommands & commands, ContextPtr query_context, const zkutil::ZooKeeperPtr & zookeeper) const
{
    const std::set<String> mutation_affected_partition_ids = getPartitionIdsAffectedByCommands(commands, query_context);

    if (mutation_affected_partition_ids.size() == 1)
    {
        const auto & affected_partition_id = *mutation_affected_partition_ids.cbegin();
        auto block_number_holder = allocateBlockNumber(affected_partition_id, zookeeper);
        if (!block_number_holder.has_value())
            return {};
        auto block_number = block_number_holder->getNumber();  /// Avoid possible UB due to std::move
        return {{{affected_partition_id, block_number}}, std::move(block_number_holder)};
    }
    else
    {
        /// TODO: Implement optimal block number aqcuisition algorithm in multiple (but not all) partitions
        EphemeralLocksInAllPartitions lock_holder(
            fs::path(zookeeper_path) / "block_numbers", "block-", fs::path(zookeeper_path) / "temp", *zookeeper);

        PartitionBlockNumbersHolder::BlockNumbersType block_numbers;
        for (const auto & lock : lock_holder.getLocks())
        {
            if (mutation_affected_partition_ids.empty() || mutation_affected_partition_ids.contains(lock.partition_id))
                block_numbers[lock.partition_id] = lock.number;
        }

        return {std::move(block_numbers), std::move(lock_holder)};
    }
}


void StorageReplicatedMergeTree::alter(
    const AlterCommands & commands, ContextPtr query_context, AlterLockHolder & table_lock_holder)
{
    assertNotReadonly();

    auto table_id = getStorageID();

    if (commands.isSettingsAlter())
    {
        /// We don't replicate storage_settings_ptr ALTER. It's local operation.
        /// Also we don't upgrade alter lock to table structure lock.
        StorageInMemoryMetadata future_metadata = getInMemoryMetadata();
        commands.apply(future_metadata, query_context);

        merge_strategy_picker.refreshState();

        changeSettings(future_metadata.settings_changes, table_lock_holder);

        DatabaseCatalog::instance().getDatabase(table_id.database_name)->alterTable(query_context, table_id, future_metadata);
        return;
    }

    auto ast_to_str = [](ASTPtr query) -> String
    {
        if (!query)
            return "";
        return queryToString(query);
    };

    const auto zookeeper = getZooKeeperAndAssertNotReadonly();

    std::optional<ReplicatedMergeTreeLogEntryData> alter_entry;
    std::optional<String> mutation_znode;

    while (true)
    {
        /// Clear nodes from previous iteration
        alter_entry.emplace();
        mutation_znode.reset();

        auto current_metadata = getInMemoryMetadataPtr();

        StorageInMemoryMetadata future_metadata = *current_metadata;
        commands.apply(future_metadata, query_context);

        ReplicatedMergeTreeTableMetadata future_metadata_in_zk(*this, current_metadata);
        if (ast_to_str(future_metadata.sorting_key.definition_ast) != ast_to_str(current_metadata->sorting_key.definition_ast))
        {
            /// We serialize definition_ast as list, because code which apply ALTER (setTableStructure) expect serialized non empty expression
            /// list here and we cannot change this representation for compatibility. Also we have preparsed AST `sorting_key.expression_list_ast`
            /// in KeyDescription, but it contain version column for VersionedCollapsingMergeTree, which shouldn't be defined as a part of key definition AST.
            /// So the best compatible way is just to convert definition_ast to list and serialize it. In all other places key.expression_list_ast should be used.
            future_metadata_in_zk.sorting_key = serializeAST(*extractKeyExpressionList(future_metadata.sorting_key.definition_ast));
        }

        if (ast_to_str(future_metadata.sampling_key.definition_ast) != ast_to_str(current_metadata->sampling_key.definition_ast))
            future_metadata_in_zk.sampling_expression = serializeAST(*extractKeyExpressionList(future_metadata.sampling_key.definition_ast));

        if (ast_to_str(future_metadata.partition_key.definition_ast) != ast_to_str(current_metadata->partition_key.definition_ast))
            future_metadata_in_zk.partition_key = serializeAST(*extractKeyExpressionList(future_metadata.partition_key.definition_ast));

        if (ast_to_str(future_metadata.table_ttl.definition_ast) != ast_to_str(current_metadata->table_ttl.definition_ast))
        {
            if (future_metadata.table_ttl.definition_ast)
                future_metadata_in_zk.ttl_table = serializeAST(*future_metadata.table_ttl.definition_ast);
            else /// TTL was removed
                future_metadata_in_zk.ttl_table = "";
        }

        String new_indices_str = future_metadata.secondary_indices.toString();
        if (new_indices_str != current_metadata->secondary_indices.toString())
            future_metadata_in_zk.skip_indices = new_indices_str;

        String new_projections_str = future_metadata.projections.toString();
        if (new_projections_str != current_metadata->projections.toString())
            future_metadata_in_zk.projections = new_projections_str;

        String new_constraints_str = future_metadata.constraints.toString();
        if (new_constraints_str != current_metadata->constraints.toString())
            future_metadata_in_zk.constraints = new_constraints_str;

        Coordination::Requests ops;
        size_t alter_path_idx = std::numeric_limits<size_t>::max();
        size_t mutation_path_idx = std::numeric_limits<size_t>::max();

        String new_metadata_str = future_metadata_in_zk.toString();
        ops.emplace_back(zkutil::makeSetRequest(fs::path(zookeeper_path) / "metadata", new_metadata_str, metadata_version));

        String new_columns_str = future_metadata.columns.toString();
        ops.emplace_back(zkutil::makeSetRequest(fs::path(zookeeper_path) / "columns", new_columns_str, -1));

        if (ast_to_str(current_metadata->settings_changes) != ast_to_str(future_metadata.settings_changes))
        {
            /// Just change settings
            StorageInMemoryMetadata metadata_copy = *current_metadata;
            metadata_copy.settings_changes = future_metadata.settings_changes;
            changeSettings(metadata_copy.settings_changes, table_lock_holder);
            DatabaseCatalog::instance().getDatabase(table_id.database_name)->alterTable(query_context, table_id, metadata_copy);
        }

        /// We can be sure, that in case of successful commit in zookeeper our
        /// version will increments by 1. Because we update with version check.
        int new_metadata_version = metadata_version + 1;

        alter_entry->type = LogEntry::ALTER_METADATA;
        alter_entry->source_replica = replica_name;
        alter_entry->metadata_str = new_metadata_str;
        alter_entry->columns_str = new_columns_str;
        alter_entry->alter_version = new_metadata_version;
        alter_entry->create_time = time(nullptr);

        auto maybe_mutation_commands = commands.getMutationCommands(
            *current_metadata, query_context->getSettingsRef().materialize_ttl_after_modify, query_context);
        bool have_mutation = !maybe_mutation_commands.empty();
        alter_entry->have_mutation = have_mutation;

        alter_path_idx = ops.size();
        ops.emplace_back(zkutil::makeCreateRequest(
            fs::path(zookeeper_path) / "log/log-", alter_entry->toString(), zkutil::CreateMode::PersistentSequential));

        PartitionBlockNumbersHolder partition_block_numbers_holder;
        if (have_mutation)
        {
            const String mutations_path(fs::path(zookeeper_path) / "mutations");

            ReplicatedMergeTreeMutationEntry mutation_entry;
            mutation_entry.alter_version = new_metadata_version;
            mutation_entry.source_replica = replica_name;
            mutation_entry.commands = std::move(maybe_mutation_commands);

            Coordination::Stat mutations_stat;
            zookeeper->get(mutations_path, &mutations_stat);

            partition_block_numbers_holder =
                allocateBlockNumbersInAffectedPartitions(mutation_entry.commands, query_context, zookeeper);

            mutation_entry.block_numbers = partition_block_numbers_holder.getBlockNumbers();
            mutation_entry.create_time = time(nullptr);

            ops.emplace_back(zkutil::makeSetRequest(mutations_path, String(), mutations_stat.version));
            mutation_path_idx = ops.size();
            ops.emplace_back(
                zkutil::makeCreateRequest(fs::path(mutations_path) / "", mutation_entry.toString(), zkutil::CreateMode::PersistentSequential));
        }

        if (auto txn = query_context->getZooKeeperMetadataTransaction())
        {
            /// It would be better to clone ops instead of moving, so we could retry on ZBADVERSION,
            /// but clone() is not implemented for Coordination::Request.
            txn->moveOpsTo(ops);
            /// NOTE: IDatabase::alterTable(...) is called when executing ALTER_METADATA queue entry without query context,
            /// so we have to update metadata of DatabaseReplicated here.
            String metadata_zk_path = fs::path(txn->getDatabaseZooKeeperPath()) / "metadata" / escapeForFileName(table_id.table_name);
            auto ast = DatabaseCatalog::instance().getDatabase(table_id.database_name)->getCreateTableQuery(table_id.table_name, query_context);
            applyMetadataChangesToCreateQuery(ast, future_metadata);
            ops.emplace_back(zkutil::makeSetRequest(metadata_zk_path, getObjectDefinitionFromCreateQuery(ast), -1));
        }

        Coordination::Responses results;
        Coordination::Error rc = zookeeper->tryMulti(ops, results);

        /// For the sake of constitency with mechanics of concurrent background process of assigning parts merge tasks
        /// this placeholder must be held up until the moment of committing into ZK of the mutation entry
        /// See ReplicatedMergeTreeMergePredicate::canMergeTwoParts() method
        partition_block_numbers_holder.reset();

        if (rc == Coordination::Error::ZOK)
        {
            if (have_mutation)
            {
                /// ALTER_METADATA record in replication /log
                String alter_path = dynamic_cast<const Coordination::CreateResponse &>(*results[alter_path_idx]).path_created;
                alter_entry->znode_name = alter_path.substr(alter_path.find_last_of('/') + 1);

                /// ReplicatedMergeTreeMutationEntry record in /mutations
                String mutation_path = dynamic_cast<const Coordination::CreateResponse &>(*results[mutation_path_idx]).path_created;
                mutation_znode = mutation_path.substr(mutation_path.find_last_of('/') + 1);
            }
            else
            {
                /// ALTER_METADATA record in replication /log
                String alter_path = dynamic_cast<const Coordination::CreateResponse &>(*results[alter_path_idx]).path_created;
                alter_entry->znode_name = alter_path.substr(alter_path.find_last_of('/') + 1);
            }
            break;
        }
        else if (rc == Coordination::Error::ZBADVERSION)
        {
            if (results[0]->error != Coordination::Error::ZOK)
                throw Exception("Metadata on replica is not up to date with common metadata in Zookeeper. It means that this replica still not applied some of previous alters."
                                " Probably too many alters executing concurrently (highly not recommended). You can retry this error",
                    ErrorCodes::CANNOT_ASSIGN_ALTER);

            /// Cannot retry automatically, because some zookeeper ops were lost on the first attempt. Will retry on DDLWorker-level.
            if (query_context->getZooKeeperMetadataTransaction())
                throw Exception("Cannot execute alter, because mutations version was suddenly changed due to concurrent alter",
                                ErrorCodes::CANNOT_ASSIGN_ALTER);

            continue;
        }
        else
        {
            throw Coordination::Exception("Alter cannot be assigned because of Zookeeper error", rc);
        }
    }

    table_lock_holder.unlock();

    LOG_DEBUG(log, "Updated shared metadata nodes in ZooKeeper. Waiting for replicas to apply changes.");
    waitForLogEntryToBeProcessedIfNecessary(*alter_entry, query_context, "Some replicas doesn't finish metadata alter: ");

    if (mutation_znode)
    {
        LOG_DEBUG(log, "Metadata changes applied. Will wait for data changes.");
        waitMutation(*mutation_znode, query_context->getSettingsRef().replication_alter_partitions_sync);
        LOG_DEBUG(log, "Data changes applied.");
    }
}

/// If new version returns ordinary name, else returns part name containing the first and last month of the month
/// NOTE: use it in pair with getFakePartCoveringAllPartsInPartition(...)
String getPartNamePossiblyFake(MergeTreeDataFormatVersion format_version, const MergeTreePartInfo & part_info)
{
    if (format_version < MERGE_TREE_DATA_MIN_FORMAT_VERSION_WITH_CUSTOM_PARTITIONING)
    {
        /// The date range is all month long.
        const auto & lut = DateLUT::instance();
        time_t start_time = lut.YYYYMMDDToDate(parse<UInt32>(part_info.partition_id + "01"));
        DayNum left_date = DayNum(lut.toDayNum(start_time).toUnderType());
        DayNum right_date = DayNum(static_cast<size_t>(left_date) + lut.daysInMonth(start_time) - 1);
        return part_info.getPartNameV0(left_date, right_date);
    }

    return part_info.getPartName();
}

bool StorageReplicatedMergeTree::getFakePartCoveringAllPartsInPartition(const String & partition_id, MergeTreePartInfo & part_info,
                                                                        std::optional<EphemeralLockInZooKeeper> & delimiting_block_lock, bool for_replace_range)
{
    /// Even if there is no data in the partition, you still need to mark the range for deletion.
    /// - Because before executing DETACH, tasks for downloading parts to this partition can be executed.
    Int64 left = 0;

    /** Let's skip one number in `block_numbers` for the partition being deleted, and we will only delete parts until this number.
      * This prohibits merges of deleted parts with the new inserted
      * Invariant: merges of deleted parts with other parts do not appear in the log.
      * NOTE: If you need to similarly support a `DROP PART` request, you will have to think of some new mechanism for it,
      *     to guarantee this invariant.
      */
    Int64 right;
    Int64 mutation_version;

    {
        auto zookeeper = getZooKeeper();
        delimiting_block_lock = allocateBlockNumber(partition_id, zookeeper);
        right = delimiting_block_lock->getNumber();
        /// Make sure we cover all parts in drop range.
        /// There might be parts with mutation version greater than current block number
        /// if some part mutation has been assigned after block number allocation, but before creation of DROP_RANGE entry.
        mutation_version = MergeTreePartInfo::MAX_BLOCK_NUMBER;
    }

    if (for_replace_range)
    {
        /// NOTE Do not decrement max block number for REPLACE_RANGE, because there are invariants:
        /// - drop range for REPLACE PARTITION must contain at least 2 blocks (1 skipped block and at least 1 real block)
        /// - drop range for MOVE PARTITION/ATTACH PARTITION FROM always contains 1 block

        /// NOTE UINT_MAX was previously used as max level for REPLACE/MOVE PARTITION (it was incorrect)
        part_info = MergeTreePartInfo(partition_id, left, right, MergeTreePartInfo::MAX_LEVEL, mutation_version);
        return right != 0;
    }

    /// Empty partition.
    if (right == 0)
        return false;

    --right;

    /// Artificial high level is chosen, to make this part "covering" all parts inside.
    part_info = MergeTreePartInfo(partition_id, left, right, MergeTreePartInfo::MAX_LEVEL, mutation_version);
    return true;
}

void StorageReplicatedMergeTree::restoreMetadataInZooKeeper()
{
    LOG_INFO(log, "Restoring replica metadata");
    if (!is_readonly)
        throw Exception(ErrorCodes::BAD_ARGUMENTS, "Replica must be readonly");

    if (getZooKeeper()->exists(replica_path))
        throw Exception(ErrorCodes::BAD_ARGUMENTS,
                        "Replica path is present at {} - nothing to restore. "
                        "If you are sure that metadata is lost and that replica path contains some garbage, "
                        "then use SYSTEM DROP REPLICA query first.", replica_path);

    if (has_metadata_in_zookeeper.has_value() && *has_metadata_in_zookeeper)
        throw Exception(ErrorCodes::LOGICAL_ERROR, "Replica has metadata in ZooKeeper: "
                                                   "it's either a bug or it's a result of manual intervention to ZooKeeper");

    if (are_restoring_replica.exchange(true))
        throw Exception(ErrorCodes::CONCURRENT_ACCESS_NOT_SUPPORTED, "Replica restoration in progress");
    SCOPE_EXIT({ are_restoring_replica.store(false); });

    auto metadata_snapshot = getInMemoryMetadataPtr();

    const DataPartsVector all_parts = getAllDataPartsVector();
    Strings active_parts_names;

    /// Why all parts (not only Active) are moved to detached/:
    /// After ZK metadata restoration ZK resets sequential counters (including block number counters), so one may
    /// potentially encounter a situation that a part we want to attach already exists.
    for (const auto & part : all_parts)
    {
        if (part->getState() == DataPartState::Active)
            active_parts_names.push_back(part->name);

        forgetPartAndMoveToDetached(part);
    }

    LOG_INFO(log, "Moved all parts to detached/");

    const bool is_first_replica = createTableIfNotExists(metadata_snapshot);

    LOG_INFO(log, "Created initial ZK nodes, replica is first: {}", is_first_replica);

    if (!is_first_replica)
        createReplica(metadata_snapshot);

    createNewZooKeeperNodes();

    LOG_INFO(log, "Created ZK nodes for table");

    has_metadata_in_zookeeper = true;

    if (is_first_replica)
        for (const String& part_name : active_parts_names)
            attachPartition(std::make_shared<ASTLiteral>(part_name), metadata_snapshot, true, getContext());

    LOG_INFO(log, "Attached all partitions, starting table");

    startup();
}

void StorageReplicatedMergeTree::dropPartNoWaitNoThrow(const String & part_name)
{
    assertNotReadonly();
    if (!is_leader)
        throw Exception("DROP PART cannot be done on this replica because it is not a leader", ErrorCodes::NOT_A_LEADER);

    zkutil::ZooKeeperPtr zookeeper = getZooKeeperAndAssertNotReadonly();
    LogEntry entry;

    dropPartImpl(zookeeper, part_name, entry, /*detach=*/ false, /*throw_if_noop=*/ false);
}

void StorageReplicatedMergeTree::dropPart(const String & part_name, bool detach, ContextPtr query_context)
{
    assertNotReadonly();
    if (!is_leader)
        throw Exception("DROP PART cannot be done on this replica because it is not a leader", ErrorCodes::NOT_A_LEADER);

    zkutil::ZooKeeperPtr zookeeper = getZooKeeperAndAssertNotReadonly();
    LogEntry entry;

    dropPartImpl(zookeeper, part_name, entry, detach, /*throw_if_noop=*/ true);

    waitForLogEntryToBeProcessedIfNecessary(entry, query_context);
}

void StorageReplicatedMergeTree::dropPartition(const ASTPtr & partition, bool detach, ContextPtr query_context)
{
    assertNotReadonly();
    if (!is_leader)
        throw Exception("DROP PARTITION cannot be done on this replica because it is not a leader", ErrorCodes::NOT_A_LEADER);

    zkutil::ZooKeeperPtr zookeeper = getZooKeeperAndAssertNotReadonly();

    const auto * partition_ast = partition->as<ASTPartition>();
    if (partition_ast && partition_ast->all)
    {
        Strings partitions = zookeeper->getChildren(fs::path(zookeeper_path) / "block_numbers");

        std::vector<std::pair<String, std::unique_ptr<LogEntry>>> entries_with_partitionid_to_drop;
        entries_with_partitionid_to_drop.reserve(partitions.size());
        for (String & partition_id : partitions)
        {
            auto entry = std::make_unique<LogEntry>();
            if (dropAllPartsInPartition(*zookeeper, partition_id, *entry, query_context, detach))
                entries_with_partitionid_to_drop.emplace_back(partition_id, std::move(entry));
        }

        for (const auto & entry : entries_with_partitionid_to_drop)
        {
            waitForLogEntryToBeProcessedIfNecessary(*entry.second, query_context);
            cleanLastPartNode(entry.first);
        }
    }
    else
    {
        LogEntry entry;
        String partition_id = getPartitionIDFromQuery(partition, query_context);
        bool did_drop = dropAllPartsInPartition(*zookeeper, partition_id, entry, query_context, detach);
        if (did_drop)
        {
            waitForLogEntryToBeProcessedIfNecessary(entry, query_context);
            cleanLastPartNode(partition_id);
        }
    }
}


void StorageReplicatedMergeTree::truncate(
    const ASTPtr &, const StorageMetadataPtr &, ContextPtr query_context, TableExclusiveLockHolder & table_lock)
{
    table_lock.release();   /// Truncate is done asynchronously.

    assertNotReadonly();
    if (!is_leader)
        throw Exception("TRUNCATE cannot be done on this replica because it is not a leader", ErrorCodes::NOT_A_LEADER);

    zkutil::ZooKeeperPtr zookeeper = getZooKeeperAndAssertNotReadonly();

    Strings partitions = zookeeper->getChildren(fs::path(zookeeper_path) / "block_numbers");

    std::vector<std::unique_ptr<LogEntry>> entries_to_wait;
    entries_to_wait.reserve(partitions.size());
    for (String & partition_id : partitions)
    {
        auto entry = std::make_unique<LogEntry>();
        if (dropAllPartsInPartition(*zookeeper, partition_id, *entry, query_context, false))
            entries_to_wait.push_back(std::move(entry));
    }

    for (const auto & entry : entries_to_wait)
        waitForLogEntryToBeProcessedIfNecessary(*entry, query_context);
}


PartitionCommandsResultInfo StorageReplicatedMergeTree::attachPartition(
    const ASTPtr & partition,
    const StorageMetadataPtr & metadata_snapshot,
    bool attach_part,
    ContextPtr query_context)
{
    /// Allow ATTACH PARTITION on readonly replica when restoring it.
    if (!are_restoring_replica)
        assertNotReadonly();

    PartitionCommandsResultInfo results;
    PartsTemporaryRename renamed_parts(*this, "detached/");
    MutableDataPartsVector loaded_parts = tryLoadPartsToAttach(partition, attach_part, query_context, renamed_parts);

    /// TODO Allow to use quorum here.
    ReplicatedMergeTreeSink output(*this, metadata_snapshot, 0, 0, 0, false, false, query_context,
        /*is_attach*/true);

    for (size_t i = 0; i < loaded_parts.size(); ++i)
    {
        const String old_name = loaded_parts[i]->name;

        output.writeExistingPart(loaded_parts[i]);

        renamed_parts.old_and_new_names[i].old_name.clear();

        LOG_DEBUG(log, "Attached part {} as {}", old_name, loaded_parts[i]->name);

        results.push_back(PartitionCommandResultInfo{
            .partition_id = loaded_parts[i]->info.partition_id,
            .part_name = loaded_parts[i]->name,
            .old_part_name = old_name,
        });
    }
    return results;
}


void StorageReplicatedMergeTree::checkTableCanBeDropped() const
{
    auto table_id = getStorageID();
    getContext()->checkTableCanBeDropped(table_id.database_name, table_id.table_name, getTotalActiveSizeInBytes());
}

void StorageReplicatedMergeTree::checkTableCanBeRenamed(const StorageID & new_name) const
{
    if (renaming_restrictions == RenamingRestrictions::ALLOW_ANY)
        return;

    if (renaming_restrictions == RenamingRestrictions::DO_NOT_ALLOW)
        throw Exception("Cannot rename Replicated table, because zookeeper_path contains implicit 'database' or 'table' macro. "
                        "We cannot rename path in ZooKeeper, so path may become inconsistent with table name. If you really want to rename table, "
                        "you should edit metadata file first and restart server or reattach the table.", ErrorCodes::NOT_IMPLEMENTED);

    assert(renaming_restrictions == RenamingRestrictions::ALLOW_PRESERVING_UUID);
    if (!new_name.hasUUID() && getStorageID().hasUUID())
        throw Exception("Cannot move Replicated table to Ordinary database, because zookeeper_path contains implicit 'uuid' macro. "
                        "If you really want to rename table, "
                        "you should edit metadata file first and restart server or reattach the table.", ErrorCodes::NOT_IMPLEMENTED);
}

void StorageReplicatedMergeTree::rename(const String & new_path_to_table_data, const StorageID & new_table_id)
{
    checkTableCanBeRenamed(new_table_id);
    MergeTreeData::rename(new_path_to_table_data, new_table_id);

    /// Update table name in zookeeper
    if (!is_readonly)
    {
        /// We don't do it for readonly tables, because it will be updated on next table startup.
        /// It is also Ok to skip ZK error for the same reason.
        try
        {
            auto zookeeper = getZooKeeper();
            zookeeper->set(fs::path(replica_path) / "host", getReplicatedMergeTreeAddress().toString());
        }
        catch (Coordination::Exception & e)
        {
            LOG_WARNING(log, "Cannot update the value of 'host' node (replica address) in ZooKeeper: {}", e.displayText());
        }
    }

    /// TODO: You can update names of loggers.
}


bool StorageReplicatedMergeTree::existsNodeCached(const std::string & path) const
{
    {
        std::lock_guard lock(existing_nodes_cache_mutex);
        if (existing_nodes_cache.contains(path))
            return true;
    }

    bool res = getZooKeeper()->exists(path);

    if (res)
    {
        std::lock_guard lock(existing_nodes_cache_mutex);
        existing_nodes_cache.insert(path);
    }

    return res;
}


std::optional<EphemeralLockInZooKeeper>
StorageReplicatedMergeTree::allocateBlockNumber(
    const String & partition_id, const zkutil::ZooKeeperPtr & zookeeper, const String & zookeeper_block_id_path, const String & zookeeper_path_prefix) const
{
    String zookeeper_table_path;
    if (zookeeper_path_prefix.empty())
        zookeeper_table_path = zookeeper_path;
    else
        zookeeper_table_path = zookeeper_path_prefix;

    /// Lets check for duplicates in advance, to avoid superfluous block numbers allocation
    Coordination::Requests deduplication_check_ops;
    if (!zookeeper_block_id_path.empty())
    {
        deduplication_check_ops.emplace_back(zkutil::makeCreateRequest(zookeeper_block_id_path, "", zkutil::CreateMode::Persistent));
        deduplication_check_ops.emplace_back(zkutil::makeRemoveRequest(zookeeper_block_id_path, -1));
    }

    String block_numbers_path = fs::path(zookeeper_table_path) / "block_numbers";
    String partition_path = fs::path(block_numbers_path) / partition_id;

    if (!existsNodeCached(partition_path))
    {
        Coordination::Requests ops;
        ops.push_back(zkutil::makeCreateRequest(partition_path, "", zkutil::CreateMode::Persistent));
        /// We increment data version of the block_numbers node so that it becomes possible
        /// to check in a ZK transaction that the set of partitions didn't change
        /// (unfortunately there is no CheckChildren op).
        ops.push_back(zkutil::makeSetRequest(block_numbers_path, "", -1));

        Coordination::Responses responses;
        Coordination::Error code = zookeeper->tryMulti(ops, responses);
        if (code != Coordination::Error::ZOK && code != Coordination::Error::ZNODEEXISTS)
            zkutil::KeeperMultiException::check(code, ops, responses);
    }

    EphemeralLockInZooKeeper lock;
    /// 2 RTT
    try
    {
        lock = EphemeralLockInZooKeeper(
            fs::path(partition_path) / "block-", fs::path(zookeeper_table_path) / "temp", *zookeeper, &deduplication_check_ops);
    }
    catch (const zkutil::KeeperMultiException & e)
    {
        if (e.code == Coordination::Error::ZNODEEXISTS && e.getPathForFirstFailedOp() == zookeeper_block_id_path)
            return {};

        throw Exception("Cannot allocate block number in ZooKeeper: " + e.displayText(), ErrorCodes::KEEPER_EXCEPTION);
    }
    catch (const Coordination::Exception & e)
    {
        throw Exception("Cannot allocate block number in ZooKeeper: " + e.displayText(), ErrorCodes::KEEPER_EXCEPTION);
    }

    return {std::move(lock)};
}


Strings StorageReplicatedMergeTree::tryWaitForAllReplicasToProcessLogEntry(
    const String & table_zookeeper_path, const ReplicatedMergeTreeLogEntryData & entry, Int64 wait_for_inactive_timeout)
{
    LOG_DEBUG(log, "Waiting for all replicas to process {}", entry.znode_name);

    auto zookeeper = getZooKeeper();
    Strings replicas = zookeeper->getChildren(fs::path(table_zookeeper_path) / "replicas");
    Strings unwaited;
    bool wait_for_inactive = wait_for_inactive_timeout != 0;
    for (const String & replica : replicas)
    {
        if (wait_for_inactive || zookeeper->exists(fs::path(table_zookeeper_path) / "replicas" / replica / "is_active"))
        {
            if (!tryWaitForReplicaToProcessLogEntry(table_zookeeper_path, replica, entry, wait_for_inactive_timeout))
                unwaited.push_back(replica);
        }
        else
        {
            unwaited.push_back(replica);
        }
    }

    LOG_DEBUG(log, "Finished waiting for all replicas to process {}", entry.znode_name);
    return unwaited;
}

void StorageReplicatedMergeTree::waitForAllReplicasToProcessLogEntry(
    const String & table_zookeeper_path, const ReplicatedMergeTreeLogEntryData & entry, Int64 wait_for_inactive_timeout, const String & error_context)
{
    Strings unfinished_replicas = tryWaitForAllReplicasToProcessLogEntry(table_zookeeper_path, entry, wait_for_inactive_timeout);
    if (unfinished_replicas.empty())
        return;

    throw Exception(ErrorCodes::UNFINISHED, "{}Timeout exceeded while waiting for replicas {} to process entry {}. "
                    "Probably some replicas are inactive", error_context, fmt::join(unfinished_replicas, ", "), entry.znode_name);
}

void StorageReplicatedMergeTree::waitForLogEntryToBeProcessedIfNecessary(const ReplicatedMergeTreeLogEntryData & entry, ContextPtr query_context, const String & error_context)
{
    /// If necessary, wait until the operation is performed on itself or on all replicas.
    Int64 wait_for_inactive_timeout = query_context->getSettingsRef().replication_wait_for_inactive_replica_timeout;
    if (query_context->getSettingsRef().replication_alter_partitions_sync == 1)
    {
        bool finished = tryWaitForReplicaToProcessLogEntry(zookeeper_path, replica_name, entry, wait_for_inactive_timeout);
        if (!finished)
        {
            throw Exception(ErrorCodes::UNFINISHED, "{}Log entry {} is not precessed on local replica, "
                            "most likely because the replica was shut down.", error_context, entry.znode_name);
        }
    }
    else if (query_context->getSettingsRef().replication_alter_partitions_sync == 2)
    {
        waitForAllReplicasToProcessLogEntry(zookeeper_path, entry, wait_for_inactive_timeout, error_context);
    }
}

bool StorageReplicatedMergeTree::tryWaitForReplicaToProcessLogEntry(
    const String & table_zookeeper_path, const String & replica, const ReplicatedMergeTreeLogEntryData & entry, Int64 wait_for_inactive_timeout)
{
    String entry_str = entry.toString();
    String log_node_name;

    /** Wait for entries from `log` directory (a common log, from where replicas copy entries to their queue) to be processed.
      *
      * The problem is that the numbers (`sequential` node) of the queue elements in `log` and in `queue` do not match.
      * (And the numbers of the same log element for different replicas do not match in the `queue`.)
      */

    /** First, you need to wait until replica takes `queue` element from the `log` to its queue,
      *  if it has not been done already (see the `pullLogsToQueue` function).
      *
      * To do this, check its node `log_pointer` - the maximum number of the element taken from `log` + 1.
      */

    bool waiting_itself = replica == replica_name;
    /// Do not wait if timeout is zero
    bool wait_for_inactive = wait_for_inactive_timeout != 0;
    /// Wait for unlimited time if timeout is negative
    bool check_timeout = wait_for_inactive_timeout > 0;
    Stopwatch time_waiting;

    const auto & stop_waiting = [&]()
    {
        bool stop_waiting_itself = waiting_itself && partial_shutdown_called;
        bool timeout_exceeded = check_timeout && wait_for_inactive_timeout < time_waiting.elapsedSeconds();
        bool stop_waiting_inactive = (!wait_for_inactive || timeout_exceeded)
            && !getZooKeeper()->exists(fs::path(table_zookeeper_path) / "replicas" / replica / "is_active");
        return is_dropped || stop_waiting_itself || stop_waiting_inactive;
    };

    /// Don't recheck ZooKeeper too often
    constexpr auto event_wait_timeout_ms = 3000;

    LOG_DEBUG(log, "Waiting for {} to process log entry", replica);

    if (startsWith(entry.znode_name, "log-"))
    {
        /// Take the number from the node name `log-xxxxxxxxxx`.
        UInt64 log_index = parse<UInt64>(entry.znode_name.substr(entry.znode_name.size() - 10));
        log_node_name = entry.znode_name;

        LOG_DEBUG(log, "Waiting for {} to pull {} to queue", replica, log_node_name);

        /// Let's wait until entry gets into the replica queue.
        bool pulled_to_queue = false;
        do
        {
            zkutil::EventPtr event = std::make_shared<Poco::Event>();

            String log_pointer = getZooKeeper()->get(fs::path(table_zookeeper_path) / "replicas" / replica / "log_pointer", nullptr, event);
            if (!log_pointer.empty() && parse<UInt64>(log_pointer) > log_index)
            {
                pulled_to_queue = true;
                break;
            }

            /// Wait with timeout because we can be already shut down, but not dropped.
            /// So log_pointer node will exist, but we will never update it because all background threads already stopped.
            /// It can lead to query hung because table drop query can wait for some query (alter, optimize, etc) which called this method,
            /// but the query will never finish because the drop already shut down the table.
            if (!stop_waiting())
                event->tryWait(event_wait_timeout_ms);
        } while (!stop_waiting());

        if (!pulled_to_queue)
            return false;

        LOG_DEBUG(log, "Looking for node corresponding to {} in {} queue", log_node_name, replica);
    }
    else if (!entry.log_entry_id.empty())
    {
        /// First pass, check the table log.
        /// If found in the log, wait for replica to fetch it to the queue.
        /// If not found in the log, it is already in the queue.
        LOG_DEBUG(log, "Looking for log entry with id `{}` in the log", entry.log_entry_id);

        String log_pointer = getZooKeeper()->get(fs::path(table_zookeeper_path) / "replicas" / replica / "log_pointer");

        Strings log_entries = getZooKeeper()->getChildren(fs::path(table_zookeeper_path) / "log");
        UInt64 log_index = 0;
        bool found = false;

        for (const String & log_entry_name : log_entries)
        {
            log_index = parse<UInt64>(log_entry_name.substr(log_entry_name.size() - 10));

            if (!log_pointer.empty() && log_index < parse<UInt64>(log_pointer))
                continue;

            String log_entry_str;
            Coordination::Stat log_entry_stat;
            bool exists = getZooKeeper()->tryGet(fs::path(table_zookeeper_path) / "log" / log_entry_name, log_entry_str, &log_entry_stat);
            ReplicatedMergeTreeLogEntryData log_entry = *ReplicatedMergeTreeLogEntry::parse(log_entry_str, log_entry_stat);
            if (exists && entry.log_entry_id == log_entry.log_entry_id)
            {
                LOG_DEBUG(log, "Found log entry with id `{}` in the log", entry.log_entry_id);

                found = true;
                log_node_name = log_entry_name;
                break;
            }
        }

        if (found)
        {
            LOG_DEBUG(log, "Waiting for {} to pull {} to queue", replica, log_node_name);

            /// Let's wait until entry gets into the replica queue.
            bool pulled_to_queue = false;
            do
            {
                zkutil::EventPtr event = std::make_shared<Poco::Event>();

                log_pointer = getZooKeeper()->get(fs::path(table_zookeeper_path) / "replicas" / replica / "log_pointer", nullptr, event);
                if (!log_pointer.empty() && parse<UInt64>(log_pointer) > log_index)
                {
                    pulled_to_queue = true;
                    break;
                }

                /// Wait with timeout because we can be already shut down, but not dropped.
                /// So log_pointer node will exist, but we will never update it because all background threads already stopped.
                /// It can lead to query hung because table drop query can wait for some query (alter, optimize, etc) which called this method,
                /// but the query will never finish because the drop already shut down the table.
                if (!stop_waiting())
                    event->tryWait(event_wait_timeout_ms);
            } while (!stop_waiting());

            if (!pulled_to_queue)
                return false;
        }
    }
    else
    {
        throw Exception("Logical error: unexpected name of log node: " + entry.znode_name, ErrorCodes::LOGICAL_ERROR);
    }

    /** Second - find the corresponding entry in the queue of the specified replica.
      * Its number may not match the `log` node. Therefore, we search by comparing the content.
      */

    Strings queue_entries = getZooKeeper()->getChildren(fs::path(table_zookeeper_path) / "replicas" / replica / "queue");
    String queue_entry_to_wait_for;

    for (const String & entry_name : queue_entries)
    {
        String queue_entry_str;
        Coordination::Stat queue_entry_stat;
        bool exists = getZooKeeper()->tryGet(fs::path(table_zookeeper_path) / "replicas" / replica / "queue" / entry_name, queue_entry_str, &queue_entry_stat);
        if (exists && queue_entry_str == entry_str)
        {
            queue_entry_to_wait_for = entry_name;
            break;
        }
        else if (!entry.log_entry_id.empty())
        {
            /// Check if the id matches rather than just contents. This entry
            /// might have been written by different ClickHouse versions and
            /// it is hard to guarantee same text representation.
            ReplicatedMergeTreeLogEntryData queue_entry = *ReplicatedMergeTreeLogEntry::parse(queue_entry_str, queue_entry_stat);
            if (entry.log_entry_id == queue_entry.log_entry_id)
            {
                queue_entry_to_wait_for = entry_name;
                break;
            }
        }
    }

    /// While looking for the record, it has already been executed and deleted.
    if (queue_entry_to_wait_for.empty())
    {
        LOG_DEBUG(log, "No corresponding node found. Assuming it has been already processed. Found {} nodes", queue_entries.size());
        return true;
    }

    LOG_DEBUG(log, "Waiting for {} to disappear from {} queue", queue_entry_to_wait_for, replica);

    /// Third - wait until the entry disappears from the replica queue or replica become inactive.
    String path_to_wait_on = fs::path(table_zookeeper_path) / "replicas" / replica / "queue" / queue_entry_to_wait_for;

    return getZooKeeper()->waitForDisappear(path_to_wait_on, stop_waiting);
}


void StorageReplicatedMergeTree::getStatus(Status & res, bool with_zk_fields)
{
    auto zookeeper = tryGetZooKeeper();
    const auto storage_settings_ptr = getSettings();

    res.is_leader = is_leader;
    res.can_become_leader = storage_settings_ptr->replicated_can_become_leader;
    res.is_readonly = is_readonly;
    res.is_session_expired = !zookeeper || zookeeper->expired();

    res.queue = queue.getStatus();
    res.absolute_delay = getAbsoluteDelay(); /// NOTE: may be slightly inconsistent with queue status.

    res.parts_to_check = part_check_thread.size();

    res.zookeeper_path = zookeeper_path;
    res.replica_name = replica_name;
    res.replica_path = replica_path;
    res.columns_version = -1;

    res.log_max_index = 0;
    res.log_pointer = 0;
    res.total_replicas = 0;
    res.active_replicas = 0;
    res.last_queue_update_exception = getLastQueueUpdateException();

    if (with_zk_fields && !res.is_session_expired)
    {
        try
        {
            auto log_entries = zookeeper->getChildren(fs::path(zookeeper_path) / "log");

            if (!log_entries.empty())
            {
                const String & last_log_entry = *std::max_element(log_entries.begin(), log_entries.end());
                res.log_max_index = parse<UInt64>(last_log_entry.substr(strlen("log-")));
            }

            String log_pointer_str = zookeeper->get(fs::path(replica_path) / "log_pointer");
            res.log_pointer = log_pointer_str.empty() ? 0 : parse<UInt64>(log_pointer_str);

            auto all_replicas = zookeeper->getChildren(fs::path(zookeeper_path) / "replicas");
            res.total_replicas = all_replicas.size();

            for (const String & replica : all_replicas)
            {
                bool is_replica_active = zookeeper->exists(fs::path(zookeeper_path) / "replicas" / replica / "is_active");
                res.active_replicas += static_cast<UInt8>(is_replica_active);
                res.replica_is_active.emplace(replica, is_replica_active);
            }
        }
        catch (const Coordination::Exception &)
        {
            res.zookeeper_exception = getCurrentExceptionMessage(false);
        }
    }
}


void StorageReplicatedMergeTree::getQueue(LogEntriesData & res, String & replica_name_)
{
    replica_name_ = replica_name;
    queue.getEntries(res);
}

std::vector<PartMovesBetweenShardsOrchestrator::Entry> StorageReplicatedMergeTree::getPartMovesBetweenShardsEntries()
{
    return part_moves_between_shards_orchestrator.getEntries();
}

time_t StorageReplicatedMergeTree::getAbsoluteDelay() const
{
    time_t min_unprocessed_insert_time = 0;
    time_t max_processed_insert_time = 0;
    queue.getInsertTimes(min_unprocessed_insert_time, max_processed_insert_time);

    /// Load start time, then finish time to avoid reporting false delay when start time is updated
    /// between loading of two variables.
    time_t queue_update_start_time = last_queue_update_start_time.load();
    time_t queue_update_finish_time = last_queue_update_finish_time.load();

    time_t current_time = time(nullptr);

    if (!queue_update_finish_time)
    {
        /// We have not updated queue even once yet (perhaps replica is readonly).
        /// As we have no info about the current state of replication log, return effectively infinite delay.
        return current_time;
    }
    else if (min_unprocessed_insert_time)
    {
        /// There are some unprocessed insert entries in queue.
        return (current_time > min_unprocessed_insert_time) ? (current_time - min_unprocessed_insert_time) : 0;
    }
    else if (queue_update_start_time > queue_update_finish_time)
    {
        /// Queue is empty, but there are some in-flight or failed queue update attempts
        /// (likely because of problems with connecting to ZooKeeper).
        /// Return the time passed since last attempt.
        return (current_time > queue_update_start_time) ? (current_time - queue_update_start_time) : 0;
    }
    else
    {
        /// Everything is up-to-date.
        return 0;
    }
}

void StorageReplicatedMergeTree::getReplicaDelays(time_t & out_absolute_delay, time_t & out_relative_delay)
{
    assertNotReadonly();

    time_t current_time = time(nullptr);

    out_absolute_delay = getAbsoluteDelay();
    out_relative_delay = 0;
    const auto storage_settings_ptr = getSettings();

    /** Relative delay is the maximum difference of absolute delay from any other replica,
      *  (if this replica lags behind any other live replica, or zero, otherwise).
      * Calculated only if the absolute delay is large enough.
      */

    if (out_absolute_delay < static_cast<time_t>(storage_settings_ptr->min_relative_delay_to_measure))
        return;

    auto zookeeper = getZooKeeper();

    time_t max_replicas_unprocessed_insert_time = 0;
    bool have_replica_with_nothing_unprocessed = false;

    Strings replicas = zookeeper->getChildren(fs::path(zookeeper_path) / "replicas");

    for (const auto & replica : replicas)
    {
        if (replica == replica_name)
            continue;

        /// Skip dead replicas.
        if (!zookeeper->exists(fs::path(zookeeper_path) / "replicas" / replica / "is_active"))
            continue;

        String value;
        if (!zookeeper->tryGet(fs::path(zookeeper_path) / "replicas" / replica / "min_unprocessed_insert_time", value))
            continue;

        time_t replica_time = value.empty() ? 0 : parse<time_t>(value);

        if (replica_time == 0)
        {
            /** Note
              * The conclusion that the replica does not lag may be incorrect,
              *  because the information about `min_unprocessed_insert_time` is taken
              *  only from that part of the log that has been moved to the queue.
              * If the replica for some reason has stalled `queueUpdatingTask`,
              *  then `min_unprocessed_insert_time` will be incorrect.
              */

            have_replica_with_nothing_unprocessed = true;
            break;
        }

        if (replica_time > max_replicas_unprocessed_insert_time)
            max_replicas_unprocessed_insert_time = replica_time;
    }

    if (have_replica_with_nothing_unprocessed)
        out_relative_delay = out_absolute_delay;
    else
    {
        max_replicas_unprocessed_insert_time = std::min(current_time, max_replicas_unprocessed_insert_time);
        time_t min_replicas_delay = current_time - max_replicas_unprocessed_insert_time;
        if (out_absolute_delay > min_replicas_delay)
            out_relative_delay = out_absolute_delay - min_replicas_delay;
    }
}

void StorageReplicatedMergeTree::fetchPartition(
    const ASTPtr & partition,
    const StorageMetadataPtr & metadata_snapshot,
    const String & from_,
    bool fetch_part,
    ContextPtr query_context)
{
    Macros::MacroExpansionInfo info;
    info.expand_special_macros_only = false; //-V1048
    info.table_id = getStorageID();
    info.table_id.uuid = UUIDHelpers::Nil;
    auto expand_from = query_context->getMacros()->expand(from_, info);
    String auxiliary_zookeeper_name = zkutil::extractZooKeeperName(expand_from);
    String from = zkutil::extractZooKeeperPath(expand_from, /* check_starts_with_slash */ true);
    if (from.empty())
        throw Exception("ZooKeeper path should not be empty", ErrorCodes::ILLEGAL_TYPE_OF_ARGUMENT);

    zkutil::ZooKeeperPtr zookeeper;
    if (auxiliary_zookeeper_name != default_zookeeper_name)
        zookeeper = getContext()->getAuxiliaryZooKeeper(auxiliary_zookeeper_name);
    else
        zookeeper = getZooKeeper();

    if (from.back() == '/')
        from.resize(from.size() - 1);

    if (fetch_part)
    {
        String part_name = partition->as<ASTLiteral &>().value.safeGet<String>();
        auto part_path = findReplicaHavingPart(part_name, from, zookeeper);

        if (part_path.empty())
            throw Exception(ErrorCodes::NO_REPLICA_HAS_PART, "Part {} does not exist on any replica", part_name);
        /** Let's check that there is no such part in the `detached` directory (where we will write the downloaded parts).
          * Unreliable (there is a race condition) - such a part may appear a little later.
          */
        if (checkIfDetachedPartExists(part_name))
            throw Exception(ErrorCodes::DUPLICATE_DATA_PART, "Detached part " + part_name + " already exists.");
        LOG_INFO(log, "Will fetch part {} from shard {} (zookeeper '{}')", part_name, from_, auxiliary_zookeeper_name);

        try
        {
            /// part name , metadata, part_path , true, 0, zookeeper
            if (!fetchPart(part_name, metadata_snapshot, part_path, true, 0, zookeeper, /* try_fetch_shared = */ false))
                throw Exception(ErrorCodes::UNFINISHED, "Failed to fetch part {} from {}", part_name, from_);
        }
        catch (const DB::Exception & e)
        {
            if (e.code() != ErrorCodes::RECEIVED_ERROR_FROM_REMOTE_IO_SERVER && e.code() != ErrorCodes::RECEIVED_ERROR_TOO_MANY_REQUESTS
                && e.code() != ErrorCodes::CANNOT_READ_ALL_DATA)
                throw;

            LOG_INFO(log, fmt::runtime(e.displayText()));
        }
        return;
    }

    String partition_id = getPartitionIDFromQuery(partition, query_context);
    LOG_INFO(log, "Will fetch partition {} from shard {} (zookeeper '{}')", partition_id, from_, auxiliary_zookeeper_name);

    /** Let's check that there is no such partition in the `detached` directory (where we will write the downloaded parts).
      * Unreliable (there is a race condition) - such a partition may appear a little later.
      */
    if (checkIfDetachedPartitionExists(partition_id))
        throw Exception("Detached partition " + partition_id + " already exists.", ErrorCodes::PARTITION_ALREADY_EXISTS);

    zkutil::Strings replicas;
    zkutil::Strings active_replicas;
    String best_replica;

    {

        /// List of replicas of source shard.
        replicas = zookeeper->getChildren(fs::path(from) / "replicas");

        /// Leave only active replicas.
        active_replicas.reserve(replicas.size());

        for (const String & replica : replicas)
            if (zookeeper->exists(fs::path(from) / "replicas" / replica / "is_active"))
                active_replicas.push_back(replica);

        if (active_replicas.empty())
            throw Exception("No active replicas for shard " + from, ErrorCodes::NO_ACTIVE_REPLICAS);

        /** You must select the best (most relevant) replica.
        * This is a replica with the maximum `log_pointer`, then with the minimum `queue` size.
        * NOTE This is not exactly the best criteria. It does not make sense to download old partitions,
        *  and it would be nice to be able to choose the replica closest by network.
        * NOTE Of course, there are data races here. You can solve it by retrying.
        */
        Int64 max_log_pointer = -1;
        UInt64 min_queue_size = std::numeric_limits<UInt64>::max();

        for (const String & replica : active_replicas)
        {
            String current_replica_path = fs::path(from) / "replicas" / replica;

            String log_pointer_str = zookeeper->get(fs::path(current_replica_path) / "log_pointer");
            Int64 log_pointer = log_pointer_str.empty() ? 0 : parse<UInt64>(log_pointer_str);

            Coordination::Stat stat;
            zookeeper->get(fs::path(current_replica_path) / "queue", &stat);
            size_t queue_size = stat.numChildren;

            if (log_pointer > max_log_pointer
                || (log_pointer == max_log_pointer && queue_size < min_queue_size))
            {
                max_log_pointer = log_pointer;
                min_queue_size = queue_size;
                best_replica = replica;
            }
        }
    }

    if (best_replica.empty())
        throw Exception("Logical error: cannot choose best replica.", ErrorCodes::LOGICAL_ERROR);

    LOG_INFO(log, "Found {} replicas, {} of them are active. Selected {} to fetch from.", replicas.size(), active_replicas.size(), best_replica);

    String best_replica_path = fs::path(from) / "replicas" / best_replica;

    /// Let's find out which parts are on the best replica.

    /** Trying to download these parts.
      * Some of them could be deleted due to the merge.
      * In this case, update the information about the available parts and try again.
      */

    unsigned try_no = 0;
    Strings missing_parts;
    do
    {
        if (try_no)
            LOG_INFO(log, "Some of parts ({}) are missing. Will try to fetch covering parts.", missing_parts.size());

        if (try_no >= query_context->getSettings().max_fetch_partition_retries_count)
            throw Exception("Too many retries to fetch parts from " + best_replica_path, ErrorCodes::TOO_MANY_RETRIES_TO_FETCH_PARTS);

        Strings parts = zookeeper->getChildren(fs::path(best_replica_path) / "parts");
        ActiveDataPartSet active_parts_set(format_version, parts);
        Strings parts_to_fetch;

        if (missing_parts.empty())
        {
            parts_to_fetch = active_parts_set.getParts();

            /// Leaving only the parts of the desired partition.
            Strings parts_to_fetch_partition;
            for (const String & part : parts_to_fetch)
            {
                if (MergeTreePartInfo::fromPartName(part, format_version).partition_id == partition_id)
                    parts_to_fetch_partition.push_back(part);
            }

            parts_to_fetch = std::move(parts_to_fetch_partition);

            if (parts_to_fetch.empty())
                throw Exception("Partition " + partition_id + " on " + best_replica_path + " doesn't exist", ErrorCodes::PARTITION_DOESNT_EXIST);
        }
        else
        {
            for (const String & missing_part : missing_parts)
            {
                String containing_part = active_parts_set.getContainingPart(missing_part);
                if (!containing_part.empty())
                    parts_to_fetch.push_back(containing_part);
                else
                    LOG_WARNING(log, "Part {} on replica {} has been vanished.", missing_part, best_replica_path);
            }
        }

        LOG_INFO(log, "Parts to fetch: {}", parts_to_fetch.size());

        missing_parts.clear();
        for (const String & part : parts_to_fetch)
        {
            bool fetched = false;

            try
            {
                fetched = fetchPart(part, metadata_snapshot, best_replica_path, true, 0, zookeeper, /* try_fetch_shared = */ false);
            }
            catch (const DB::Exception & e)
            {
                if (e.code() != ErrorCodes::RECEIVED_ERROR_FROM_REMOTE_IO_SERVER && e.code() != ErrorCodes::RECEIVED_ERROR_TOO_MANY_REQUESTS
                    && e.code() != ErrorCodes::CANNOT_READ_ALL_DATA)
                    throw;

                LOG_INFO(log, fmt::runtime(e.displayText()));
            }

            if (!fetched)
                missing_parts.push_back(part);
        }

        ++try_no;
    } while (!missing_parts.empty());
}


void StorageReplicatedMergeTree::mutate(const MutationCommands & commands, ContextPtr query_context)
{
    /// Overview of the mutation algorithm.
    ///
    /// When the client executes a mutation, this method is called. It acquires block numbers in all
    /// partitions, saves them in the mutation entry and writes the mutation entry to a new ZK node in
    /// the /mutations folder. This block numbers are needed to determine which parts should be mutated and
    /// which shouldn't (parts inserted after the mutation will have the block number higher than the
    /// block number acquired by the mutation in that partition and so will not be mutatied).
    /// This block number is called "mutation version" in that partition.
    ///
    /// Mutation versions are acquired atomically in all partitions, so the case when an insert in some
    /// partition has the block number higher than the mutation version but the following insert into another
    /// partition acquires the block number lower than the mutation version in that partition is impossible.
    /// Another important invariant: mutation entries appear in /mutations in the order of their mutation
    /// versions (in any partition). This means that mutations form a sequence and we can execute them in
    /// the order of their mutation versions and not worry that some mutation with the smaller version
    /// will suddenly appear.
    ///
    /// During mutations individual parts are immutable - when we want to change the contents of a part
    /// we prepare the new part and add it to MergeTreeData (the original part gets replaced). The fact that
    /// we have mutated the part is recorded in the part->info.mutation field of MergeTreePartInfo.
    /// The relation with the original part is preserved because the new part covers the same block range
    /// as the original one.
    ///
    /// We then can for each part determine its "mutation version": the version of the last mutation in
    /// the mutation sequence that we regard as already applied to that part. All mutations with the greater
    /// version number will still need to be applied to that part.
    ///
    /// Execution of mutations is done asynchronously. All replicas watch the /mutations directory and
    /// load new mutation entries as they appear (see mutationsUpdatingTask()). Next we need to determine
    /// how to mutate individual parts consistently with part merges. This is done by the leader replica
    /// (see mergeSelectingTask() and class ReplicatedMergeTreeMergePredicate for details). Important
    /// invariants here are that a) all source parts for a single merge must have the same mutation version
    /// and b) any part can be mutated only once or merged only once (e.g. once we have decided to mutate
    /// a part then we need to execute that mutation and can assign merges only to the new part and not to the
    /// original part). Multiple consecutive mutations can be executed at once (without writing the
    /// intermediate result to a part).
    ///
    /// Leader replica records its decisions to the replication log (/log directory in ZK) in the form of
    /// MUTATE_PART entries and all replicas then execute them in the background pool
    /// (see MutateTask class). When a replica encounters a MUTATE_PART command, it is
    /// guaranteed that the corresponding mutation entry is already loaded (when we pull entries from
    /// replication log into the replica queue, we also load mutation entries). Note that just as with merges
    /// the replica can decide not to do the mutation locally and fetch the mutated part from another replica
    /// instead.
    ///
    /// Mutations of individual parts are in fact pretty similar to merges, e.g. their assignment and execution
    /// is governed by the same storage_settings. TODO: support a single "merge-mutation" operation when the data
    /// read from the the source parts is first mutated on the fly to some uniform mutation version and then
    /// merged to a resulting part.
    ///
    /// After all needed parts are mutated (i.e. all active parts have the mutation version greater than
    /// the version of this mutation), the mutation is considered done and can be deleted.

    ReplicatedMergeTreeMutationEntry mutation_entry;
    mutation_entry.source_replica = replica_name;
    mutation_entry.commands = commands;

    const String mutations_path = fs::path(zookeeper_path) / "mutations";
    const auto zookeeper = getZooKeeper();

    /// Update the mutations_path node when creating the mutation and check its version to ensure that
    /// nodes for mutations are created in the same order as the corresponding block numbers.
    /// Should work well if the number of concurrent mutation requests is small.
    while (true)
    {
        Coordination::Stat mutations_stat;
        zookeeper->get(mutations_path, &mutations_stat);

        PartitionBlockNumbersHolder partition_block_numbers_holder =
                allocateBlockNumbersInAffectedPartitions(mutation_entry.commands, query_context, zookeeper);

        mutation_entry.block_numbers = partition_block_numbers_holder.getBlockNumbers();
        mutation_entry.create_time = time(nullptr);

        /// The following version check guarantees the linearizability property for any pair of mutations:
        /// mutation with higher sequence number is guaranteed to have higher block numbers in every partition
        /// (and thus will be applied strictly according to sequence numbers of mutations)
        Coordination::Requests requests;
        requests.emplace_back(zkutil::makeSetRequest(mutations_path, String(), mutations_stat.version));
        requests.emplace_back(zkutil::makeCreateRequest(
            fs::path(mutations_path) / "", mutation_entry.toString(), zkutil::CreateMode::PersistentSequential));

        if (auto txn = query_context->getZooKeeperMetadataTransaction())
            txn->moveOpsTo(requests);

        Coordination::Responses responses;
        Coordination::Error rc = zookeeper->tryMulti(requests, responses);

        partition_block_numbers_holder.reset();

        if (rc == Coordination::Error::ZOK)
        {
            const String & path_created =
                dynamic_cast<const Coordination::CreateResponse *>(responses[1].get())->path_created;
            mutation_entry.znode_name = path_created.substr(path_created.find_last_of('/') + 1);
            LOG_TRACE(log, "Created mutation with ID {}", mutation_entry.znode_name);
            break;
        }
        else if (rc == Coordination::Error::ZBADVERSION)
        {
            /// Cannot retry automatically, because some zookeeper ops were lost on the first attempt. Will retry on DDLWorker-level.
            if (query_context->getZooKeeperMetadataTransaction())
                throw Exception("Cannot execute alter, because mutations version was suddenly changed due to concurrent alter",
                                ErrorCodes::CANNOT_ASSIGN_ALTER);
            LOG_TRACE(log, "Version conflict when trying to create a mutation node, retrying...");
            continue;
        }
        else
            throw Coordination::Exception("Unable to create a mutation znode", rc);
    }

    waitMutation(mutation_entry.znode_name, query_context->getSettingsRef().mutations_sync);
}

void StorageReplicatedMergeTree::waitMutation(const String & znode_name, size_t mutations_sync) const
{
    if (!mutations_sync)
        return;

    /// we have to wait
    auto zookeeper = getZooKeeper();
    Strings replicas;
    if (mutations_sync == 2) /// wait for all replicas
    {
        replicas = zookeeper->getChildren(fs::path(zookeeper_path) / "replicas");
        /// This replica should be first, to ensure that the mutation will be loaded into memory
        for (auto it = replicas.begin(); it != replicas.end(); ++it)
        {
            if (*it == replica_name)
            {
                std::iter_swap(it, replicas.rbegin());
                break;
            }
        }
    }
    else if (mutations_sync == 1) /// just wait for ourself
        replicas.push_back(replica_name);

    waitMutationToFinishOnReplicas(replicas, znode_name);
}

std::vector<MergeTreeMutationStatus> StorageReplicatedMergeTree::getMutationsStatus() const
{
    return queue.getMutationsStatus();
}

CancellationCode StorageReplicatedMergeTree::killMutation(const String & mutation_id)
{
    assertNotReadonly();

    zkutil::ZooKeeperPtr zookeeper = getZooKeeperAndAssertNotReadonly();

    LOG_INFO(log, "Killing mutation {}", mutation_id);

    auto mutation_entry = queue.removeMutation(zookeeper, mutation_id);
    if (!mutation_entry)
        return CancellationCode::NotFound;

    /// After this point no new part mutations will start and part mutations that still exist
    /// in the queue will be skipped.

    /// Cancel already running part mutations.
    for (const auto & pair : mutation_entry->block_numbers)
    {
        const String & partition_id = pair.first;
        Int64 block_number = pair.second;
        getContext()->getMergeList().cancelPartMutations(getStorageID(), partition_id, block_number);
    }
    return CancellationCode::CancelSent;
}

void StorageReplicatedMergeTree::clearOldPartsAndRemoveFromZK()
{
    auto table_lock = lockForShare(
            RWLockImpl::NO_QUERY, getSettings()->lock_acquire_timeout_for_background_operations);
    auto zookeeper = getZooKeeper();

    DataPartsVector parts = grabOldParts();
    if (parts.empty())
        return;

    DataPartsVector parts_to_delete_only_from_filesystem;    // Only duplicates
    DataPartsVector parts_to_delete_completely;              // All parts except duplicates
    DataPartsVector parts_to_retry_deletion;                 // Parts that should be retried due to network problems
    DataPartsVector parts_to_remove_from_filesystem;         // Parts removed from ZK

    for (const auto & part : parts)
    {
        if (!part->is_duplicate)
            parts_to_delete_completely.emplace_back(part);
        else
            parts_to_delete_only_from_filesystem.emplace_back(part);
    }
    parts.clear();

    /// Delete duplicate parts from filesystem
    if (!parts_to_delete_only_from_filesystem.empty())
    {
        clearPartsFromFilesystem(parts_to_delete_only_from_filesystem);
        removePartsFinally(parts_to_delete_only_from_filesystem);

        LOG_DEBUG(log, "Removed {} old duplicate parts", parts_to_delete_only_from_filesystem.size());
    }

    /// Delete normal parts from ZooKeeper
    NameSet part_names_to_retry_deletion;
    try
    {
        Strings part_names_to_delete_completely;
        for (const auto & part : parts_to_delete_completely)
            part_names_to_delete_completely.emplace_back(part->name);

        LOG_DEBUG(log, "Removing {} old parts from ZooKeeper", parts_to_delete_completely.size());
        removePartsFromZooKeeper(zookeeper, part_names_to_delete_completely, &part_names_to_retry_deletion);
    }
    catch (...)
    {
        LOG_ERROR(log, "There is a problem with deleting parts from ZooKeeper: {}", getCurrentExceptionMessage(true));
    }

    /// Part names that were reliably deleted from ZooKeeper should be deleted from filesystem
    auto num_reliably_deleted_parts = parts_to_delete_completely.size() - part_names_to_retry_deletion.size();
    LOG_DEBUG(log, "Removed {} old parts from ZooKeeper. Removing them from filesystem.", num_reliably_deleted_parts);

    /// Delete normal parts on two sets
    for (auto & part : parts_to_delete_completely)
    {
        if (!part_names_to_retry_deletion.contains(part->name))
            parts_to_remove_from_filesystem.emplace_back(part);
        else
            parts_to_retry_deletion.emplace_back(part);
    }

    /// Will retry deletion
    if (!parts_to_retry_deletion.empty())
    {
        rollbackDeletingParts(parts_to_retry_deletion);
        LOG_DEBUG(log, "Will retry deletion of {} parts in the next time", parts_to_retry_deletion.size());
    }

    /// Remove parts from filesystem and finally from data_parts
    if (!parts_to_remove_from_filesystem.empty())
    {
        clearPartsFromFilesystem(parts_to_remove_from_filesystem);
        removePartsFinally(parts_to_remove_from_filesystem);

        LOG_DEBUG(log, "Removed {} old parts", parts_to_remove_from_filesystem.size());
    }
}


void StorageReplicatedMergeTree::removePartsFromZooKeeperWithRetries(DataPartsVector & parts, size_t max_retries)
{
    Strings part_names_to_remove;
    for (const auto & part : parts)
        part_names_to_remove.emplace_back(part->name);

    return removePartsFromZooKeeperWithRetries(part_names_to_remove, max_retries);
}

void StorageReplicatedMergeTree::removePartsFromZooKeeperWithRetries(const Strings & part_names, size_t max_retries)
{
    size_t num_tries = 0;
    bool success = false;

    while (!success && (max_retries == 0 || num_tries < max_retries))
    {
        try
        {
            ++num_tries;
            success = true;

            auto zookeeper = getZooKeeper();

            std::vector<std::future<Coordination::ExistsResponse>> exists_futures;
            exists_futures.reserve(part_names.size());
            for (const String & part_name : part_names)
            {
                String part_path = fs::path(replica_path) / "parts" / part_name;
                exists_futures.emplace_back(zookeeper->asyncExists(part_path));
            }

            std::vector<std::future<Coordination::MultiResponse>> remove_futures;
            remove_futures.reserve(part_names.size());
            for (size_t i = 0; i < part_names.size(); ++i)
            {
                Coordination::ExistsResponse exists_resp = exists_futures[i].get();
                if (exists_resp.error == Coordination::Error::ZOK)
                {
                    Coordination::Requests ops;
                    removePartFromZooKeeper(part_names[i], ops, exists_resp.stat.numChildren > 0);
                    remove_futures.emplace_back(zookeeper->asyncTryMultiNoThrow(ops));
                }
            }

            for (auto & future : remove_futures)
            {
                auto response = future.get();

                if (response.error == Coordination::Error::ZOK || response.error == Coordination::Error::ZNONODE)
                    continue;

                if (Coordination::isHardwareError(response.error))
                {
                    success = false;
                    continue;
                }

                throw Coordination::Exception(response.error);
            }
        }
        catch (Coordination::Exception & e)
        {
            success = false;

            if (Coordination::isHardwareError(e.code))
                tryLogCurrentException(log, __PRETTY_FUNCTION__);
            else
                throw;
        }

        if (!success && num_tries < max_retries)
            std::this_thread::sleep_for(std::chrono::milliseconds(1000));
    }

    if (!success)
        throw Exception(ErrorCodes::UNFINISHED, "Failed to remove parts from ZooKeeper after {} retries", num_tries);
}

void StorageReplicatedMergeTree::removePartsFromZooKeeper(
    zkutil::ZooKeeperPtr & zookeeper, const Strings & part_names, NameSet * parts_should_be_retried)
{
    std::vector<std::future<Coordination::ExistsResponse>> exists_futures;
    std::vector<std::future<Coordination::MultiResponse>> remove_futures;
    exists_futures.reserve(part_names.size());
    remove_futures.reserve(part_names.size());
    try
    {
        /// Exception can be thrown from loop
        /// if zk session will be dropped
        for (const String & part_name : part_names)
        {
            String part_path = fs::path(replica_path) / "parts" / part_name;
            exists_futures.emplace_back(zookeeper->asyncExists(part_path));
        }

        for (size_t i = 0; i < part_names.size(); ++i)
        {
            Coordination::ExistsResponse exists_resp = exists_futures[i].get();
            if (exists_resp.error == Coordination::Error::ZOK)
            {
                Coordination::Requests ops;
                removePartFromZooKeeper(part_names[i], ops, exists_resp.stat.numChildren > 0);
                remove_futures.emplace_back(zookeeper->asyncTryMultiNoThrow(ops));
            }
            else
            {
                LOG_DEBUG(log, "There is no part {} in ZooKeeper, it was only in filesystem", part_names[i]);
                // emplace invalid future so that the total number of futures is the same as part_names.size();
                remove_futures.emplace_back();
            }
        }
    }
    catch (const Coordination::Exception & e)
    {
        if (parts_should_be_retried && Coordination::isHardwareError(e.code))
            parts_should_be_retried->insert(part_names.begin(), part_names.end());
        throw;
    }

    for (size_t i = 0; i < remove_futures.size(); ++i)
    {
        auto & future = remove_futures[i];

        if (!future.valid())
            continue;

        auto response = future.get();
        if (response.error == Coordination::Error::ZOK)
            continue;
        else if (response.error == Coordination::Error::ZNONODE)
        {
            LOG_DEBUG(log, "There is no part {} in ZooKeeper, it was only in filesystem", part_names[i]);
            continue;
        }
        else if (Coordination::isHardwareError(response.error))
        {
            if (parts_should_be_retried)
                parts_should_be_retried->insert(part_names[i]);
            continue;
        }
        else
            LOG_WARNING(log, "Cannot remove part {} from ZooKeeper: {}", part_names[i], Coordination::errorMessage(response.error));
    }
}


void StorageReplicatedMergeTree::getClearBlocksInPartitionOps(
    Coordination::Requests & ops, zkutil::ZooKeeper & zookeeper, const String & partition_id, Int64 min_block_num, Int64 max_block_num)
{
    Strings blocks;
    if (Coordination::Error::ZOK != zookeeper.tryGetChildren(fs::path(zookeeper_path) / "blocks", blocks))
        throw Exception(zookeeper_path + "/blocks doesn't exist", ErrorCodes::NOT_FOUND_NODE);

    String partition_prefix = partition_id + "_";
    zkutil::AsyncResponses<Coordination::GetResponse> get_futures;

    for (const String & block_id : blocks)
    {
        if (startsWith(block_id, partition_prefix))
        {
            String path = fs::path(zookeeper_path) / "blocks" / block_id;
            get_futures.emplace_back(path, zookeeper.asyncTryGet(path));
        }
    }

    for (auto & pair : get_futures)
    {
        const String & path = pair.first;
        auto result = pair.second.get();

        if (result.error == Coordination::Error::ZNONODE)
            continue;

        ReadBufferFromString buf(result.data);

        const auto part_info = MergeTreePartInfo::tryParsePartName(result.data, format_version);

        if (!part_info || (min_block_num <= part_info->min_block && part_info->max_block <= max_block_num))
            ops.emplace_back(zkutil::makeRemoveRequest(path, -1));
    }
}

void StorageReplicatedMergeTree::clearBlocksInPartition(
    zkutil::ZooKeeper & zookeeper, const String & partition_id, Int64 min_block_num, Int64 max_block_num)
{
    Coordination::Requests delete_requests;
    getClearBlocksInPartitionOps(delete_requests, zookeeper, partition_id, min_block_num, max_block_num);
    Coordination::Responses delete_responses;
    auto code = zookeeper.tryMulti(delete_requests, delete_responses);
    if (code != Coordination::Error::ZOK)
    {
        for (size_t i = 0; i < delete_requests.size(); ++i)
            if (delete_responses[i]->error != Coordination::Error::ZOK)
                LOG_WARNING(log, "Error while deleting ZooKeeper path `{}`: {}, ignoring.", delete_requests[i]->getPath(), Coordination::errorMessage(delete_responses[i]->error));
    }

    LOG_TRACE(log, "Deleted {} deduplication block IDs in partition ID {}", delete_requests.size(), partition_id);
}

void StorageReplicatedMergeTree::replacePartitionFrom(
    const StoragePtr & source_table, const ASTPtr & partition, bool replace, ContextPtr query_context)
{
    /// First argument is true, because we possibly will add new data to current table.
    auto lock1 = lockForShare(query_context->getCurrentQueryId(), query_context->getSettingsRef().lock_acquire_timeout);
    auto lock2 = source_table->lockForShare(query_context->getCurrentQueryId(), query_context->getSettingsRef().lock_acquire_timeout);
    auto storage_settings_ptr = getSettings();

    auto source_metadata_snapshot = source_table->getInMemoryMetadataPtr();
    auto metadata_snapshot = getInMemoryMetadataPtr();

    Stopwatch watch;
    MergeTreeData & src_data = checkStructureAndGetMergeTreeData(source_table, source_metadata_snapshot, metadata_snapshot);
    String partition_id = getPartitionIDFromQuery(partition, query_context);

    /// NOTE: Some covered parts may be missing in src_all_parts if corresponding log entries are not executed yet.
    DataPartsVector src_all_parts = src_data.getVisibleDataPartsVectorInPartition(query_context, partition_id);

    LOG_DEBUG(log, "Cloning {} parts", src_all_parts.size());

    static const String TMP_PREFIX = "tmp_replace_from_";
    auto zookeeper = getZooKeeper();

    /// Retry if alter_partition_version changes
    for (size_t retry = 0; retry < 1000; ++retry)
    {
        DataPartsVector src_parts;
        MutableDataPartsVector dst_parts;
        Strings block_id_paths;
        Strings part_checksums;
        std::vector<EphemeralLockInZooKeeper> ephemeral_locks;
        String alter_partition_version_path = zookeeper_path + "/alter_partition_version";
        Coordination::Stat alter_partition_version_stat;
        zookeeper->get(alter_partition_version_path, &alter_partition_version_stat);

        /// Firstly, generate last block number and compute drop_range
        /// NOTE: Even if we make ATTACH PARTITION instead of REPLACE PARTITION drop_range will not be empty, it will contain a block.
        /// So, such case has special meaning, if drop_range contains only one block it means that nothing to drop.
        /// TODO why not to add normal DROP_RANGE entry to replication queue if `replace` is true?
        MergeTreePartInfo drop_range;
        std::optional<EphemeralLockInZooKeeper> delimiting_block_lock;
        bool partition_was_empty = !getFakePartCoveringAllPartsInPartition(partition_id, drop_range, delimiting_block_lock, true);
        if (replace && partition_was_empty)
        {
            /// Nothing to drop, will just attach new parts
            LOG_INFO(log, "Partition {} was empty, REPLACE PARTITION will work as ATTACH PARTITION FROM", drop_range.partition_id);
            replace = false;
        }

        if (!replace)
        {
            /// It's ATTACH PARTITION FROM, not REPLACE PARTITION. We have to reset drop range
            drop_range = makeDummyDropRangeForMovePartitionOrAttachPartitionFrom(partition_id);
        }

        assert(replace == !LogEntry::ReplaceRangeEntry::isMovePartitionOrAttachFrom(drop_range));

        String drop_range_fake_part_name = getPartNamePossiblyFake(format_version, drop_range);
        std::vector<MergeTreeData::HardlinkedFiles> hardlinked_files_for_parts;

        for (const auto & src_part : src_all_parts)
        {
            /// We also make some kind of deduplication to avoid duplicated parts in case of ATTACH PARTITION
            /// Assume that merges in the partition are quite rare
            /// Save deduplication block ids with special prefix replace_partition

            if (!canReplacePartition(src_part))
                throw Exception(
                    "Cannot replace partition '" + partition_id + "' because part '" + src_part->name + "' has inconsistent granularity with table",
                    ErrorCodes::LOGICAL_ERROR);

            String hash_hex = src_part->checksums.getTotalChecksumHex();

            if (replace)
                LOG_INFO(log, "Trying to replace {} with hash_hex {}", src_part->name, hash_hex);
            else
                LOG_INFO(log, "Trying to attach {} with hash_hex {}", src_part->name, hash_hex);

            String block_id_path = replace ? "" : (fs::path(zookeeper_path) / "blocks" / (partition_id + "_replace_from_" + hash_hex));

            auto lock = allocateBlockNumber(partition_id, zookeeper, block_id_path);
            if (!lock)
            {
                LOG_INFO(log, "Part {} (hash {}) has been already attached", src_part->name, hash_hex);
                continue;
            }

            UInt64 index = lock->getNumber();
            MergeTreePartInfo dst_part_info(partition_id, index, index, src_part->info.level);
            MergeTreeData::HardlinkedFiles hardlinked_files;

            bool copy_instead_of_hardlink = storage_settings_ptr->allow_remote_fs_zero_copy_replication
                                            && src_part->isStoredOnRemoteDiskWithZeroCopySupport();

            auto dst_part = cloneAndLoadDataPartOnSameDisk(src_part, TMP_PREFIX, dst_part_info, metadata_snapshot, NO_TRANSACTION_PTR, &hardlinked_files, copy_instead_of_hardlink);

            src_parts.emplace_back(src_part);
            dst_parts.emplace_back(dst_part);
            ephemeral_locks.emplace_back(std::move(*lock));
            block_id_paths.emplace_back(block_id_path);
            part_checksums.emplace_back(hash_hex);
            hardlinked_files_for_parts.emplace_back(hardlinked_files);
        }

        ReplicatedMergeTreeLogEntryData entry;
        {
            auto src_table_id = src_data.getStorageID();
            entry.type = ReplicatedMergeTreeLogEntryData::REPLACE_RANGE;
            entry.source_replica = replica_name;
            entry.create_time = time(nullptr);
            entry.replace_range_entry = std::make_shared<ReplicatedMergeTreeLogEntryData::ReplaceRangeEntry>();

            auto & entry_replace = *entry.replace_range_entry;
            entry_replace.drop_range_part_name = drop_range_fake_part_name;
            entry_replace.from_database = src_table_id.database_name;
            entry_replace.from_table = src_table_id.table_name;
            for (const auto & part : src_parts)
                entry_replace.src_part_names.emplace_back(part->name);
            for (const auto & part : dst_parts)
                entry_replace.new_part_names.emplace_back(part->name);
            for (const String & checksum : part_checksums)
                entry_replace.part_names_checksums.emplace_back(checksum);
            entry_replace.columns_version = -1;
        }

        /// Remove deduplication block_ids of replacing parts
        if (replace)
            clearBlocksInPartition(*zookeeper, drop_range.partition_id, drop_range.max_block, drop_range.max_block);

        DataPartsVector parts_to_remove;
        Coordination::Responses op_results;

        try
        {
            Coordination::Requests ops;
            for (size_t i = 0; i < dst_parts.size(); ++i)
            {
                getCommitPartOps(ops, dst_parts[i], block_id_paths[i]);
                ephemeral_locks[i].getUnlockOps(ops);
            }

            if (auto txn = query_context->getZooKeeperMetadataTransaction())
                txn->moveOpsTo(ops);

            delimiting_block_lock->getUnlockOps(ops);
            /// Check and update version to avoid race with DROP_RANGE
            ops.emplace_back(zkutil::makeSetRequest(alter_partition_version_path, "", alter_partition_version_stat.version));
            /// Just update version, because merges assignment relies on it
            ops.emplace_back(zkutil::makeSetRequest(fs::path(zookeeper_path) / "log", "", -1));
            ops.emplace_back(zkutil::makeCreateRequest(fs::path(zookeeper_path) / "log/log-", entry.toString(), zkutil::CreateMode::PersistentSequential));

            Transaction transaction(*this, NO_TRANSACTION_RAW);
            {
                auto data_parts_lock = lockParts();

                for (MutableDataPartPtr & part : dst_parts)
                    renameTempPartAndReplace(part, query_context->getCurrentTransaction().get(), nullptr, &transaction, data_parts_lock);
            }

            for (size_t i = 0; i < dst_parts.size(); ++i)
                lockSharedData(*dst_parts[i], false, hardlinked_files_for_parts[i]);

            Coordination::Error code = zookeeper->tryMulti(ops, op_results);
            if (code == Coordination::Error::ZOK)
                delimiting_block_lock->assumeUnlocked();
            else if (code == Coordination::Error::ZBADVERSION)
            {
                /// Cannot retry automatically, because some zookeeper ops were lost on the first attempt. Will retry on DDLWorker-level.
                if (query_context->getZooKeeperMetadataTransaction())
                    throw Exception(
                        "Cannot execute alter, because alter partition version was suddenly changed due to concurrent alter",
                        ErrorCodes::CANNOT_ASSIGN_ALTER);
                continue;
            }
            else
                zkutil::KeeperMultiException::check(code, ops, op_results);

            {
                auto data_parts_lock = lockParts();
                transaction.commit(&data_parts_lock);
                if (replace)
                    parts_to_remove = removePartsInRangeFromWorkingSet(NO_TRANSACTION_RAW, drop_range, data_parts_lock);
            }

            PartLog::addNewParts(getContext(), dst_parts, watch.elapsed());
        }
        catch (...)
        {
            PartLog::addNewParts(getContext(), dst_parts, watch.elapsed(), ExecutionStatus::fromCurrentException());
            for (const auto & dst_part : dst_parts)
                unlockSharedData(*dst_part);

            throw;
        }

        String log_znode_path = dynamic_cast<const Coordination::CreateResponse &>(*op_results.back()).path_created;
        entry.znode_name = log_znode_path.substr(log_znode_path.find_last_of('/') + 1);

        for (auto & lock : ephemeral_locks)
            lock.assumeUnlocked();

        /// Forcibly remove replaced parts from ZooKeeper
        removePartsFromZooKeeperWithRetries(parts_to_remove);

        /// Speedup removing of replaced parts from filesystem
        parts_to_remove.clear();
        cleanup_thread.wakeup();

        lock2.reset();
        lock1.reset();

        waitForLogEntryToBeProcessedIfNecessary(entry, query_context);

        return;
    }

    throw Exception(
        ErrorCodes::CANNOT_ASSIGN_ALTER, "Cannot assign ALTER PARTITION, because another ALTER PARTITION query was concurrently executed");
}

void StorageReplicatedMergeTree::movePartitionToTable(const StoragePtr & dest_table, const ASTPtr & partition, ContextPtr query_context)
{
    auto lock1 = lockForShare(query_context->getCurrentQueryId(), query_context->getSettingsRef().lock_acquire_timeout);
    auto lock2 = dest_table->lockForShare(query_context->getCurrentQueryId(), query_context->getSettingsRef().lock_acquire_timeout);
    auto storage_settings_ptr = getSettings();

    auto dest_table_storage = std::dynamic_pointer_cast<StorageReplicatedMergeTree>(dest_table);
    if (!dest_table_storage)
        throw Exception("Table " + getStorageID().getNameForLogs() + " supports movePartitionToTable only for ReplicatedMergeTree family of table engines."
                        " Got " + dest_table->getName(), ErrorCodes::NOT_IMPLEMENTED);
    if (dest_table_storage->getStoragePolicy() != this->getStoragePolicy())
        throw Exception("Destination table " + dest_table_storage->getStorageID().getNameForLogs() +
                        " should have the same storage policy of source table " + getStorageID().getNameForLogs() + ". " +
                        getStorageID().getNameForLogs() + ": " + this->getStoragePolicy()->getName() + ", " +
                        getStorageID().getNameForLogs() + ": " + dest_table_storage->getStoragePolicy()->getName(), ErrorCodes::UNKNOWN_POLICY);

    auto dest_metadata_snapshot = dest_table->getInMemoryMetadataPtr();
    auto metadata_snapshot = getInMemoryMetadataPtr();

    Stopwatch watch;
    MergeTreeData & src_data = dest_table_storage->checkStructureAndGetMergeTreeData(*this, metadata_snapshot, dest_metadata_snapshot);
    auto src_data_id = src_data.getStorageID();
    String partition_id = getPartitionIDFromQuery(partition, query_context);

    /// A range for log entry to remove parts from the source table (myself).
    auto zookeeper = getZooKeeper();
    /// Retry if alter_partition_version changes
    for (size_t retry = 0; retry < 1000; ++retry)
    {
        String alter_partition_version_path = zookeeper_path + "/alter_partition_version";
        Coordination::Stat alter_partition_version_stat;
        zookeeper->get(alter_partition_version_path, &alter_partition_version_stat);

        MergeTreePartInfo drop_range;
        std::optional<EphemeralLockInZooKeeper> delimiting_block_lock;
        getFakePartCoveringAllPartsInPartition(partition_id, drop_range, delimiting_block_lock, true);
        String drop_range_fake_part_name = getPartNamePossiblyFake(format_version, drop_range);

        DataPartPtr covering_part;
        DataPartsVector src_all_parts;
        {
            /// NOTE: Some covered parts may be missing in src_all_parts if corresponding log entries are not executed yet.
            auto parts_lock = src_data.lockParts();
            src_all_parts = src_data.getActivePartsToReplace(drop_range, drop_range_fake_part_name, covering_part, parts_lock);
        }

        if (covering_part)
            throw Exception(ErrorCodes::LOGICAL_ERROR, "Got part {} covering drop range {}, it's a bug",
                            covering_part->name, drop_range_fake_part_name);

        /// After allocating block number for drop_range we must ensure that it does not intersect block numbers
        /// allocated by concurrent REPLACE query.
        /// We could check it in multi-request atomically with creation of DROP_RANGE entry in source table log,
        /// but it's better to check it here and fail as early as possible (before we have done something to destination table).
        Coordination::Error version_check_code = zookeeper->trySet(alter_partition_version_path, "", alter_partition_version_stat.version);
        if (version_check_code != Coordination::Error::ZOK)
            throw Exception(ErrorCodes::CANNOT_ASSIGN_ALTER, "Cannot DROP PARTITION in {} after copying partition to {}, "
                            "because another ALTER PARTITION query was concurrently executed",
                            getStorageID().getFullTableName(), dest_table_storage->getStorageID().getFullTableName());

        DataPartsVector src_parts;
        MutableDataPartsVector dst_parts;
        Strings block_id_paths;
        Strings part_checksums;
        std::vector<EphemeralLockInZooKeeper> ephemeral_locks;

        LOG_DEBUG(log, "Cloning {} parts", src_all_parts.size());

        static const String TMP_PREFIX = "tmp_move_from_";

        /// Clone parts into destination table.
        String dest_alter_partition_version_path = dest_table_storage->zookeeper_path + "/alter_partition_version";
        Coordination::Stat dest_alter_partition_version_stat;
        zookeeper->get(dest_alter_partition_version_path, &dest_alter_partition_version_stat);
        std::vector<MergeTreeData::HardlinkedFiles> hardlinked_files_for_parts;

        for (const auto & src_part : src_all_parts)
        {
            if (!dest_table_storage->canReplacePartition(src_part))
                throw Exception(
                    "Cannot move partition '" + partition_id + "' because part '" + src_part->name + "' has inconsistent granularity with table",
                    ErrorCodes::LOGICAL_ERROR);

            String hash_hex = src_part->checksums.getTotalChecksumHex();
            String block_id_path;

            auto lock = dest_table_storage->allocateBlockNumber(partition_id, zookeeper, block_id_path);
            if (!lock)
            {
                LOG_INFO(log, "Part {} (hash {}) has been already attached", src_part->name, hash_hex);
                continue;
            }

            UInt64 index = lock->getNumber();
            MergeTreePartInfo dst_part_info(partition_id, index, index, src_part->info.level);

            MergeTreeData::HardlinkedFiles hardlinked_files;

            bool copy_instead_of_hardlink = storage_settings_ptr->allow_remote_fs_zero_copy_replication
                                            && src_part->isStoredOnRemoteDiskWithZeroCopySupport();

            auto dst_part = dest_table_storage->cloneAndLoadDataPartOnSameDisk(src_part, TMP_PREFIX, dst_part_info, dest_metadata_snapshot, NO_TRANSACTION_PTR, &hardlinked_files, copy_instead_of_hardlink);

            src_parts.emplace_back(src_part);
            dst_parts.emplace_back(dst_part);
            ephemeral_locks.emplace_back(std::move(*lock));
            block_id_paths.emplace_back(block_id_path);
            part_checksums.emplace_back(hash_hex);
            hardlinked_files_for_parts.emplace_back(hardlinked_files);
        }

        ReplicatedMergeTreeLogEntryData entry_delete;
        {
            entry_delete.type = LogEntry::DROP_RANGE;
            entry_delete.source_replica = replica_name;
            entry_delete.new_part_name = drop_range_fake_part_name;
            entry_delete.detach = false; //-V1048
            entry_delete.create_time = time(nullptr);
        }

        ReplicatedMergeTreeLogEntryData entry;
        {
            MergeTreePartInfo drop_range_dest = makeDummyDropRangeForMovePartitionOrAttachPartitionFrom(partition_id);

            entry.type = ReplicatedMergeTreeLogEntryData::REPLACE_RANGE;
            entry.source_replica = dest_table_storage->replica_name;
            entry.create_time = time(nullptr);
            entry.replace_range_entry = std::make_shared<ReplicatedMergeTreeLogEntryData::ReplaceRangeEntry>();

            auto & entry_replace = *entry.replace_range_entry;
            entry_replace.drop_range_part_name = getPartNamePossiblyFake(format_version, drop_range_dest);
            entry_replace.from_database = src_data_id.database_name;
            entry_replace.from_table = src_data_id.table_name;
            for (const auto & part : src_parts)
                entry_replace.src_part_names.emplace_back(part->name);
            for (const auto & part : dst_parts)
                entry_replace.new_part_names.emplace_back(part->name);
            for (const String & checksum : part_checksums)
                entry_replace.part_names_checksums.emplace_back(checksum);
            entry_replace.columns_version = -1;
        }

        clearBlocksInPartition(*zookeeper, drop_range.partition_id, drop_range.max_block, drop_range.max_block);

        DataPartsVector parts_to_remove;
        Coordination::Responses op_results;

        try
        {
            Coordination::Requests ops;
            for (size_t i = 0; i < dst_parts.size(); ++i)
            {
                dest_table_storage->getCommitPartOps(ops, dst_parts[i], block_id_paths[i]);
                ephemeral_locks[i].getUnlockOps(ops);
            }

            /// Check and update version to avoid race with DROP_RANGE
            ops.emplace_back(zkutil::makeSetRequest(dest_alter_partition_version_path, "", dest_alter_partition_version_stat.version));
            /// Just update version, because merges assignment relies on it
            ops.emplace_back(zkutil::makeSetRequest(fs::path(dest_table_storage->zookeeper_path) / "log", "", -1));
            ops.emplace_back(zkutil::makeCreateRequest(fs::path(dest_table_storage->zookeeper_path) / "log/log-",
                                                       entry.toString(), zkutil::CreateMode::PersistentSequential));

            {
                Transaction transaction(*dest_table_storage, NO_TRANSACTION_RAW);

                auto src_data_parts_lock = lockParts();
                auto dest_data_parts_lock = dest_table_storage->lockParts();

                std::mutex mutex;
                DataPartsLock lock(mutex);

                for (MutableDataPartPtr & part : dst_parts)
                    dest_table_storage->renameTempPartAndReplace(part, query_context->getCurrentTransaction().get(), nullptr, &transaction, lock);

                for (size_t i = 0; i < dst_parts.size(); ++i)
                    dest_table_storage->lockSharedData(*dst_parts[i], false, hardlinked_files_for_parts[i]);

                Coordination::Error code = zookeeper->tryMulti(ops, op_results);
                if (code == Coordination::Error::ZBADVERSION)
                    continue;
                else
                    zkutil::KeeperMultiException::check(code, ops, op_results);

                parts_to_remove = removePartsInRangeFromWorkingSet(NO_TRANSACTION_RAW, drop_range, lock);
                transaction.commit(&lock);
            }

            PartLog::addNewParts(getContext(), dst_parts, watch.elapsed());
        }
        catch (...)
        {
            PartLog::addNewParts(getContext(), dst_parts, watch.elapsed(), ExecutionStatus::fromCurrentException());

            for (const auto & dst_part : dst_parts)
                dest_table_storage->unlockSharedData(*dst_part);

            throw;
        }

        String log_znode_path = dynamic_cast<const Coordination::CreateResponse &>(*op_results.back()).path_created;
        entry.znode_name = log_znode_path.substr(log_znode_path.find_last_of('/') + 1);

        for (auto & lock : ephemeral_locks)
            lock.assumeUnlocked();

        removePartsFromZooKeeperWithRetries(parts_to_remove);

        parts_to_remove.clear();
        cleanup_thread.wakeup();
        lock2.reset();

        dest_table_storage->waitForLogEntryToBeProcessedIfNecessary(entry, query_context);

        /// Create DROP_RANGE for the source table
        Coordination::Requests ops_src;
        ops_src.emplace_back(zkutil::makeCreateRequest(
            fs::path(zookeeper_path) / "log/log-", entry_delete.toString(), zkutil::CreateMode::PersistentSequential));
        /// Just update version, because merges assignment relies on it
        ops_src.emplace_back(zkutil::makeSetRequest(fs::path(zookeeper_path) / "log", "", -1));
        delimiting_block_lock->getUnlockOps(ops_src);

        op_results = zookeeper->multi(ops_src);

        log_znode_path = dynamic_cast<const Coordination::CreateResponse &>(*op_results.front()).path_created;
        entry_delete.znode_name = log_znode_path.substr(log_znode_path.find_last_of('/') + 1);

        lock1.reset();
        waitForLogEntryToBeProcessedIfNecessary(entry_delete, query_context);

        /// Cleaning possibly stored information about parts from /quorum/last_part node in ZooKeeper.
        cleanLastPartNode(partition_id);

        return;
    }

    throw Exception(ErrorCodes::CANNOT_ASSIGN_ALTER, "Cannot assign ALTER PARTITION, because another ALTER PARTITION query was concurrently executed");
}

void StorageReplicatedMergeTree::movePartitionToShard(
    const ASTPtr & partition, bool move_part, const String & to, ContextPtr /*query_context*/)
{
    /// This is a lightweight operation that only optimistically checks if it could succeed and queues tasks.

    if (!move_part)
        throw Exception("MOVE PARTITION TO SHARD is not supported, use MOVE PART instead", ErrorCodes::NOT_IMPLEMENTED);

    if (zkutil::normalizeZooKeeperPath(zookeeper_path, /* check_starts_with_slash */ true) == zkutil::normalizeZooKeeperPath(to, /* check_starts_with_slash */ true))
        throw Exception("Source and destination are the same", ErrorCodes::BAD_ARGUMENTS);

    auto zookeeper = getZooKeeperAndAssertNotReadonly();

    String part_name = partition->as<ASTLiteral &>().value.safeGet<String>();
    auto part_info = MergeTreePartInfo::fromPartName(part_name, format_version);

    auto part = getPartIfExists(part_info, {MergeTreeDataPartState::Active});
    if (!part)
        throw Exception(ErrorCodes::NO_SUCH_DATA_PART, "Part {} not found locally", part_name);

    if (part->uuid == UUIDHelpers::Nil)
        throw Exception(ErrorCodes::NOT_IMPLEMENTED, "Part {} does not have an uuid assigned and it can't be moved between shards", part_name);


    ReplicatedMergeTreeMergePredicate merge_pred = queue.getMergePredicate(zookeeper);

    /// The following block is pretty much copy & paste from StorageReplicatedMergeTree::dropPart to avoid conflicts while this is WIP.
    /// Extract it to a common method and re-use it before merging.
    {
        if (partIsLastQuorumPart(part->info))
        {
            throw Exception(ErrorCodes::NOT_IMPLEMENTED, "Part {} is last inserted part with quorum in partition. Would not be able to drop", part_name);
        }

        /// canMergeSinglePart is overlapping with dropPart, let's try to use the same code.
        String out_reason;
        if (!merge_pred.canMergeSinglePart(part, &out_reason))
            throw Exception(ErrorCodes::PART_IS_TEMPORARILY_LOCKED, "Part is busy, reason: " + out_reason);
    }

    {
        /// Optimistic check that for compatible destination table structure.
        checkTableStructure(to, getInMemoryMetadataPtr());
    }

    PinnedPartUUIDs src_pins;
    PinnedPartUUIDs dst_pins;

    {
        String s = zookeeper->get(zookeeper_path + "/pinned_part_uuids", &src_pins.stat);
        src_pins.fromString(s);
    }

    {
        String s = zookeeper->get(to + "/pinned_part_uuids", &dst_pins.stat);
        dst_pins.fromString(s);
    }

    if (src_pins.part_uuids.contains(part->uuid) || dst_pins.part_uuids.contains(part->uuid))
        throw Exception(ErrorCodes::PART_IS_TEMPORARILY_LOCKED, "Part {} has it's uuid ({}) already pinned.", part_name, toString(part->uuid));

    src_pins.part_uuids.insert(part->uuid);
    dst_pins.part_uuids.insert(part->uuid);

    PartMovesBetweenShardsOrchestrator::Entry part_move_entry;
    part_move_entry.state = PartMovesBetweenShardsOrchestrator::EntryState::SYNC_SOURCE;
    part_move_entry.create_time = std::time(nullptr);
    part_move_entry.update_time = part_move_entry.create_time;
    part_move_entry.task_uuid = UUIDHelpers::generateV4();
    part_move_entry.part_name = part->name;
    part_move_entry.part_uuid = part->uuid;
    part_move_entry.to_shard = to;

    Coordination::Requests ops;
    ops.emplace_back(zkutil::makeCheckRequest(zookeeper_path + "/log", merge_pred.getVersion())); /// Make sure no new events were added to the log.
    ops.emplace_back(zkutil::makeSetRequest(zookeeper_path + "/pinned_part_uuids", src_pins.toString(), src_pins.stat.version));
    ops.emplace_back(zkutil::makeSetRequest(to + "/pinned_part_uuids", dst_pins.toString(), dst_pins.stat.version));
    ops.emplace_back(zkutil::makeCreateRequest(
        part_moves_between_shards_orchestrator.entries_znode_path + "/task-",
        part_move_entry.toString(),
        zkutil::CreateMode::PersistentSequential));

    Coordination::Responses responses;
    Coordination::Error rc = zookeeper->tryMulti(ops, responses);
    zkutil::KeeperMultiException::check(rc, ops, responses);

    String task_znode_path = dynamic_cast<const Coordination::CreateResponse &>(*responses.back()).path_created;
    LOG_DEBUG(log, "Created task for part movement between shards at {}", task_znode_path);

    /// TODO(nv): Nice to have support for `replication_alter_partitions_sync`.
    ///     For now use the system.part_moves_between_shards table for status.
}

CancellationCode StorageReplicatedMergeTree::killPartMoveToShard(const UUID & task_uuid)
{
    return part_moves_between_shards_orchestrator.killPartMoveToShard(task_uuid);
}

void StorageReplicatedMergeTree::getCommitPartOps(
    Coordination::Requests & ops,
    MutableDataPartPtr & part,
    const String & block_id_path) const
{
    const String & part_name = part->name;
    const auto storage_settings_ptr = getSettings();

    if (!block_id_path.empty())
    {
        /// Make final duplicate check and commit block_id
        ops.emplace_back(
            zkutil::makeCreateRequest(
                block_id_path,
                part_name,  /// We will be able to know original part number for duplicate blocks, if we want.
                zkutil::CreateMode::Persistent));
    }

    /// Information about the part, in the replica
    if (storage_settings_ptr->use_minimalistic_part_header_in_zookeeper)
    {
        ops.emplace_back(zkutil::makeCreateRequest(
            fs::path(replica_path) / "parts" / part->name,
            ReplicatedMergeTreePartHeader::fromColumnsAndChecksums(part->getColumns(), part->checksums).toString(),
            zkutil::CreateMode::Persistent));
    }
    else
    {
        ops.emplace_back(zkutil::makeCreateRequest(
            fs::path(replica_path) / "parts" / part->name,
            "",
            zkutil::CreateMode::Persistent));
        ops.emplace_back(zkutil::makeCreateRequest(
            fs::path(replica_path) / "parts" / part->name / "columns",
            part->getColumns().toString(),
            zkutil::CreateMode::Persistent));
        ops.emplace_back(zkutil::makeCreateRequest(
            fs::path(replica_path) / "parts" / part->name / "checksums",
            getChecksumsForZooKeeper(part->checksums),
            zkutil::CreateMode::Persistent));
    }
}

ReplicatedMergeTreeAddress StorageReplicatedMergeTree::getReplicatedMergeTreeAddress() const
{
    auto host_port = getContext()->getInterserverIOAddress();
    auto table_id = getStorageID();

    ReplicatedMergeTreeAddress res;
    res.host = host_port.first;
    res.replication_port = host_port.second;
    res.queries_port = getContext()->getTCPPort();
    res.database = table_id.database_name;
    res.table = table_id.table_name;
    res.scheme = getContext()->getInterserverScheme();
    return res;
}

ActionLock StorageReplicatedMergeTree::getActionLock(StorageActionBlockType action_type)
{
    if (action_type == ActionLocks::PartsMerge)
        return merger_mutator.merges_blocker.cancel();

    if (action_type == ActionLocks::PartsTTLMerge)
        return merger_mutator.ttl_merges_blocker.cancel();

    if (action_type == ActionLocks::PartsFetch)
        return fetcher.blocker.cancel();

    if (action_type == ActionLocks::PartsSend)
    {
        auto data_parts_exchange_ptr = std::atomic_load(&data_parts_exchange_endpoint);
        return data_parts_exchange_ptr ? data_parts_exchange_ptr->blocker.cancel() : ActionLock();
    }

    if (action_type == ActionLocks::ReplicationQueue)
        return queue.actions_blocker.cancel();

    if (action_type == ActionLocks::PartsMove)
        return parts_mover.moves_blocker.cancel();

    return {};
}

void StorageReplicatedMergeTree::onActionLockRemove(StorageActionBlockType action_type)
{
    if (action_type == ActionLocks::PartsMerge || action_type == ActionLocks::PartsTTLMerge
        || action_type == ActionLocks::PartsFetch || action_type == ActionLocks::PartsSend
        || action_type == ActionLocks::ReplicationQueue)
        background_operations_assignee.trigger();
    else if (action_type == ActionLocks::PartsMove)
        background_moves_assignee.trigger();
}

bool StorageReplicatedMergeTree::waitForShrinkingQueueSize(size_t queue_size, UInt64 max_wait_milliseconds)
{
    Stopwatch watch;

    /// Let's fetch new log entries firstly
    queue.pullLogsToQueue(getZooKeeperAndAssertNotReadonly(), {}, ReplicatedMergeTreeQueue::SYNC);

    /// This is significant, because the execution of this task could be delayed at BackgroundPool.
    /// And we force it to be executed.
    background_operations_assignee.trigger();

    Poco::Event target_size_event;
    auto callback = [&target_size_event, queue_size] (size_t new_queue_size)
    {
        if (new_queue_size <= queue_size)
            target_size_event.set();
    };
    const auto handler = queue.addSubscriber(std::move(callback));

    while (!target_size_event.tryWait(50))
    {
        if (max_wait_milliseconds && watch.elapsedMilliseconds() > max_wait_milliseconds)
            return false;

        if (partial_shutdown_called)
            throw Exception("Shutdown is called for table", ErrorCodes::ABORTED);
    }

    return true;
}

bool StorageReplicatedMergeTree::dropPartImpl(
    zkutil::ZooKeeperPtr & zookeeper, String part_name, LogEntry & entry, bool detach, bool throw_if_noop)
{
    LOG_TRACE(log, "Will try to insert a log entry to DROP_RANGE for part {}", part_name);

    auto part_info = MergeTreePartInfo::fromPartName(part_name, format_version);

    while (true)
    {
        ReplicatedMergeTreeMergePredicate merge_pred = queue.getMergePredicate(zookeeper);

        auto part = getPartIfExists(part_info, {MergeTreeDataPartState::Active});

        if (!part)
        {
            if (throw_if_noop)
                throw Exception(ErrorCodes::NO_SUCH_DATA_PART, "Part {} not found locally, won't try to drop it.", part_name);
            return false;
        }

        if (merge_pred.hasDropRange(part->info))
        {
            if (throw_if_noop)
                throw Exception(ErrorCodes::PART_IS_TEMPORARILY_LOCKED, "Already has DROP RANGE for part {} in queue.", part_name);

            return false;
        }

        /// There isn't a lot we can do otherwise. Can't cancel merges because it is possible that a replica already
        /// finished the merge.
        String out_reason;
        if (!merge_pred.canMergeSinglePart(part, &out_reason))
        {
            if (throw_if_noop)
                throw Exception(ErrorCodes::PART_IS_TEMPORARILY_LOCKED, out_reason);
            return false;
        }

        if (partIsLastQuorumPart(part->info))
        {
            if (throw_if_noop)
                throw Exception(ErrorCodes::NOT_IMPLEMENTED, "Part {} is last inserted part with quorum in partition. Cannot drop", part_name);
            return false;
        }

        if (partIsInsertingWithParallelQuorum(part->info))
        {
            if (throw_if_noop)
                throw Exception(ErrorCodes::NOT_IMPLEMENTED, "Part {} is inserting with parallel quorum. Cannot drop", part_name);
            return false;
        }

        Coordination::Requests ops;
        getClearBlocksInPartitionOps(ops, *zookeeper, part_info.partition_id, part_info.min_block, part_info.max_block);
        size_t clear_block_ops_size = ops.size();

        /// If `part_name` is result of a recent merge and source parts are still available then
        /// DROP_RANGE with detach will move this part together with source parts to `detached/` dir.
        entry.type = LogEntry::DROP_RANGE;
        entry.source_replica = replica_name;
        /// We don't set fake drop level (999999999) for the single part DROP_RANGE.
        /// First of all we don't guarantee anything other than the part will not be
        /// active after DROP PART, but covering part (without data of dropped part) can exist.
        /// If we add part with 9999999 level than we can break invariant in virtual_parts of
        /// the queue.
        entry.new_part_name = getPartNamePossiblyFake(format_version, part->info);
        entry.detach = detach;
        entry.create_time = time(nullptr);

        ops.emplace_back(zkutil::makeCheckRequest(fs::path(zookeeper_path) / "log", merge_pred.getVersion())); /// Make sure no new events were added to the log.
        ops.emplace_back(zkutil::makeCreateRequest(fs::path(zookeeper_path) / "log/log-", entry.toString(), zkutil::CreateMode::PersistentSequential));
        /// Just update version, because merges assignment relies on it
        ops.emplace_back(zkutil::makeSetRequest(fs::path(zookeeper_path) / "log", "", -1));
        Coordination::Responses responses;
        Coordination::Error rc = zookeeper->tryMulti(ops, responses);

        if (rc == Coordination::Error::ZBADVERSION)
        {
            LOG_TRACE(log, "A new log entry appeared while trying to commit DROP RANGE. Retry.");
            continue;
        }
        else if (rc == Coordination::Error::ZNONODE)
        {
            LOG_TRACE(log, "Other replica already removing same part {} or part deduplication node was removed by background thread. Retry.", part_name);
            continue;
        }
        else
            zkutil::KeeperMultiException::check(rc, ops, responses);

        String log_znode_path = dynamic_cast<const Coordination::CreateResponse &>(*responses[clear_block_ops_size + 1]).path_created;
        entry.znode_name = log_znode_path.substr(log_znode_path.find_last_of('/') + 1);

        return true;
    }
}

bool StorageReplicatedMergeTree::dropAllPartsInPartition(
    zkutil::ZooKeeper & zookeeper, String & partition_id, LogEntry & entry, ContextPtr query_context, bool detach)
{
    /// Retry if alter_partition_version changes
    for (size_t retry = 0; retry < 1000; ++retry)
    {
        String alter_partition_version_path = zookeeper_path + "/alter_partition_version";
        Coordination::Stat alter_partition_version_stat;
        zookeeper.get(alter_partition_version_path, &alter_partition_version_stat);

        MergeTreePartInfo drop_range_info;

        /// It would prevent other replicas from assigning merges which intersect locked block number.
        std::optional<EphemeralLockInZooKeeper> delimiting_block_lock;

        if (!getFakePartCoveringAllPartsInPartition(partition_id, drop_range_info, delimiting_block_lock))
        {
            LOG_INFO(log, "Will not drop partition {}, it is empty.", partition_id);
            return false;
        }

        clearBlocksInPartition(zookeeper, partition_id, drop_range_info.min_block, drop_range_info.max_block);

        String drop_range_fake_part_name = getPartNamePossiblyFake(format_version, drop_range_info);

        LOG_DEBUG(log, "Disabled merges covered by range {}", drop_range_fake_part_name);

        /// Finally, having achieved the necessary invariants, you can put an entry in the log.
        entry.type = LogEntry::DROP_RANGE;
        entry.source_replica = replica_name;
        entry.new_part_name = drop_range_fake_part_name;
        entry.detach = detach;
        entry.create_time = time(nullptr);

        Coordination::Requests ops;

        ops.emplace_back(zkutil::makeCreateRequest(fs::path(zookeeper_path) / "log/log-", entry.toString(),
            zkutil::CreateMode::PersistentSequential));

        /// Check and update version to avoid race with REPLACE_RANGE.
        /// Otherwise new parts covered by drop_range_info may appear after execution of current DROP_RANGE entry
        /// as a result of execution of concurrently created REPLACE_RANGE entry.
        ops.emplace_back(zkutil::makeSetRequest(alter_partition_version_path, "", alter_partition_version_stat.version));

        /// Just update version, because merges assignment relies on it
        ops.emplace_back(zkutil::makeSetRequest(fs::path(zookeeper_path) / "log", "", -1));
        delimiting_block_lock->getUnlockOps(ops);

        if (auto txn = query_context->getZooKeeperMetadataTransaction())
            txn->moveOpsTo(ops);

        Coordination::Responses responses;
        Coordination::Error code = zookeeper.tryMulti(ops, responses);

        if (code == Coordination::Error::ZOK)
            delimiting_block_lock->assumeUnlocked();
        else if (code == Coordination::Error::ZBADVERSION)
        {
            /// Cannot retry automatically, because some zookeeper ops were lost on the first attempt. Will retry on DDLWorker-level.
            if (query_context->getZooKeeperMetadataTransaction())
                throw Exception(
                    "Cannot execute alter, because alter partition version was suddenly changed due to concurrent alter",
                    ErrorCodes::CANNOT_ASSIGN_ALTER);
            continue;
        }
        else
            zkutil::KeeperMultiException::check(code, ops, responses);

        String log_znode_path = dynamic_cast<const Coordination::CreateResponse &>(*responses.front()).path_created;
        entry.znode_name = log_znode_path.substr(log_znode_path.find_last_of('/') + 1);

        getContext()->getMergeList().cancelInPartition(getStorageID(), partition_id, drop_range_info.max_block);

        return true;
    }
    throw Exception(ErrorCodes::CANNOT_ASSIGN_ALTER,
        "Cannot assign ALTER PARTITION because another ALTER PARTITION query was concurrently executed");
}

void StorageReplicatedMergeTree::enqueuePartForCheck(const String & part_name, time_t delay_to_check_seconds)
{
    MergeTreePartInfo covering_drop_range;
    if (queue.hasDropRange(MergeTreePartInfo::fromPartName(part_name, format_version), &covering_drop_range))
    {
        LOG_WARNING(log, "Do not enqueue part {} for check because it's covered by DROP_RANGE {} and going to be removed",
                    part_name, covering_drop_range.getPartName());
        return;
    }
    part_check_thread.enqueuePart(part_name, delay_to_check_seconds);
}

CheckResults StorageReplicatedMergeTree::checkData(const ASTPtr & query, ContextPtr local_context)
{
    CheckResults results;
    DataPartsVector data_parts;
    if (const auto & check_query = query->as<ASTCheckQuery &>(); check_query.partition)
    {
        String partition_id = getPartitionIDFromQuery(check_query.partition, local_context);
        data_parts = getVisibleDataPartsVectorInPartition(local_context, partition_id);
    }
    else
        data_parts = getVisibleDataPartsVector(local_context);

    for (auto & part : data_parts)
    {
        try
        {
            results.push_back(part_check_thread.checkPart(part->name));
        }
        catch (const Exception & ex)
        {
            results.emplace_back(part->name, false, "Check of part finished with error: '" + ex.message() + "'");
        }
    }
    return results;
}


void StorageReplicatedMergeTree::checkBrokenDisks()
{
    auto disks = getStoragePolicy()->getDisks();
    std::unique_ptr<DataPartsVector> parts;

    for (auto disk_it = disks.rbegin(); disk_it != disks.rend(); ++disk_it)
    {
        auto disk_ptr = *disk_it;
        if (disk_ptr->isBroken())
        {
            {
                std::unique_lock lock(last_broken_disks_mutex);
                if (!last_broken_disks.insert(disk_ptr->getName()).second)
                    continue;
            }

            LOG_INFO(log, "Scanning parts to recover on broken disk {} with path {}", disk_ptr->getName(), disk_ptr->getPath());

            if (!parts)
                parts = std::make_unique<DataPartsVector>(getDataPartsVectorForInternalUsage());

            for (auto & part : *parts)
            {
                if (part->data_part_storage && part->data_part_storage->getName() == disk_ptr->getName())
                    broken_part_callback(part->name);
            }
            continue;
        }
        else
        {
            {
                std::unique_lock lock(last_broken_disks_mutex);
                if (last_broken_disks.erase(disk_ptr->getName()) > 0)
                    LOG_INFO(
                        log,
                        "Disk {} with path {} is recovered. Exclude it from last_broken_disks",
                        disk_ptr->getName(),
                        disk_ptr->getPath());
            }
        }
    }
}


bool StorageReplicatedMergeTree::canUseAdaptiveGranularity() const
{
    const auto storage_settings_ptr = getSettings();
    return storage_settings_ptr->index_granularity_bytes != 0 &&
        (storage_settings_ptr->enable_mixed_granularity_parts ||
            (!has_non_adaptive_index_granularity_parts && !other_replicas_fixed_granularity));
}


MutationCommands StorageReplicatedMergeTree::getFirstAlterMutationCommandsForPart(const DataPartPtr & part) const
{
    return queue.getFirstAlterMutationCommandsForPart(part);
}


void StorageReplicatedMergeTree::startBackgroundMovesIfNeeded()
{
    if (areBackgroundMovesNeeded())
        background_moves_assignee.start();
}


std::unique_ptr<MergeTreeSettings> StorageReplicatedMergeTree::getDefaultSettings() const
{
    return std::make_unique<MergeTreeSettings>(getContext()->getReplicatedMergeTreeSettings());
}


String StorageReplicatedMergeTree::getTableSharedID() const
{
    return toString(table_shared_id);
}


void StorageReplicatedMergeTree::createTableSharedID()
{
    if (table_shared_id != UUIDHelpers::Nil)
        throw Exception(ErrorCodes::LOGICAL_ERROR, "Table shared id already initialized");

    zkutil::ZooKeeperPtr zookeeper = getZooKeeper();
    String zookeeper_table_id_path = fs::path(zookeeper_path) / "table_shared_id";
    String id;
    if (!zookeeper->tryGet(zookeeper_table_id_path, id))
    {
        UUID table_id_candidate;
        auto local_storage_id = getStorageID();
        if (local_storage_id.uuid != UUIDHelpers::Nil)
            table_id_candidate = local_storage_id.uuid;
        else
            table_id_candidate = UUIDHelpers::generateV4();

        id = toString(table_id_candidate);

        auto code = zookeeper->tryCreate(zookeeper_table_id_path, id, zkutil::CreateMode::Persistent);
        if (code == Coordination::Error::ZNODEEXISTS)
        { /// Other replica create node early
            id = zookeeper->get(zookeeper_table_id_path);
        }
        else if (code != Coordination::Error::ZOK)
        {
            throw zkutil::KeeperException(code, zookeeper_table_id_path);
        }
    }

    table_shared_id = parseFromString<UUID>(id);
}


void StorageReplicatedMergeTree::lockSharedDataTemporary(const String & part_name, const String & part_id, const DiskPtr & disk) const
{
    auto settings = getSettings();

    if (!disk || !disk->supportZeroCopyReplication() || !settings->allow_remote_fs_zero_copy_replication)
        return;

    zkutil::ZooKeeperPtr zookeeper = tryGetZooKeeper();
    if (!zookeeper)
        return;

    String id = part_id;
    boost::replace_all(id, "/", "_");

    Strings zc_zookeeper_paths = getZeroCopyPartPath(*getSettings(), toString(disk->getType()), getTableSharedID(),
        part_name, zookeeper_path);

    for (const auto & zc_zookeeper_path : zc_zookeeper_paths)
    {
        String zookeeper_node = fs::path(zc_zookeeper_path) / id / replica_name;

        LOG_TRACE(log, "Set zookeeper temporary ephemeral lock {}", zookeeper_node);
        createZeroCopyLockNode(zookeeper, zookeeper_node, zkutil::CreateMode::Ephemeral, false);
    }
}

void StorageReplicatedMergeTree::lockSharedData(const IMergeTreeDataPart & part, bool replace_existing_lock, std::optional<HardlinkedFiles> hardlinked_files) const
{
<<<<<<< HEAD
    if (!part.data_part_storage || !part.isStoredOnDisk())
=======
    auto settings = getSettings();

    if (!part.volume || !part.isStoredOnDisk() || !settings->allow_remote_fs_zero_copy_replication)
>>>>>>> e0517510
        return;

    if (!part.data_part_storage->supportZeroCopyReplication())
        return;

    zkutil::ZooKeeperPtr zookeeper = tryGetZooKeeper();
    if (!zookeeper)
        return;

    String id = part.getUniqueId();
    boost::replace_all(id, "/", "_");

<<<<<<< HEAD
    Strings zc_zookeeper_paths = getZeroCopyPartPath(*getSettings(), part.data_part_storage->getDiskType(), getTableSharedID(),
=======
    Strings zc_zookeeper_paths = getZeroCopyPartPath(
        *getSettings(), disk->getType(), getTableSharedID(),
>>>>>>> e0517510
        part.name, zookeeper_path);

    String path_to_set_hardlinked_files;
    NameSet hardlinks;

    if (hardlinked_files.has_value() && !hardlinked_files->hardlinks_from_source_part.empty())
    {
        path_to_set_hardlinked_files = getZeroCopyPartPath(
            *getSettings(), disk->getType(), hardlinked_files->source_table_shared_id,
            hardlinked_files->source_part_name, zookeeper_path)[0];

        hardlinks = hardlinked_files->hardlinks_from_source_part;
    }

    for (const auto & zc_zookeeper_path : zc_zookeeper_paths)
    {
        String zookeeper_node = fs::path(zc_zookeeper_path) / id / replica_name;

        LOG_TRACE(log, "Set zookeeper persistent lock {}", zookeeper_node);

        createZeroCopyLockNode(
            zookeeper, zookeeper_node, zkutil::CreateMode::Persistent,
            replace_existing_lock, path_to_set_hardlinked_files, hardlinks);
    }
}

std::pair<bool, NameSet> StorageReplicatedMergeTree::unlockSharedData(const IMergeTreeDataPart & part) const
{
<<<<<<< HEAD
    if (!part.data_part_storage || !part.isStoredOnDisk())
        return true;

    if (!part.data_part_storage->supportZeroCopyReplication())
        return true;
=======
    if (!part.volume || !part.isStoredOnDisk())
        return std::make_pair(true, NameSet{});

    DiskPtr disk = part.volume->getDisk();
    if (!disk || !disk->supportZeroCopyReplication())
        return std::make_pair(true, NameSet{});
>>>>>>> e0517510

    /// If part is temporary refcount file may be absent
    if (part.data_part_storage->exists(IMergeTreeDataPart::FILE_FOR_REFERENCES_CHECK))
    {
        auto ref_count = part.data_part_storage->getRefCount(IMergeTreeDataPart::FILE_FOR_REFERENCES_CHECK);
        if (ref_count > 0) /// Keep part shard info for frozen backups
            return std::make_pair(false, NameSet{});
    }
    else
    {
        /// Temporary part with some absent file cannot be locked in shared mode
        return std::make_pair(true, NameSet{});
    }

<<<<<<< HEAD
    return unlockSharedDataByID(part.getUniqueId(), getTableSharedID(), name, replica_name, part.data_part_storage->getDiskType(), getZooKeeper(), *getSettings(), log,
        zookeeper_path);
}


bool StorageReplicatedMergeTree::unlockSharedDataByID(String part_id, const String & table_uuid, const String & part_name,
        const String & replica_name_, std::string disk_type, zkutil::ZooKeeperPtr zookeeper_ptr, const MergeTreeSettings & settings,
=======
    return unlockSharedDataByID(part.getUniqueId(), getTableSharedID(), part.name, replica_name, disk, getZooKeeper(), *getSettings(), log,
        zookeeper_path);
}

std::pair<bool, NameSet> StorageReplicatedMergeTree::unlockSharedDataByID(
        String part_id, const String & table_uuid, const String & part_name,
        const String & replica_name_, DiskPtr disk, zkutil::ZooKeeperPtr zookeeper_ptr, const MergeTreeSettings & settings,
>>>>>>> e0517510
        Poco::Logger * logger, const String & zookeeper_path_old)
{
    boost::replace_all(part_id, "/", "_");

    Strings zc_zookeeper_paths = getZeroCopyPartPath(settings, disk_type, table_uuid, part_name, zookeeper_path_old);

    bool part_has_no_more_locks = true;
    NameSet files_not_to_remove;

    for (const auto & zc_zookeeper_path : zc_zookeeper_paths)
    {
        String files_not_to_remove_str;
        zookeeper_ptr->tryGet(zc_zookeeper_path, files_not_to_remove_str);

        files_not_to_remove.clear();
        if (!files_not_to_remove_str.empty())
            boost::split(files_not_to_remove, files_not_to_remove_str, boost::is_any_of("\n "));

        String zookeeper_part_uniq_node = fs::path(zc_zookeeper_path) / part_id;

        /// Delete our replica node for part from zookeeper (we are not interested in it anymore)
        String zookeeper_part_replica_node = fs::path(zookeeper_part_uniq_node) / replica_name_;

        LOG_TRACE(logger, "Remove zookeeper lock {} for part {}", zookeeper_part_replica_node, part_name);

        if (auto ec = zookeeper_ptr->tryRemove(zookeeper_part_replica_node); ec != Coordination::Error::ZOK && ec != Coordination::Error::ZNONODE)
        {
            throw zkutil::KeeperException(ec, zookeeper_part_replica_node);
        }

        /// Check, maybe we were the last replica and can remove part forever
        Strings children;
        zookeeper_ptr->tryGetChildren(zookeeper_part_uniq_node, children);

        if (!children.empty())
        {
            LOG_TRACE(logger, "Found {} ({}) zookeper locks for {}", zookeeper_part_uniq_node, children.size(), fmt::join(children, ", "));
            part_has_no_more_locks = false;
            continue;
        }

        auto error_code = zookeeper_ptr->tryRemove(zookeeper_part_uniq_node);

        if (error_code == Coordination::Error::ZOK)
        {
            LOG_TRACE(logger, "Removed last parent zookeeper lock {} for part {} with id {}", zookeeper_part_uniq_node, part_name, part_id);
        }
        else if (error_code == Coordination::Error::ZNOTEMPTY)
        {
            LOG_TRACE(logger, "Cannot remove last parent zookeeper lock {} for part {} with id {}, another replica locked part concurrently", zookeeper_part_uniq_node, part_name, part_id);
        }
        else if (error_code == Coordination::Error::ZNONODE)
        {
            LOG_TRACE(logger, "Node with parent zookeeper lock {} for part {} with id {} doesn't exist", zookeeper_part_uniq_node, part_name, part_id);
        }
        else
        {
            throw zkutil::KeeperException(error_code, zookeeper_part_uniq_node);
        }


        /// Even when we have lock with same part name, but with different uniq, we can remove files on S3
        children.clear();
        String zookeeper_part_node = fs::path(zookeeper_part_uniq_node).parent_path();
        zookeeper_ptr->tryGetChildren(zookeeper_part_node, children);

        if (children.empty())
        {
            /// Cleanup after last uniq removing
            error_code = zookeeper_ptr->tryRemove(zookeeper_part_node);

            if (error_code == Coordination::Error::ZOK)
            {
                LOG_TRACE(logger, "Removed last parent zookeeper lock {} for part {} (part is finally unlocked)", zookeeper_part_uniq_node, part_name);
            }
            else if (error_code == Coordination::Error::ZNOTEMPTY)
            {
                LOG_TRACE(logger, "Cannot remove last parent zookeeper lock {} for part {}, another replica locked part concurrently", zookeeper_part_uniq_node, part_name);
            }
            else if (error_code == Coordination::Error::ZNONODE)
            {
                LOG_TRACE(logger, "Node with parent zookeeper lock {} for part {} doesn't exist (part was unlocked before)", zookeeper_part_uniq_node, part_name);
            }
            else
            {
                throw zkutil::KeeperException(error_code, zookeeper_part_uniq_node);
            }
        }
        else
        {
            LOG_TRACE(logger, "Can't remove parent zookeeper lock {} for part {}, because children {} ({}) were concurrently created",
                      zookeeper_part_node, part_name, children.size(), fmt::join(children, ", "));
        }
    }

    return std::make_pair(part_has_no_more_locks, files_not_to_remove);
}


DataPartStoragePtr StorageReplicatedMergeTree::tryToFetchIfShared(
    const IMergeTreeDataPart & part,
    const DiskPtr & disk,
    const String & path)
{
    const auto settings = getSettings();
    auto disk_type = disk->getType();
    if (!(disk->supportZeroCopyReplication() && settings->allow_remote_fs_zero_copy_replication))
        return nullptr;

    String replica = getSharedDataReplica(part, disk_type);

    /// We can't fetch part when none replicas have this part on a same type remote disk
    if (replica.empty())
        return nullptr;

    return executeFetchShared(replica, part.name, disk, path);
}


String StorageReplicatedMergeTree::getSharedDataReplica(
    const IMergeTreeDataPart & part, DiskType disk_type) const
{
    String best_replica;

    zkutil::ZooKeeperPtr zookeeper = tryGetZooKeeper();
    if (!zookeeper)
        return "";

    Strings zc_zookeeper_paths = getZeroCopyPartPath(*getSettings(), toString(disk_type), getTableSharedID(), part.name,
            zookeeper_path);

    std::set<String> replicas;

    for (const auto & zc_zookeeper_path : zc_zookeeper_paths)
    {
        Strings ids;
        zookeeper->tryGetChildren(zc_zookeeper_path, ids);

        for (const auto & id : ids)
        {
            String zookeeper_part_uniq_node = fs::path(zc_zookeeper_path) / id;
            Strings id_replicas;
            zookeeper->tryGetChildren(zookeeper_part_uniq_node, id_replicas);
            LOG_TRACE(log, "Found zookeper replicas for {}: {}", zookeeper_part_uniq_node, id_replicas.size());
            replicas.insert(id_replicas.begin(), id_replicas.end());
        }
    }

    LOG_TRACE(log, "Found zookeper replicas for part {}: {}", part.name, replicas.size());

    Strings active_replicas;

    /// TODO: Move best replica choose in common method (here is the same code as in StorageReplicatedMergeTree::fetchPartition)

    /// Leave only active replicas.
    active_replicas.reserve(replicas.size());

    for (const String & replica : replicas)
        if ((replica != replica_name) && (zookeeper->exists(fs::path(zookeeper_path) / "replicas" / replica / "is_active")))
            active_replicas.push_back(replica);

    LOG_TRACE(log, "Found zookeper active replicas for part {}: {}", part.name, active_replicas.size());

    if (active_replicas.empty())
        return "";

    /** You must select the best (most relevant) replica.
    * This is a replica with the maximum `log_pointer`, then with the minimum `queue` size.
    * NOTE This is not exactly the best criteria. It does not make sense to download old partitions,
    *  and it would be nice to be able to choose the replica closest by network.
    * NOTE Of course, there are data races here. You can solve it by retrying.
    */
    Int64 max_log_pointer = -1;
    UInt64 min_queue_size = std::numeric_limits<UInt64>::max();

    for (const String & replica : active_replicas)
    {
        String current_replica_path = fs::path(zookeeper_path) / "replicas" / replica;

        String log_pointer_str = zookeeper->get(fs::path(current_replica_path) / "log_pointer");
        Int64 log_pointer = log_pointer_str.empty() ? 0 : parse<UInt64>(log_pointer_str);

        Coordination::Stat stat;
        zookeeper->get(fs::path(current_replica_path) / "queue", &stat);
        size_t queue_size = stat.numChildren;

        if (log_pointer > max_log_pointer
            || (log_pointer == max_log_pointer && queue_size < min_queue_size))
        {
            max_log_pointer = log_pointer;
            min_queue_size = queue_size;
            best_replica = replica;
        }
    }

    return best_replica;
}


Strings StorageReplicatedMergeTree::getZeroCopyPartPath(const MergeTreeSettings & settings, std::string disk_type, const String & table_uuid,
    const String & part_name, const String & zookeeper_path_old)
{
    Strings res;

    String zero_copy = fmt::format("zero_copy_{}", disk_type);

    String new_path = fs::path(settings.remote_fs_zero_copy_zookeeper_path.toString()) / zero_copy / table_uuid / part_name;
    res.push_back(new_path);
    if (settings.remote_fs_zero_copy_path_compatible_mode && !zookeeper_path_old.empty())
    { /// Compatibility mode for cluster with old and new versions
        String old_path = fs::path(zookeeper_path_old) / zero_copy / "shared" / part_name;
        res.push_back(old_path);
    }

    return res;
}

bool StorageReplicatedMergeTree::checkZeroCopyLockExists(const String & part_name, const DiskPtr & disk)
{
    auto path = getZeroCopyPartPath(part_name, disk);
    if (path)
    {
        /// FIXME
        auto lock_path = fs::path(*path) / "part_exclusive_lock";
        if (getZooKeeper()->exists(lock_path))
        {
            return true;
        }
    }

    return false;
}

std::optional<String> StorageReplicatedMergeTree::getZeroCopyPartPath(const String & part_name, const DiskPtr & disk)
{
    if (!disk || !disk->supportZeroCopyReplication())
        return std::nullopt;

    return getZeroCopyPartPath(*getSettings(), toString(disk->getType()), getTableSharedID(), part_name, zookeeper_path)[0];
}

std::optional<ZeroCopyLock> StorageReplicatedMergeTree::tryCreateZeroCopyExclusiveLock(const String & part_name, const DiskPtr & disk)
{
    if (!disk || !disk->supportZeroCopyReplication())
        return std::nullopt;

    zkutil::ZooKeeperPtr zookeeper = tryGetZooKeeper();
    if (!zookeeper)
        return std::nullopt;

    String zc_zookeeper_path = *getZeroCopyPartPath(part_name, disk);

    /// Just recursively create ancestors for lock
    zookeeper->createAncestors(zc_zookeeper_path);
    zookeeper->createIfNotExists(zc_zookeeper_path, "");

    /// Create actual lock
    ZeroCopyLock lock(zookeeper, zc_zookeeper_path);
    if (lock.lock->tryLock())
        return lock;
    else
        return std::nullopt;
}

String StorageReplicatedMergeTree::findReplicaHavingPart(
    const String & part_name, const String & zookeeper_path_, zkutil::ZooKeeper::Ptr zookeeper_ptr)
{
    Strings replicas = zookeeper_ptr->getChildren(fs::path(zookeeper_path_) / "replicas");

    /// Select replicas in uniformly random order.
    std::shuffle(replicas.begin(), replicas.end(), thread_local_rng);

    for (const String & replica : replicas)
    {
        if (zookeeper_ptr->exists(fs::path(zookeeper_path_) / "replicas" / replica / "parts" / part_name)
            && zookeeper_ptr->exists(fs::path(zookeeper_path_) / "replicas" / replica / "is_active"))
            return fs::path(zookeeper_path_) / "replicas" / replica;
    }

    return {};
}


bool StorageReplicatedMergeTree::checkIfDetachedPartExists(const String & part_name)
{
    fs::directory_iterator dir_end;
    for (const std::string & path : getDataPaths())
        for (fs::directory_iterator dir_it{fs::path(path) / "detached/"}; dir_it != dir_end; ++dir_it)
            if (dir_it->path().filename().string() == part_name)
                return true;
    return false;
}


bool StorageReplicatedMergeTree::checkIfDetachedPartitionExists(const String & partition_name)
{
    fs::directory_iterator dir_end;

    for (const std::string & path : getDataPaths())
    {
        for (fs::directory_iterator dir_it{fs::path(path) / "detached/"}; dir_it != dir_end; ++dir_it)
        {
            const String file_name = dir_it->path().filename().string();
            auto part_info = MergeTreePartInfo::tryParsePartName(file_name, format_version);

            if (part_info && part_info->partition_id == partition_name)
                return true;
        }
    }
    return false;
}


bool StorageReplicatedMergeTree::createEmptyPartInsteadOfLost(zkutil::ZooKeeperPtr zookeeper, const String & lost_part_name)
{
    LOG_INFO(log, "Going to replace lost part {} with empty part", lost_part_name);
    auto metadata_snapshot = getInMemoryMetadataPtr();
    auto settings = getSettings();

    constexpr static auto TMP_PREFIX = "tmp_empty_";

    auto new_part_info = MergeTreePartInfo::fromPartName(lost_part_name, format_version);
    auto block = metadata_snapshot->getSampleBlock();

    DB::IMergeTreeDataPart::TTLInfos move_ttl_infos;

    NamesAndTypesList columns = metadata_snapshot->getColumns().getAllPhysical().filter(block.getNames());
    ReservationPtr reservation = reserveSpacePreferringTTLRules(metadata_snapshot, 0, move_ttl_infos, time(nullptr), 0, true);
    VolumePtr volume = getStoragePolicy()->getVolume(0);

    auto minmax_idx = std::make_shared<IMergeTreeDataPart::MinMaxIndex>();
    minmax_idx->update(block, getMinMaxColumnsNames(metadata_snapshot->getPartitionKey()));

    auto new_volume = createVolumeFromReservation(reservation, volume);
    auto data_part_storage = std::make_shared<DataPartStorageOnDisk>(
        new_volume,
        relative_data_path,
        TMP_PREFIX + lost_part_name);

    DataPartStorageBuilderPtr data_part_storage_builder = std::make_shared<DataPartStorageBuilderOnDisk>(
        new_volume,
        relative_data_path,
        TMP_PREFIX + lost_part_name);

    auto new_data_part = createPart(
        lost_part_name,
        choosePartType(0, block.rows()),
        new_part_info,
        data_part_storage);

    if (settings->assign_part_uuids)
        new_data_part->uuid = UUIDHelpers::generateV4();

    new_data_part->setColumns(columns);
    new_data_part->rows_count = block.rows();

    {
        auto lock = lockParts();
        auto parts_in_partition = getDataPartsPartitionRange(new_part_info.partition_id);
        if (!parts_in_partition.empty())
        {
            new_data_part->partition = (*parts_in_partition.begin())->partition;
        }
        else if (auto parsed_partition = MergeTreePartition::tryParseValueFromID(
                     new_part_info.partition_id,
                     metadata_snapshot->getPartitionKey().sample_block))
        {
            new_data_part->partition = MergeTreePartition(*parsed_partition);
        }
        else
        {
            LOG_WARNING(log, "Empty part {} is not created instead of lost part because there are no parts in partition {} (it's empty), "
                             "resolve this manually using DROP/DETACH PARTITION.", lost_part_name, new_part_info.partition_id);
            return false;
        }

    }

    new_data_part->minmax_idx = std::move(minmax_idx);
    new_data_part->is_temp = true;

    SyncGuardPtr sync_guard;
    if (new_data_part->isStoredOnDisk())
    {
        /// The name could be non-unique in case of stale files from previous runs.
        if (data_part_storage_builder->exists())
        {
            LOG_WARNING(log, "Removing old temporary directory {}", new_data_part->data_part_storage->getFullPath());
            data_part_storage_builder->removeRecursive();
        }

        data_part_storage_builder->createDirectories();

        if (getSettings()->fsync_part_directory)
            sync_guard = data_part_storage_builder->getDirectorySyncGuard();
    }

    /// This effectively chooses minimal compression method:
    ///  either default lz4 or compression method with zero thresholds on absolute and relative part size.
    auto compression_codec = getContext()->chooseCompressionCodec(0, 0);

    const auto & index_factory = MergeTreeIndexFactory::instance();
<<<<<<< HEAD
    MergedBlockOutputStream out(new_data_part, data_part_storage_builder, metadata_snapshot, columns,
        index_factory.getMany(metadata_snapshot->getSecondaryIndices()), compression_codec);
=======
    MergedBlockOutputStream out(new_data_part, metadata_snapshot, columns,
        index_factory.getMany(metadata_snapshot->getSecondaryIndices()), compression_codec, NO_TRANSACTION_PTR);
>>>>>>> e0517510

    bool sync_on_insert = settings->fsync_after_insert;

    out.write(block);
    /// TODO(ab): What projections should we add to the empty part? How can we make sure that it
    /// won't block future merges? Perhaps we should also check part emptiness when selecting parts
    /// to merge.
    out.finalizePart(new_data_part, sync_on_insert);

    try
    {
        MergeTreeData::Transaction transaction(*this, NO_TRANSACTION_RAW);
        auto replaced_parts = renameTempPartAndReplace(new_data_part, NO_TRANSACTION_RAW, nullptr, &transaction);

        if (!replaced_parts.empty())
        {
            Strings part_names;
            for (const auto & part : replaced_parts)
                part_names.emplace_back(part->name);

            /// Why this exception is not a LOGICAL_ERROR? Because it's possible
            /// to have some source parts for the lost part if replica currently
            /// cloning from another replica, but source replica lost covering
            /// part and finished MERGE_PARTS before clone. It's an extremely
            /// rare case and it's unclear how to resolve it better. Eventually
            /// source replica will replace lost part with empty part and we
            /// will fetch this empty part instead of our source parts. This
            /// will make replicas consistent, but some data will be lost.
            throw Exception(ErrorCodes::INCORRECT_DATA, "Tried to create empty part {}, but it replaces existing parts {}.", lost_part_name, fmt::join(part_names, ", "));
        }

        lockSharedData(*new_data_part, false, {});

        while (true)
        {

            Coordination::Requests ops;
            Coordination::Stat replicas_stat;
            auto replicas_path = fs::path(zookeeper_path) / "replicas";
            Strings replicas = zookeeper->getChildren(replicas_path, &replicas_stat);

            /// In rare cases new replica can appear during check
            ops.emplace_back(zkutil::makeCheckRequest(replicas_path, replicas_stat.version));

            for (const String & replica : replicas)
            {
                String current_part_path = fs::path(zookeeper_path) / "replicas" / replica / "parts" / lost_part_name;

                /// We must be sure that this part doesn't exist on other replicas
                if (!zookeeper->exists(current_part_path))
                {
                    ops.emplace_back(zkutil::makeCreateRequest(current_part_path, "", zkutil::CreateMode::Persistent));
                    ops.emplace_back(zkutil::makeRemoveRequest(current_part_path, -1));
                }
                else
                {
                    throw Exception(ErrorCodes::DUPLICATE_DATA_PART, "Part {} already exists on replica {} on path {}", lost_part_name, replica, current_part_path);
                }
            }

            getCommitPartOps(ops, new_data_part);

            Coordination::Responses responses;
            if (auto code = zookeeper->tryMulti(ops, responses); code == Coordination::Error::ZOK)
            {
                transaction.commit();
                break;
            }
            else if (code == Coordination::Error::ZBADVERSION)
            {
                LOG_INFO(log, "Looks like new replica appearead while creating new empty part, will retry");
            }
            else
            {
                zkutil::KeeperMultiException::check(code, ops, responses);
            }
        }
    }
    catch (const Exception & ex)
    {
        unlockSharedData(*new_data_part);
        LOG_WARNING(log, "Cannot commit empty part {} with error {}", lost_part_name, ex.displayText());
        return false;
    }

    LOG_INFO(log, "Created empty part {} instead of lost part", lost_part_name);

    return true;
}


void StorageReplicatedMergeTree::createZeroCopyLockNode(
    const zkutil::ZooKeeperPtr & zookeeper, const String & zookeeper_node, int32_t mode,
    bool replace_existing_lock, const String & path_to_set_hardlinked_files, const NameSet & hardlinked_files)
{
    /// In rare case other replica can remove path between createAncestors and createIfNotExists
    /// So we make up to 5 attempts

    bool created = false;
    for (int attempts = 5; attempts > 0; --attempts)
    {
        try
        {
            /// Ephemeral locks can be created only when we fetch shared data.
            /// So it never require to create ancestors. If we create them
            /// race condition with source replica drop is possible.
            if (mode == zkutil::CreateMode::Persistent)
                zookeeper->createAncestors(zookeeper_node);

            if (replace_existing_lock && zookeeper->exists(zookeeper_node))
            {
                Coordination::Requests ops;
                ops.emplace_back(zkutil::makeRemoveRequest(zookeeper_node, -1));
                ops.emplace_back(zkutil::makeCreateRequest(zookeeper_node, "", mode));
                if (!path_to_set_hardlinked_files.empty() && !hardlinked_files.empty())
                {
                    std::string data = boost::algorithm::join(hardlinked_files, "\n");
                    /// List of files used to detect hardlinks. path_to_set_hardlinked_files --
                    /// is a path to source part zero copy node. During part removal hardlinked
                    /// files will be left for source part.
                    ops.emplace_back(zkutil::makeSetRequest(path_to_set_hardlinked_files, data, -1));
                }
                Coordination::Responses responses;
                auto error = zookeeper->tryMulti(ops, responses);
                if (error == Coordination::Error::ZOK)
                {
                    created = true;
                    break;
                }
                else if (error == Coordination::Error::ZNONODE && mode != zkutil::CreateMode::Persistent)
                {
                    throw Exception(ErrorCodes::NOT_FOUND_NODE, "Cannot create ephemeral zero copy lock {} because part was unlocked from zookeeper", zookeeper_node);
                }
            }
            else
            {
                Coordination::Requests ops;
                if (!path_to_set_hardlinked_files.empty() && !hardlinked_files.empty())
                {
                    std::string data = boost::algorithm::join(hardlinked_files, "\n");
                    /// List of files used to detect hardlinks. path_to_set_hardlinked_files --
                    /// is a path to source part zero copy node. During part removal hardlinked
                    /// files will be left for source part.
                    ops.emplace_back(zkutil::makeSetRequest(path_to_set_hardlinked_files, data, -1));
                }
                ops.emplace_back(zkutil::makeCreateRequest(zookeeper_node, "", mode));

                Coordination::Responses responses;
                auto error = zookeeper->tryMulti(ops, responses);
                if (error == Coordination::Error::ZOK || error == Coordination::Error::ZNODEEXISTS)
                {
                    created = true;
                    break;
                }
                else if (error == Coordination::Error::ZNONODE && mode != zkutil::CreateMode::Persistent)
                {
                    /// Ephemeral locks used during fetches so if parent node was removed we cannot do anything
                    throw Exception(ErrorCodes::NOT_FOUND_NODE, "Cannot create ephemeral zero copy lock {} because part was unlocked from zookeeper", zookeeper_node);
                }
            }
        }
        catch (const zkutil::KeeperException & e)
        {
            if (e.code == Coordination::Error::ZNONODE)
                continue;

            throw;
        }
    }

    if (!created)
    {
        String mode_str = mode == zkutil::CreateMode::Persistent ? "persistent" : "ephemral";
        throw Exception(ErrorCodes::NOT_FOUND_NODE, "Cannot create {} zero copy lock {} because part was unlocked from zookeeper", mode_str, zookeeper_node);
    }
}


namespace
{

/// Special metadata used during freeze table. Required for zero-copy
/// replication.
struct FreezeMetaData
{
public:
    void fill(const StorageReplicatedMergeTree & storage)
    {
        is_replicated = storage.supportsReplication();
        is_remote = storage.isRemote();
        replica_name = storage.getReplicaName();
        zookeeper_name = storage.getZooKeeperName();
        table_shared_id = storage.getTableSharedID();
    }

    void save(DiskPtr data_disk, const String & path) const
    {
        auto metadata_disk = data_disk->getMetadataDiskIfExistsOrSelf();

        auto file_path = getFileName(path);
        auto buffer = metadata_disk->writeFile(file_path, DBMS_DEFAULT_BUFFER_SIZE, WriteMode::Rewrite);
        writeIntText(version, *buffer);
        buffer->write("\n", 1);
        writeBoolText(is_replicated, *buffer);
        buffer->write("\n", 1);
        writeBoolText(is_remote, *buffer);
        buffer->write("\n", 1);
        writeString(replica_name, *buffer);
        buffer->write("\n", 1);
        writeString(zookeeper_name, *buffer);
        buffer->write("\n", 1);
        writeString(table_shared_id, *buffer);
        buffer->write("\n", 1);
    }

    bool load(DiskPtr data_disk, const String & path)
    {
        auto metadata_disk = data_disk->getMetadataDiskIfExistsOrSelf();
        auto file_path = getFileName(path);

        if (!metadata_disk->exists(file_path))
            return false;
        auto buffer = metadata_disk->readFile(file_path, ReadSettings(), {});
        readIntText(version, *buffer);
        if (version != 1)
        {
            LOG_ERROR(&Poco::Logger::get("FreezeMetaData"), "Unknown freezed metadata version: {}", version);
            return false;
        }
        DB::assertChar('\n', *buffer);
        readBoolText(is_replicated, *buffer);
        DB::assertChar('\n', *buffer);
        readBoolText(is_remote, *buffer);
        DB::assertChar('\n', *buffer);
        readString(replica_name, *buffer);
        DB::assertChar('\n', *buffer);
        readString(zookeeper_name, *buffer);
        DB::assertChar('\n', *buffer);
        readString(table_shared_id, *buffer);
        DB::assertChar('\n', *buffer);
        return true;
    }

    static void clean(DiskPtr data_disk, const String & path)
    {
        auto metadata_disk = data_disk->getMetadataDiskIfExistsOrSelf();
        metadata_disk->removeFileIfExists(getFileName(path));
    }

private:
    static String getFileName(const String & path)
    {
        return fs::path(path) / "frozen_metadata.txt";
    }

public:
    int version = 1;
    bool is_replicated;
    bool is_remote;
    String replica_name;
    String zookeeper_name;
    String table_shared_id;
};

}

bool StorageReplicatedMergeTree::removeDetachedPart(DiskPtr disk, const String & path, const String & part_name, bool is_freezed)
{
    if (disk->supportZeroCopyReplication())
    {
        if (is_freezed)
        {
            FreezeMetaData meta;
            if (meta.load(disk, path))
            {
                FreezeMetaData::clean(disk, path);
                return removeSharedDetachedPart(disk, path, part_name, meta.table_shared_id, meta.zookeeper_name, meta.replica_name, "");
            }
        }
        else
        {
            String table_id = getTableSharedID();

            return removeSharedDetachedPart(disk, path, part_name, table_id, zookeeper_name, replica_name, zookeeper_path);
        }
    }

    disk->removeRecursive(path);

    return false;
}


bool StorageReplicatedMergeTree::removeSharedDetachedPart(DiskPtr disk, const String & path, const String & part_name, const String & table_uuid,
    const String &, const String & detached_replica_name, const String & detached_zookeeper_path)
{
    bool keep_shared = false;

    zkutil::ZooKeeperPtr zookeeper = getZooKeeper();
    NameSet files_not_to_remove;

    fs::path checksums = fs::path(path) / IMergeTreeDataPart::FILE_FOR_REFERENCES_CHECK;
    if (disk->exists(checksums))
    {
        if (disk->getRefCount(checksums) == 0)
        {
            String id = disk->getUniqueId(checksums);
<<<<<<< HEAD
            keep_shared = !StorageReplicatedMergeTree::unlockSharedDataByID(id, table_uuid, part_name,
                detached_replica_name, toString(disk->getType()), zookeeper, getContext()->getReplicatedMergeTreeSettings(), log,
=======
            bool can_remove = false;
            std::tie(can_remove, files_not_to_remove) = StorageReplicatedMergeTree::unlockSharedDataByID(id, table_uuid, part_name,
                detached_replica_name, disk, zookeeper, getContext()->getReplicatedMergeTreeSettings(), log,
>>>>>>> e0517510
                detached_zookeeper_path);

            keep_shared = !can_remove;
        }
        else
            keep_shared = true;
    }

    disk->removeSharedRecursive(path, keep_shared, files_not_to_remove);

    return keep_shared;
}


void StorageReplicatedMergeTree::createAndStoreFreezeMetadata(DiskPtr disk, DataPartPtr, String backup_part_path) const
{
    if (disk->supportZeroCopyReplication())
    {
        FreezeMetaData meta;
        meta.fill(*this);
        meta.save(disk, backup_part_path);
    }
}


}<|MERGE_RESOLUTION|>--- conflicted
+++ resolved
@@ -7391,13 +7391,9 @@
 
 void StorageReplicatedMergeTree::lockSharedData(const IMergeTreeDataPart & part, bool replace_existing_lock, std::optional<HardlinkedFiles> hardlinked_files) const
 {
-<<<<<<< HEAD
-    if (!part.data_part_storage || !part.isStoredOnDisk())
-=======
     auto settings = getSettings();
 
-    if (!part.volume || !part.isStoredOnDisk() || !settings->allow_remote_fs_zero_copy_replication)
->>>>>>> e0517510
+    if (!part.data_part_storage || !part.isStoredOnDisk() || !settings->allow_remote_fs_zero_copy_replication)
         return;
 
     if (!part.data_part_storage->supportZeroCopyReplication())
@@ -7410,12 +7406,8 @@
     String id = part.getUniqueId();
     boost::replace_all(id, "/", "_");
 
-<<<<<<< HEAD
-    Strings zc_zookeeper_paths = getZeroCopyPartPath(*getSettings(), part.data_part_storage->getDiskType(), getTableSharedID(),
-=======
     Strings zc_zookeeper_paths = getZeroCopyPartPath(
-        *getSettings(), disk->getType(), getTableSharedID(),
->>>>>>> e0517510
+        *getSettings(), part.data_part_storage->getDiskType(), getTableSharedID(),
         part.name, zookeeper_path);
 
     String path_to_set_hardlinked_files;
@@ -7424,7 +7416,7 @@
     if (hardlinked_files.has_value() && !hardlinked_files->hardlinks_from_source_part.empty())
     {
         path_to_set_hardlinked_files = getZeroCopyPartPath(
-            *getSettings(), disk->getType(), hardlinked_files->source_table_shared_id,
+            *getSettings(), part.data_part_storage->getDiskType(), hardlinked_files->source_table_shared_id,
             hardlinked_files->source_part_name, zookeeper_path)[0];
 
         hardlinks = hardlinked_files->hardlinks_from_source_part;
@@ -7444,20 +7436,11 @@
 
 std::pair<bool, NameSet> StorageReplicatedMergeTree::unlockSharedData(const IMergeTreeDataPart & part) const
 {
-<<<<<<< HEAD
     if (!part.data_part_storage || !part.isStoredOnDisk())
-        return true;
-
-    if (!part.data_part_storage->supportZeroCopyReplication())
-        return true;
-=======
-    if (!part.volume || !part.isStoredOnDisk())
         return std::make_pair(true, NameSet{});
 
-    DiskPtr disk = part.volume->getDisk();
-    if (!disk || !disk->supportZeroCopyReplication())
+    if (!part.data_part_storage || !part.data_part_storage->supportZeroCopyReplication())
         return std::make_pair(true, NameSet{});
->>>>>>> e0517510
 
     /// If part is temporary refcount file may be absent
     if (part.data_part_storage->exists(IMergeTreeDataPart::FILE_FOR_REFERENCES_CHECK))
@@ -7472,23 +7455,13 @@
         return std::make_pair(true, NameSet{});
     }
 
-<<<<<<< HEAD
-    return unlockSharedDataByID(part.getUniqueId(), getTableSharedID(), name, replica_name, part.data_part_storage->getDiskType(), getZooKeeper(), *getSettings(), log,
-        zookeeper_path);
-}
-
-
-bool StorageReplicatedMergeTree::unlockSharedDataByID(String part_id, const String & table_uuid, const String & part_name,
-        const String & replica_name_, std::string disk_type, zkutil::ZooKeeperPtr zookeeper_ptr, const MergeTreeSettings & settings,
-=======
-    return unlockSharedDataByID(part.getUniqueId(), getTableSharedID(), part.name, replica_name, disk, getZooKeeper(), *getSettings(), log,
+    return unlockSharedDataByID(part.getUniqueId(), getTableSharedID(), part.name, replica_name, part.data_part_storage->getDiskType(), getZooKeeper(), *getSettings(), log,
         zookeeper_path);
 }
 
 std::pair<bool, NameSet> StorageReplicatedMergeTree::unlockSharedDataByID(
         String part_id, const String & table_uuid, const String & part_name,
-        const String & replica_name_, DiskPtr disk, zkutil::ZooKeeperPtr zookeeper_ptr, const MergeTreeSettings & settings,
->>>>>>> e0517510
+        const String & replica_name_, std::string disk_type, zkutil::ZooKeeperPtr zookeeper_ptr, const MergeTreeSettings & settings,
         Poco::Logger * logger, const String & zookeeper_path_old)
 {
     boost::replace_all(part_id, "/", "_");
@@ -7891,13 +7864,8 @@
     auto compression_codec = getContext()->chooseCompressionCodec(0, 0);
 
     const auto & index_factory = MergeTreeIndexFactory::instance();
-<<<<<<< HEAD
     MergedBlockOutputStream out(new_data_part, data_part_storage_builder, metadata_snapshot, columns,
-        index_factory.getMany(metadata_snapshot->getSecondaryIndices()), compression_codec);
-=======
-    MergedBlockOutputStream out(new_data_part, metadata_snapshot, columns,
         index_factory.getMany(metadata_snapshot->getSecondaryIndices()), compression_codec, NO_TRANSACTION_PTR);
->>>>>>> e0517510
 
     bool sync_on_insert = settings->fsync_after_insert;
 
@@ -8205,14 +8173,9 @@
         if (disk->getRefCount(checksums) == 0)
         {
             String id = disk->getUniqueId(checksums);
-<<<<<<< HEAD
-            keep_shared = !StorageReplicatedMergeTree::unlockSharedDataByID(id, table_uuid, part_name,
-                detached_replica_name, toString(disk->getType()), zookeeper, getContext()->getReplicatedMergeTreeSettings(), log,
-=======
             bool can_remove = false;
             std::tie(can_remove, files_not_to_remove) = StorageReplicatedMergeTree::unlockSharedDataByID(id, table_uuid, part_name,
-                detached_replica_name, disk, zookeeper, getContext()->getReplicatedMergeTreeSettings(), log,
->>>>>>> e0517510
+                detached_replica_name, toString(disk->getType()), zookeeper, getContext()->getReplicatedMergeTreeSettings(), log,
                 detached_zookeeper_path);
 
             keep_shared = !can_remove;
