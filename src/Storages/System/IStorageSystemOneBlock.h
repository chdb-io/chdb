#pragma once
#include <DataTypes/DataTypeString.h>
#include <Storages/ColumnsDescription.h>
#include <Storages/IStorage.h>
#include <ext/shared_ptr_helper.h>
#include <Processors/Sources/SourceFromSingleChunk.h>
#include <Processors/Pipe.h>

namespace DB
{

class Context;


/** IStorageSystemOneBlock is base class for system tables whose all columns can be synchronously fetched.
  *
  * Client class need to provide static method static NamesAndTypesList getNamesAndTypes() that will return list of column names and
  * their types. IStorageSystemOneBlock during read will create result columns in same order as result of getNamesAndTypes
  * and pass it with fillData method.
  *
  * Client also must override fillData and fill result columns.
  *
  * If subclass want to support virtual columns, it should override getVirtuals method of IStorage interface.
  * IStorageSystemOneBlock will add virtuals columns at the end of result columns of fillData method.
  */
template <typename Self>
class IStorageSystemOneBlock : public IStorage
{
protected:
    virtual void fillData(MutableColumns & res_columns, ContextPtr context, const SelectQueryInfo & query_info) const = 0;

public:
#if defined(ARCADIA_BUILD)
    IStorageSystemOneBlock(const String & name_) : IStorageSystemOneBlock(StorageID{"system", name_}) {}
#endif

    IStorageSystemOneBlock(const StorageID & table_id_) : IStorage(table_id_)
    {
        StorageInMemoryMetadata metadata_;
        metadata_.setColumns(ColumnsDescription(Self::getNamesAndTypes()));
        setInMemoryMetadata(metadata_);
    }

    Pipe read(
        const Names & column_names,
        const StorageMetadataPtr & metadata_snapshot,
        SelectQueryInfo & query_info,
        ContextPtr context,
        QueryProcessingStage::Enum /*processed_stage*/,
        size_t /*max_block_size*/,
        unsigned /*num_streams*/) override
    {
<<<<<<< HEAD
        check(metadata_snapshot, column_names);
=======
        auto virtuals_names_and_types = getVirtuals();
        metadata_snapshot->check(column_names, virtuals_names_and_types, getStorageID());
>>>>>>> 3e92c7f6

        Block sample_block = metadata_snapshot->getSampleBlockWithVirtuals(virtuals_names_and_types);
        MutableColumns res_columns = sample_block.cloneEmptyColumns();
        fillData(res_columns, context, query_info);

        UInt64 num_rows = res_columns.at(0)->size();
        Chunk chunk(std::move(res_columns), num_rows);

        return Pipe(std::make_shared<SourceFromSingleChunk>(sample_block, std::move(chunk)));
    }
};

}<|MERGE_RESOLUTION|>--- conflicted
+++ resolved
@@ -50,14 +50,9 @@
         size_t /*max_block_size*/,
         unsigned /*num_streams*/) override
     {
-<<<<<<< HEAD
         check(metadata_snapshot, column_names);
-=======
-        auto virtuals_names_and_types = getVirtuals();
-        metadata_snapshot->check(column_names, virtuals_names_and_types, getStorageID());
->>>>>>> 3e92c7f6
 
-        Block sample_block = metadata_snapshot->getSampleBlockWithVirtuals(virtuals_names_and_types);
+        Block sample_block = metadata_snapshot->getSampleBlockWithVirtuals(getVirtuals());
         MutableColumns res_columns = sample_block.cloneEmptyColumns();
         fillData(res_columns, context, query_info);
 
