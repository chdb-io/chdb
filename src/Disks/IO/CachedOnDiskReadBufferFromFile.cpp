#include "CachedOnDiskReadBufferFromFile.h"

#include <Disks/IO/createReadBufferFromFileBase.h>
#include <Disks/ObjectStorages/Cached/CachedObjectStorage.h>
#include <IO/ReadBufferFromFile.h>
#include <base/scope_guard.h>
#include <Common/assert_cast.h>
#include <Common/getRandomASCIIString.h>
#include <Common/logger_useful.h>
#include <base/hex.h>
#include <Interpreters/Context.h>


namespace ProfileEvents
{
extern const Event FileSegmentWaitReadBufferMicroseconds;
extern const Event FileSegmentReadMicroseconds;
extern const Event FileSegmentCacheWriteMicroseconds;
extern const Event FileSegmentPredownloadMicroseconds;
extern const Event FileSegmentUsedBytes;

extern const Event CachedReadBufferReadFromSourceMicroseconds;
extern const Event CachedReadBufferReadFromCacheMicroseconds;
extern const Event CachedReadBufferCacheWriteMicroseconds;
extern const Event CachedReadBufferReadFromSourceBytes;
extern const Event CachedReadBufferReadFromCacheBytes;
extern const Event CachedReadBufferCacheWriteBytes;
}

namespace DB
{

namespace ErrorCodes
{
    extern const int CANNOT_SEEK_THROUGH_FILE;
    extern const int CANNOT_USE_CACHE;
    extern const int LOGICAL_ERROR;
    extern const int ARGUMENT_OUT_OF_BOUND;
}

CachedOnDiskReadBufferFromFile::CachedOnDiskReadBufferFromFile(
    const String & source_file_path_,
    const FileCache::Key & cache_key_,
    FileCachePtr cache_,
    ImplementationBufferCreator implementation_buffer_creator_,
    const ReadSettings & settings_,
    const String & query_id_,
    size_t file_size_,
    bool allow_seeks_after_first_read_,
    bool use_external_buffer_,
    std::optional<size_t> read_until_position_)
    : ReadBufferFromFileBase(settings_.remote_fs_buffer_size, nullptr, 0, file_size_)
#ifndef NDEBUG
    , log(&Poco::Logger::get("CachedOnDiskReadBufferFromFile(" + source_file_path_ + ")"))
#else
    , log(&Poco::Logger::get("CachedOnDiskReadBufferFromFile"))
#endif
    , cache_key(cache_key_)
    , source_file_path(source_file_path_)
    , cache(cache_)
    , settings(settings_)
    , read_until_position(read_until_position_ ? *read_until_position_ : file_size_)
    , implementation_buffer_creator(implementation_buffer_creator_)
    , query_id(query_id_)
    , enable_logging(!query_id.empty() && settings_.enable_filesystem_cache_log)
    , current_buffer_id(getRandomASCIIString(8))
    , allow_seeks_after_first_read(allow_seeks_after_first_read_)
    , use_external_buffer(use_external_buffer_)
    , query_context_holder(cache_->getQueryContextHolder(query_id, settings_))
    , is_persistent(settings_.is_file_cache_persistent)
{
}

void CachedOnDiskReadBufferFromFile::appendFilesystemCacheLog(
    const FileSegment::Range & file_segment_range, CachedOnDiskReadBufferFromFile::ReadType type)
{
    FilesystemCacheLogElement elem
    {
        .event_time = std::chrono::system_clock::to_time_t(std::chrono::system_clock::now()),
        .query_id = query_id,
        .source_file_path = source_file_path,
        .file_segment_range = { file_segment_range.left, file_segment_range.right },
        .requested_range = { first_offset, read_until_position },
        .file_segment_size = file_segment_range.size(),
        .read_from_cache_attempted = true,
        .read_buffer_id = current_buffer_id,
        .profile_counters = std::make_shared<ProfileEvents::Counters::Snapshot>(
            current_file_segment_counters.getPartiallyAtomicSnapshot()),
    };

    current_file_segment_counters.reset();

    switch (type)
    {
        case CachedOnDiskReadBufferFromFile::ReadType::CACHED:
            elem.cache_type = FilesystemCacheLogElement::CacheType::READ_FROM_CACHE;
            break;
        case CachedOnDiskReadBufferFromFile::ReadType::REMOTE_FS_READ_BYPASS_CACHE:
            elem.cache_type = FilesystemCacheLogElement::CacheType::READ_FROM_FS_BYPASSING_CACHE;
            break;
        case CachedOnDiskReadBufferFromFile::ReadType::REMOTE_FS_READ_AND_PUT_IN_CACHE:
            elem.cache_type = FilesystemCacheLogElement::CacheType::READ_FROM_FS_AND_DOWNLOADED_TO_CACHE;
            break;
    }

    if (auto cache_log = Context::getGlobalContextInstance()->getFilesystemCacheLog())
        cache_log->add(elem);
}

void CachedOnDiskReadBufferFromFile::initialize(size_t offset, size_t size)
{
    if (initialized)
        throw Exception(ErrorCodes::LOGICAL_ERROR, "Caching buffer already initialized");

    implementation_buffer.reset();

    if (settings.read_from_filesystem_cache_if_exists_otherwise_bypass_cache)
    {
        file_segments = cache->get(cache_key, offset, size);
    }
    else
    {
        CreateFileSegmentSettings create_settings(is_persistent ? FileSegmentKind::Persistent : FileSegmentKind::Regular);
        file_segments = cache->getOrSet(cache_key, offset, size, create_settings);
    }

    /**
     * Segments in returned list are ordered in ascending order and represent a full contiguous
     * interval (no holes). Each segment in returned list has state: DOWNLOADED, DOWNLOADING or EMPTY.
     */
    if (file_segments->empty())
        throw Exception(ErrorCodes::LOGICAL_ERROR, "List of file segments cannot be empty");

    LOG_TEST(
        log,
        "Having {} file segments to read: {}, current offset: {}",
        file_segments->size(), file_segments->toString(), file_offset_of_buffer_end);

    initialized = true;
}

CachedOnDiskReadBufferFromFile::ImplementationBufferPtr
CachedOnDiskReadBufferFromFile::getCacheReadBuffer(const FileSegment & file_segment) const
{
    /// Use is_persistent flag from in-memory state of the filesegment,
    /// because it is consistent with what is written on disk.
    auto path = file_segment.getPathInLocalCache();

    ReadSettings local_read_settings{settings};
    /// Do not allow to use asynchronous version of LocalFSReadMethod.
    local_read_settings.local_fs_method = LocalFSReadMethod::pread;

    auto buf = createReadBufferFromFileBase(path, local_read_settings);

    if (getFileSizeFromReadBuffer(*buf) == 0)
        throw Exception(ErrorCodes::LOGICAL_ERROR, "Attempt to read from an empty cache file: {}", path);

    return buf;
}

CachedOnDiskReadBufferFromFile::ImplementationBufferPtr
CachedOnDiskReadBufferFromFile::getRemoteReadBuffer(FileSegment & file_segment, ReadType read_type_)
{
    switch (read_type_)
    {
        case ReadType::REMOTE_FS_READ_AND_PUT_IN_CACHE:
        {
            /**
            * Each downloader is elected to download at most buffer_size bytes and then any other can
            * continue. The one who continues download should reuse download buffer.
            *
            * TODO: Also implementation (s3, hdfs, web) buffer might be passed through file segments.
            * E.g. consider for query1 and query2 we need intersecting ranges like this:
            *
            *     [___________]         -- read_range_1 for query1
            *        [_______________]  -- read_range_2 for query2
            *     ^___________^______^
            *     | segment1 | segment2
            *
            * So query2 can reuse implementation buffer, which downloaded segment1.
            * Implementation buffer from segment1 is passed to segment2 once segment1 is loaded.
            */

            auto remote_fs_segment_reader = file_segment.getRemoteFileReader();

            if (!remote_fs_segment_reader)
            {
                remote_fs_segment_reader = implementation_buffer_creator();

                if (!remote_fs_segment_reader->supportsRightBoundedReads())
                    throw Exception(
                        ErrorCodes::CANNOT_USE_CACHE,
                        "Cache cannot be used with a ReadBuffer which does not support right bounded reads");

                file_segment.setRemoteFileReader(remote_fs_segment_reader);
            }

            return remote_fs_segment_reader;
        }
        case ReadType::REMOTE_FS_READ_BYPASS_CACHE:
        {
            /// Result buffer is owned only by current buffer -- not shareable like in the case above.

            if (remote_file_reader && remote_file_reader->getFileOffsetOfBufferEnd() == file_offset_of_buffer_end)
                return remote_file_reader;

            auto remote_fs_segment_reader = file_segment.extractRemoteFileReader();
            if (remote_fs_segment_reader && file_offset_of_buffer_end == remote_fs_segment_reader->getFileOffsetOfBufferEnd())
                remote_file_reader = remote_fs_segment_reader;
            else
                remote_file_reader = implementation_buffer_creator();

            return remote_file_reader;
        }
        default:
            throw Exception(
                ErrorCodes::LOGICAL_ERROR,
                "Cannot use remote filesystem reader with read type: {}",
                toString(read_type));
    }
}

bool CachedOnDiskReadBufferFromFile::canStartFromCache(size_t current_offset, const FileSegment & file_segment)
{
    ///                      segment{k} state: DOWNLOADING
    /// cache:           [______|___________
    ///                         ^
    ///                         first_non_downloaded_offset (in progress)
    /// requested_range:    [__________]
    ///                     ^
    ///                     current_offset
    size_t first_non_downloaded_offset = file_segment.getFirstNonDownloadedOffset(true);
    return first_non_downloaded_offset > current_offset;
}

CachedOnDiskReadBufferFromFile::ImplementationBufferPtr
CachedOnDiskReadBufferFromFile::getReadBufferForFileSegment(FileSegment & file_segment)
{
    auto download_state = file_segment.state();

    if (settings.read_from_filesystem_cache_if_exists_otherwise_bypass_cache)
    {
        if (download_state == FileSegment::State::DOWNLOADED)
        {
            read_type = ReadType::CACHED;
            return getCacheReadBuffer(file_segment);
        }
        else
        {
            LOG_TEST(log, "Bypassing cache because `read_from_filesystem_cache_if_exists_otherwise_bypass_cache` option is used");
            read_type = ReadType::REMOTE_FS_READ_BYPASS_CACHE;
            return getRemoteReadBuffer(file_segment, read_type);
        }
    }

    while (true)
    {
        switch (download_state)
        {
            case FileSegment::State::DETACHED:
            {
                LOG_TRACE(log, "Bypassing cache because file segment state is `DETACHED`");
                read_type = ReadType::REMOTE_FS_READ_BYPASS_CACHE;
                return getRemoteReadBuffer(file_segment, read_type);
            }
            case FileSegment::State::DOWNLOADING:
            {
                if (canStartFromCache(file_offset_of_buffer_end, file_segment))
                {
                    ///                      segment{k} state: DOWNLOADING
                    /// cache:           [______|___________
                    ///                         ^
                    ///                         first_non_downloaded_offset (in progress)
                    /// requested_range:    [__________]
                    ///                     ^
                    ///                     file_offset_of_buffer_end

                    read_type = ReadType::CACHED;
                    return getCacheReadBuffer(file_segment);
                }

                download_state = file_segment.wait(file_offset_of_buffer_end);
                continue;
            }
            case FileSegment::State::DOWNLOADED:
            {
                read_type = ReadType::CACHED;
                return getCacheReadBuffer(file_segment);
            }
            case FileSegment::State::EMPTY:
            case FileSegment::State::PARTIALLY_DOWNLOADED:
            {
                if (canStartFromCache(file_offset_of_buffer_end, file_segment))
                {
                    ///                      segment{k} state: PARTIALLY_DOWNLOADED
                    /// cache:           [______|___________
                    ///                         ^
                    ///                         first_non_downloaded_offset (in progress)
                    /// requested_range:    [__________]
                    ///                     ^
                    ///                     file_offset_of_buffer_end

                    read_type = ReadType::CACHED;
                    return getCacheReadBuffer(file_segment);
                }

                auto downloader_id = file_segment.getOrSetDownloader();
                if (downloader_id == file_segment.getCallerId())
                {
                    if (canStartFromCache(file_offset_of_buffer_end, file_segment))
                    {
                        ///                      segment{k}
                        /// cache:           [______|___________
                        ///                         ^
                        ///                         first_non_downloaded_offset
                        /// requested_range:    [__________]
                        ///                     ^
                        ///                     file_offset_of_buffer_end

                        read_type = ReadType::CACHED;
                        file_segment.resetDownloader();
                        return getCacheReadBuffer(file_segment);
                    }

                    auto current_write_offset = file_segment.getCurrentWriteOffset(false);
                    if (current_write_offset < file_offset_of_buffer_end)
                    {
                        ///                   segment{1}
                        /// cache:         [_____|___________
                        ///                      ^
                        ///                      current_write_offset
                        /// requested_range:          [__________]
                        ///                           ^
                        ///                           file_offset_of_buffer_end

                        LOG_TEST(log, "Predownload. File segment info: {}", file_segment.getInfoForLog());
                        chassert(file_offset_of_buffer_end > current_write_offset);
                        bytes_to_predownload = file_offset_of_buffer_end - current_write_offset;
                        chassert(bytes_to_predownload < file_segment.range().size());
                    }

                    read_type = ReadType::REMOTE_FS_READ_AND_PUT_IN_CACHE;
                    return getRemoteReadBuffer(file_segment, read_type);
                }

                download_state = file_segment.state();
                continue;
            }
            case FileSegment::State::PARTIALLY_DOWNLOADED_NO_CONTINUATION:
            {
                if (canStartFromCache(file_offset_of_buffer_end, file_segment))
                {
                    read_type = ReadType::CACHED;
                    return getCacheReadBuffer(file_segment);
                }
                else
                {
                    LOG_TRACE(
                        log,
                        "Bypassing cache because file segment state is `PARTIALLY_DOWNLOADED_NO_CONTINUATION` and downloaded part already used");
                    read_type = ReadType::REMOTE_FS_READ_BYPASS_CACHE;
                    return getRemoteReadBuffer(file_segment, read_type);
                }
            }
        }
    }
}

CachedOnDiskReadBufferFromFile::ImplementationBufferPtr
CachedOnDiskReadBufferFromFile::getImplementationBuffer(FileSegment & file_segment)
{
    chassert(!file_segment.isDownloader());
    chassert(file_offset_of_buffer_end >= file_segment.range().left);

    auto range = file_segment.range();
    bytes_to_predownload = 0;

    Stopwatch watch(CLOCK_MONOTONIC);

    auto read_buffer_for_file_segment = getReadBufferForFileSegment(file_segment);

    watch.stop();
    current_file_segment_counters.increment(
        ProfileEvents::FileSegmentWaitReadBufferMicroseconds, watch.elapsedMicroseconds());

    [[maybe_unused]] auto download_current_segment = read_type == ReadType::REMOTE_FS_READ_AND_PUT_IN_CACHE;
    chassert(download_current_segment == file_segment.isDownloader());

    chassert(file_segment.range() == range);
    chassert(file_offset_of_buffer_end >= range.left && file_offset_of_buffer_end <= range.right);

    LOG_TEST(
        log,
        "Current read type: {}, read offset: {}, impl read range: {}, file segment: {}",
        toString(read_type),
        file_offset_of_buffer_end,
        read_buffer_for_file_segment->getRemainingReadRange().toString(),
        file_segment.getInfoForLog());

    read_buffer_for_file_segment->setReadUntilPosition(range.right + 1); /// [..., range.right]

    switch (read_type)
    {
        case ReadType::CACHED:
        {
#ifndef NDEBUG
            size_t file_size = getFileSizeFromReadBuffer(*read_buffer_for_file_segment);
            if (file_size == 0 || range.left + file_size <= file_offset_of_buffer_end)
                throw Exception(
                    ErrorCodes::LOGICAL_ERROR,
                    "Unexpected state of cache file. Cache file size: {}, cache file offset: {}, "
                    "expected file size to be non-zero and file downloaded size to exceed "
                    "current file read offset (expected: {} > {})",
                    file_size,
                    range.left,
                    range.left + file_size,
                    file_offset_of_buffer_end);
#endif

            size_t seek_offset = file_offset_of_buffer_end - range.left;

            if (file_offset_of_buffer_end < range.left)
                throw Exception(
                    ErrorCodes::LOGICAL_ERROR,
                    "Invariant failed. Expected {} > {} (current offset > file segment's start offset)",
                    file_offset_of_buffer_end,
                    range.left);

            read_buffer_for_file_segment->seek(seek_offset, SEEK_SET);

            break;
        }
        case ReadType::REMOTE_FS_READ_BYPASS_CACHE:
        {
            read_buffer_for_file_segment->seek(file_offset_of_buffer_end, SEEK_SET);
            break;
        }
        case ReadType::REMOTE_FS_READ_AND_PUT_IN_CACHE:
        {
            chassert(file_segment.isDownloader());

            if (bytes_to_predownload)
            {
                const size_t current_write_offset = file_segment.getCurrentWriteOffset(false);
                read_buffer_for_file_segment->seek(current_write_offset, SEEK_SET);
            }
            else
            {
                read_buffer_for_file_segment->seek(file_offset_of_buffer_end, SEEK_SET);

                assert(static_cast<size_t>(read_buffer_for_file_segment->getPosition()) == file_offset_of_buffer_end);
                assert(static_cast<size_t>(read_buffer_for_file_segment->getFileOffsetOfBufferEnd()) == file_offset_of_buffer_end);
            }

            const auto current_write_offset = file_segment.getCurrentWriteOffset(false);
            if (current_write_offset != static_cast<size_t>(read_buffer_for_file_segment->getPosition()))
            {
                throw Exception(
                    ErrorCodes::LOGICAL_ERROR,
                    "Buffer's offsets mismatch. Cached buffer offset: {}, current_write_offset: {} implementation buffer offset: {}, "
                    "implementation buffer remaining range: {}, file segment info: {}",
                    file_offset_of_buffer_end, current_write_offset, read_buffer_for_file_segment->getPosition(),
                    read_buffer_for_file_segment->getRemainingReadRange().toString(), file_segment.getInfoForLog());
            }

            break;
        }
    }

    return read_buffer_for_file_segment;
}

bool CachedOnDiskReadBufferFromFile::completeFileSegmentAndGetNext()
{
    auto * current_file_segment = &file_segments->front();
    auto completed_range = current_file_segment->range();

    if (enable_logging)
        appendFilesystemCacheLog(completed_range, read_type);

    chassert(file_offset_of_buffer_end > completed_range.right);

    if (read_type == ReadType::CACHED)
    {
        chassert(current_file_segment->getDownloadedSize(true) == current_file_segment->range().size());
    }

    file_segments->popFront();
    if (file_segments->empty())
        return false;

    current_file_segment = &file_segments->front();
    current_file_segment->use();
    implementation_buffer = getImplementationBuffer(*current_file_segment);

    if (read_type == ReadType::CACHED)
        current_file_segment->incrementHitsCount();

    LOG_TEST(
        log, "New segment range: {}, old range: {}",
        current_file_segment->range().toString(), completed_range.toString());

    return true;
}

CachedOnDiskReadBufferFromFile::~CachedOnDiskReadBufferFromFile()
{
    if (enable_logging && file_segments && !file_segments->empty())
    {
        appendFilesystemCacheLog(file_segments->front().range(), read_type);
    }
}

void CachedOnDiskReadBufferFromFile::predownload(FileSegment & file_segment)
{
    Stopwatch predownload_watch(CLOCK_MONOTONIC);
    SCOPE_EXIT({
        predownload_watch.stop();
        current_file_segment_counters.increment(
            ProfileEvents::FileSegmentPredownloadMicroseconds, predownload_watch.elapsedMicroseconds());
    });

    if (bytes_to_predownload)
    {
        /// Consider this case. Some user needed segment [a, b] and downloaded it partially.
        /// But before he called complete(state) or his holder called complete(),
        /// some other user, who needed segment [a', b'], a < a' < b', started waiting on [a, b] to be
        /// downloaded because it intersects with the range he needs.
        /// But then first downloader fails and second must continue. In this case we need to
        /// download from offset a'' < a', but return buffer from offset a'.
        LOG_TEST(log, "Bytes to predownload: {}, caller_id: {}", bytes_to_predownload, FileSegment::getCallerId());

        chassert(implementation_buffer->getFileOffsetOfBufferEnd() == file_segment.getCurrentWriteOffset(false));
        size_t current_offset = file_segment.getCurrentWriteOffset(false);
        const auto & current_range = file_segment.range();

        while (true)
        {
            bool has_more_data;
            {
                Stopwatch watch(CLOCK_MONOTONIC);

                has_more_data = !implementation_buffer->eof();

                watch.stop();
                auto elapsed = watch.elapsedMicroseconds();
                current_file_segment_counters.increment(ProfileEvents::FileSegmentReadMicroseconds, elapsed);
                ProfileEvents::increment(ProfileEvents::CachedReadBufferReadFromSourceMicroseconds, elapsed);
            }

            if (!bytes_to_predownload || !has_more_data)
            {
                if (bytes_to_predownload)
                    throw Exception(
                        ErrorCodes::LOGICAL_ERROR,
                        "Failed to predownload remaining {} bytes. Current file segment: {}, "
                        "current download offset: {}, expected: {}, eof: {}",
                        bytes_to_predownload,
                        current_range.toString(),
                        file_segment.getCurrentWriteOffset(false),
                        file_offset_of_buffer_end,
                        implementation_buffer->eof());

                auto result = implementation_buffer->hasPendingData();

                if (result)
                {
                    nextimpl_working_buffer_offset = implementation_buffer->offset();

                    auto current_write_offset = file_segment.getCurrentWriteOffset(false);
                    if (current_write_offset != static_cast<size_t>(implementation_buffer->getPosition())
                        || current_write_offset != file_offset_of_buffer_end)
                    {
                        throw Exception(
                            ErrorCodes::LOGICAL_ERROR,
                            "Buffer's offsets mismatch after predownloading; download offset: {}, "
                            "cached buffer offset: {}, implementation buffer offset: {}, "
                            "file segment info: {}",
                            current_write_offset,
                            file_offset_of_buffer_end,
                            implementation_buffer->getPosition(),
                            file_segment.getInfoForLog());
                    }
                }

                break;
            }

            size_t current_impl_buffer_size = implementation_buffer->buffer().size();
            size_t current_predownload_size = std::min(current_impl_buffer_size, bytes_to_predownload);

            ProfileEvents::increment(ProfileEvents::CachedReadBufferReadFromSourceBytes, current_impl_buffer_size);

            bool continue_predownload = file_segment.reserve(current_predownload_size);
            if (continue_predownload)
            {
                LOG_TEST(log, "Left to predownload: {}, buffer size: {}", bytes_to_predownload, current_impl_buffer_size);

                chassert(file_segment.getCurrentWriteOffset(false) == static_cast<size_t>(implementation_buffer->getPosition()));

                bool success = writeCache(implementation_buffer->buffer().begin(), current_predownload_size, current_offset, file_segment);
                if (success)
                {
                    current_offset += current_predownload_size;

                    bytes_to_predownload -= current_predownload_size;
                    implementation_buffer->position() += current_predownload_size;
                }
                else
                {
                    LOG_TEST(log, "Bypassing cache because writeCache (in predownload) method failed");
                    continue_predownload = false;
                }
            }

            if (!continue_predownload)
            {
                /// We were predownloading:
                ///                   segment{1}
                /// cache:         [_____|___________
                ///                      ^
                ///                      current_write_offset
                /// requested_range:          [__________]
                ///                           ^
                ///                           file_offset_of_buffer_end
                /// But space reservation failed.
                /// So get working and internal buffer from predownload buffer, get new download buffer,
                /// return buffer back, seek to actual position.
                /// We could reuse predownload buffer and just seek to needed position, but for now
                /// seek is only allowed once for ReadBufferForS3 - before call to nextImpl.
                /// TODO: allow seek more than once with seek avoiding.

                bytes_to_predownload = 0;
                file_segment.setBroken();

                LOG_TEST(log, "Bypassing cache because for {}", file_segment.getInfoForLog());

                read_type = ReadType::REMOTE_FS_READ_BYPASS_CACHE;

                swap(*implementation_buffer);
                resetWorkingBuffer();

                implementation_buffer = getRemoteReadBuffer(file_segment, read_type);

                swap(*implementation_buffer);

                implementation_buffer->setReadUntilPosition(file_segment.range().right + 1); /// [..., range.right]
                implementation_buffer->seek(file_offset_of_buffer_end, SEEK_SET);

                LOG_TRACE(
                    log,
                    "Predownload failed because of space limit. "
                    "Will read from remote filesystem starting from offset: {}",
                    file_offset_of_buffer_end);

                break;
            }
        }
    }
}

bool CachedOnDiskReadBufferFromFile::updateImplementationBufferIfNeeded()
{
    auto & file_segment = file_segments->front();
    const auto & current_read_range = file_segment.range();
    auto current_state = file_segment.state();

    chassert(current_read_range.left <= file_offset_of_buffer_end);
    chassert(!file_segment.isDownloader());

    if (file_offset_of_buffer_end > current_read_range.right)
    {
        return completeFileSegmentAndGetNext();
    }

    if (read_type == ReadType::CACHED && current_state != FileSegment::State::DOWNLOADED)
    {
        /// If current read_type is ReadType::CACHED and file segment is not DOWNLOADED,
        /// it means the following case, e.g. we started from CacheReadBuffer and continue with RemoteFSReadBuffer.
        ///                      segment{k}
        /// cache:           [______|___________
        ///                         ^
        ///                         current_write_offset
        /// requested_range:    [__________]
        ///                     ^
        ///                     file_offset_of_buffer_end

        auto current_write_offset = file_segment.getCurrentWriteOffset(true);
        bool cached_part_is_finished = current_write_offset == file_offset_of_buffer_end;

        LOG_TEST(log, "Current write offset: {}, file offset of buffer end: {}", current_write_offset, file_offset_of_buffer_end);

        if (cached_part_is_finished)
        {
            /// TODO: makes sense to reuse local file reader if we return here with CACHED read type again?
            implementation_buffer = getImplementationBuffer(file_segment);

            return true;
        }
        else if (current_write_offset < file_offset_of_buffer_end)
        {
            throw Exception(
                ErrorCodes::LOGICAL_ERROR,
                "Expected {} >= {} ({})",
                current_write_offset, file_offset_of_buffer_end, getInfoForLog());
        }
    }

    if (read_type == ReadType::REMOTE_FS_READ_AND_PUT_IN_CACHE)
    {
        /**
        * ReadType::REMOTE_FS_READ_AND_PUT_IN_CACHE means that on previous getImplementationBuffer() call
        * current buffer successfully called file_segment->getOrSetDownloader() and became a downloader
        * for this file segment. However, the downloader's term has a lifespan of 1 nextImpl() call,
        * e.g. downloader reads buffer_size byte and calls completePartAndResetDownloader() and some other
        * thread can become a downloader if it calls getOrSetDownloader() faster.
        *
        * So downloader is committed to download only buffer_size bytes and then is not a downloader anymore,
        * because there is no guarantee on a higher level, that current buffer will not disappear without
        * being destructed till the end of query or without finishing the read range, which he was supposed
        * to read by marks range given to him. Therefore, each nextImpl() call, in case of
        * READ_AND_PUT_IN_CACHE, starts with getOrSetDownloader().
        */
        implementation_buffer = getImplementationBuffer(file_segment);
    }

    return true;
}

bool CachedOnDiskReadBufferFromFile::writeCache(char * data, size_t size, size_t offset, FileSegment & file_segment)
{
    Stopwatch watch(CLOCK_MONOTONIC);

    try
    {
        file_segment.write(data, size, offset);
    }
    catch (ErrnoException & e)
    {
        int code = e.getErrno();
        if (code == /* No space left on device */28 || code == /* Quota exceeded */122)
        {
            LOG_INFO(log, "Insert into cache is skipped due to insufficient disk space. ({})", e.displayText());
            return false;
        }
        throw;
    }

    watch.stop();
    auto elapsed = watch.elapsedMicroseconds();
    current_file_segment_counters.increment(ProfileEvents::FileSegmentCacheWriteMicroseconds, elapsed);
    ProfileEvents::increment(ProfileEvents::CachedReadBufferCacheWriteMicroseconds, elapsed);
    ProfileEvents::increment(ProfileEvents::CachedReadBufferCacheWriteBytes, size);

    return true;
}

bool CachedOnDiskReadBufferFromFile::nextImpl()
{
    try
    {
        return nextImplStep();
    }
    catch (Exception & e)
    {
        e.addMessage("Cache info: {}", nextimpl_step_log_info);
        throw;
    }
}

bool CachedOnDiskReadBufferFromFile::nextImplStep()
{
    last_caller_id = FileSegment::getCallerId();

    if (file_offset_of_buffer_end == read_until_position)
        return false;

    if (!initialized)
        initialize(file_offset_of_buffer_end, getTotalSizeToRead());

    if (file_segments->empty())
        return false;

    SCOPE_EXIT({
        try
        {
            /// Save state of current file segment before it is completed.
            nextimpl_step_log_info = getInfoForLog();

            if (file_segments->empty())
                return;

            auto & file_segment = file_segments->front();

            bool download_current_segment = read_type == ReadType::REMOTE_FS_READ_AND_PUT_IN_CACHE;
            if (download_current_segment)
            {
                bool need_complete_file_segment = file_segment.isDownloader();
                if (need_complete_file_segment)
                    file_segment.completePartAndResetDownloader();
            }

            chassert(!file_segment.isDownloader());
        }
        catch (...)
        {
            tryLogCurrentException(__PRETTY_FUNCTION__);
        }
    });

    bytes_to_predownload = 0;

    if (implementation_buffer)
    {
        bool can_read_further = updateImplementationBufferIfNeeded();
        if (!can_read_further)
            return false;
    }
    else
    {
        implementation_buffer = getImplementationBuffer(file_segments->front());

        if (read_type == ReadType::CACHED)
            file_segments->front().incrementHitsCount();
    }

    chassert(!internal_buffer.empty());

    swap(*implementation_buffer);

    auto & file_segment = file_segments->front();
    const auto & current_read_range = file_segment.range();

    LOG_TEST(
        log,
        "Current read type: {}, read offset: {}, impl read range: {}, file segment: {}",
        toString(read_type),
        file_offset_of_buffer_end,
        implementation_buffer->getRemainingReadRange().toString(),
        file_segment.getInfoForLog());

    chassert(current_read_range.left <= file_offset_of_buffer_end);
    chassert(current_read_range.right >= file_offset_of_buffer_end);

    bool result = false;
    size_t size = 0;

    size_t needed_to_predownload = bytes_to_predownload;
    if (needed_to_predownload)
    {
        predownload(file_segment);

        result = implementation_buffer->hasPendingData();
        size = implementation_buffer->available();
    }

    auto download_current_segment = read_type == ReadType::REMOTE_FS_READ_AND_PUT_IN_CACHE;
    if (download_current_segment != file_segment.isDownloader())
    {
        throw Exception(
            ErrorCodes::LOGICAL_ERROR,
            "Incorrect segment state. Having read type: {}, file segment info: {}",
            toString(read_type), file_segment.getInfoForLog());
    }

    if (!result)
    {
#ifndef NDEBUG
        if (read_type == ReadType::CACHED)
        {
            size_t cache_file_size = getFileSizeFromReadBuffer(*implementation_buffer);
            if (cache_file_size == 0)
            {
                throw Exception(
                    ErrorCodes::LOGICAL_ERROR,
                    "Attempt to read from an empty cache file: {} (just before actual read)",
                    cache_file_size);
            }
        }
        else
        {
            assert(file_offset_of_buffer_end == static_cast<size_t>(implementation_buffer->getFileOffsetOfBufferEnd()));
        }

        assert(!implementation_buffer->hasPendingData());
#endif

        Stopwatch watch(CLOCK_MONOTONIC);

        result = implementation_buffer->next();

        watch.stop();
        auto elapsed = watch.elapsedMicroseconds();
        current_file_segment_counters.increment(ProfileEvents::FileSegmentReadMicroseconds, elapsed);

        size = implementation_buffer->buffer().size();

        LOG_TEST(
            log,
            "Read {} bytes, read type {}, position: {}, offset: {}, remaining read range: {}",
            size, toString(read_type), implementation_buffer->getPosition(),
            implementation_buffer->getFileOffsetOfBufferEnd(), implementation_buffer->getRemainingReadRange().toString());

        if (read_type == ReadType::CACHED)
        {
            ProfileEvents::increment(ProfileEvents::CachedReadBufferReadFromCacheBytes, size);
            ProfileEvents::increment(ProfileEvents::CachedReadBufferReadFromCacheMicroseconds, elapsed);
        }
        else
        {
            ProfileEvents::increment(ProfileEvents::CachedReadBufferReadFromSourceBytes, size);
            ProfileEvents::increment(ProfileEvents::CachedReadBufferReadFromSourceMicroseconds, elapsed);
        }
    }

    if (result)
    {
        if (download_current_segment)
        {
            chassert(file_offset_of_buffer_end + size - 1 <= file_segment.range().right);

            bool success = file_segment.reserve(size);
            if (success)
            {
                chassert(file_segment.getCurrentWriteOffset(false) == static_cast<size_t>(implementation_buffer->getPosition()));

                success = writeCache(implementation_buffer->position(), size, file_offset_of_buffer_end, file_segment);
                if (success)
                {
                    chassert(file_segment.getCurrentWriteOffset(false) <= file_segment.range().right + 1);
                    chassert(
                        /* last_file_segment */file_segments->size() == 1
                        || file_segment.getCurrentWriteOffset(false) == implementation_buffer->getFileOffsetOfBufferEnd());

                    LOG_TEST(log, "Successfully written {} bytes", size);
                }
                else
                {
                    chassert(file_segment.state() == FileSegment::State::PARTIALLY_DOWNLOADED_NO_CONTINUATION);
                    LOG_TRACE(log, "Bypassing cache because writeCache method failed");
                }
            }
            else
            {
                LOG_TRACE(log, "No space left in cache to reserve {} bytes, will continue without cache download", size);
            }

            if (!success)
            {
                file_segment.setBroken();
                read_type = ReadType::REMOTE_FS_READ_BYPASS_CACHE;
                download_current_segment = false;
            }
        }

        /// - If last file segment was read from remote fs, then we read up to segment->range().right,
        /// but the requested right boundary could be
        /// segment->range().left < requested_right_boundary <  segment->range().right.
        /// Therefore need to resize to a smaller size. And resize must be done after write into cache.
        /// - If last file segment was read from local fs, then we could read more than
        /// file_segemnt->range().right, so resize is also needed.
        if (file_segments->size() == 1)
        {
            size_t remaining_size_to_read
                = std::min(current_read_range.right, read_until_position - 1) - file_offset_of_buffer_end + 1;
            size = std::min(size, remaining_size_to_read);
            chassert(implementation_buffer->buffer().size() >= nextimpl_working_buffer_offset + size);
            implementation_buffer->buffer().resize(nextimpl_working_buffer_offset + size);
        }

        file_offset_of_buffer_end += size;
    }

    swap(*implementation_buffer);

    current_file_segment_counters.increment(ProfileEvents::FileSegmentUsedBytes, available());

    if (download_current_segment)
        file_segment.completePartAndResetDownloader();

    chassert(!file_segment.isDownloader());

    LOG_TEST(
        log,
        "Key: {}. Returning with {} bytes, buffer position: {} (offset: {}, predownloaded: {}), "
        "buffer available: {}, current range: {}, file offset of buffer end: {}, impl offset: {}, file segment state: {}, "
        "current write offset: {}, read_type: {}, reading until position: {}, started with offset: {}, "
        "remaining ranges: {}",
        cache_key.toString(),
        working_buffer.size(),
        getPosition(),
        offset(),
        needed_to_predownload,
        available(),
        current_read_range.toString(),
        file_offset_of_buffer_end,
        implementation_buffer->getFileOffsetOfBufferEnd(),
        FileSegment::stateToString(file_segment.state()),
        file_segment.getCurrentWriteOffset(false),
        toString(read_type),
        read_until_position,
        first_offset,
        file_segments->toString());

    if (size == 0 && file_offset_of_buffer_end < read_until_position)
    {
        size_t cache_file_size = getFileSizeFromReadBuffer(*implementation_buffer);
        auto cache_file_path = getFileNameFromReadBuffer(*implementation_buffer);

        throw Exception(
            ErrorCodes::LOGICAL_ERROR,
            "Having zero bytes, but range is not finished: file offset: {}, starting offset: {}, "
            "reading until: {}, read type: {}, cache file size: {}, cache file path: {}, "
            "cache file offset: {}, current file segment: {}",
            file_offset_of_buffer_end,
            first_offset,
            read_until_position,
            toString(read_type),
            cache_file_size ? std::to_string(cache_file_size) : "None",
            cache_file_path,
            implementation_buffer->getFileOffsetOfBufferEnd(),
            file_segment.getInfoForLog());
    }

    return result;
}

off_t CachedOnDiskReadBufferFromFile::seek(off_t offset, int whence)
{
    if (initialized && !allow_seeks_after_first_read)
    {
        throw Exception(
            ErrorCodes::CANNOT_SEEK_THROUGH_FILE,
            "Seek is allowed only before first read attempt from the buffer");
    }

    size_t new_pos = offset;

    if (allow_seeks_after_first_read)
    {
        if (whence != SEEK_SET && whence != SEEK_CUR)
        {
            throw Exception(ErrorCodes::ARGUMENT_OUT_OF_BOUND, "Expected SEEK_SET or SEEK_CUR as whence");
        }

        if (whence == SEEK_CUR)
        {
            new_pos = file_offset_of_buffer_end - (working_buffer.end() - pos) + offset;
        }

        if (new_pos + (working_buffer.end() - pos) == file_offset_of_buffer_end)
            return new_pos;

        if (file_offset_of_buffer_end - working_buffer.size() <= new_pos && new_pos <= file_offset_of_buffer_end)
        {
            pos = working_buffer.end() - file_offset_of_buffer_end + new_pos;
            assert(pos >= working_buffer.begin());
            assert(pos <= working_buffer.end());
            return new_pos;
        }
    }
    else if (whence != SEEK_SET)
    {
        throw Exception(ErrorCodes::CANNOT_SEEK_THROUGH_FILE, "Only SEEK_SET allowed");
    }

    first_offset = file_offset_of_buffer_end = new_pos;
    resetWorkingBuffer();

    // if (file_segments && current_file_segment_it != file_segments->file_segments.end())
    // {
    //      auto & file_segments = file_segments->file_segments;
    //      LOG_TRACE(
    //          log,
    //          "Having {} file segments to read: {}, current offset: {}",
    //          file_segments->file_segments.size(), file_segments->toString(), file_offset_of_buffer_end);

    //      auto it = std::upper_bound(
    //          file_segments.begin(),
    //          file_segments.end(),
    //          new_pos,
    //          [](size_t pos, const FileSegmentPtr & file_segment) { return pos < file_segment->range().right; });

    //      if (it != file_segments.end())
    //      {
    //          if (it != file_segments.begin() && (*std::prev(it))->range().right == new_pos)
    //              current_file_segment_it = std::prev(it);
    //          else
    //              current_file_segment_it = it;

    //          [[maybe_unused]] const auto & file_segment = *current_file_segment_it;
    //          assert(file_offset_of_buffer_end <= file_segment->range().right);
    //          assert(file_offset_of_buffer_end >= file_segment->range().left);

    //          resetWorkingBuffer();
    //          swap(*implementation_buffer);
    //          implementation_buffer->seek(file_offset_of_buffer_end, SEEK_SET);
    //          swap(*implementation_buffer);

    //          LOG_TRACE(log, "Found suitable file segment: {}", file_segment->range().toString());

    //          LOG_TRACE(log, "seek2 Internal buffer size: {}", internal_buffer.size());
    //          return new_pos;
    //      }
    // }

    file_segments.reset();
    implementation_buffer.reset();
    initialized = false;

    return new_pos;
}

size_t CachedOnDiskReadBufferFromFile::getTotalSizeToRead()
{
    /// Last position should be guaranteed to be set, as at least we always know file size.
    if (!read_until_position)
        throw Exception(ErrorCodes::LOGICAL_ERROR, "Last position was not set");

    /// On this level should be guaranteed that read size is non-zero.
    if (file_offset_of_buffer_end >= read_until_position)
        throw Exception(
            ErrorCodes::LOGICAL_ERROR,
            "Read boundaries mismatch. Expected {} < {}",
            file_offset_of_buffer_end, read_until_position);

    return read_until_position - file_offset_of_buffer_end;
}

void CachedOnDiskReadBufferFromFile::setReadUntilPosition(size_t position)
{
    if (!allow_seeks_after_first_read)
        throw Exception(ErrorCodes::LOGICAL_ERROR, "Method `setReadUntilPosition()` not allowed");

    read_until_position = position;
    initialized = false;
    implementation_buffer.reset();
}

void CachedOnDiskReadBufferFromFile::setReadUntilEnd()
{
    setReadUntilPosition(getFileSize());
}

off_t CachedOnDiskReadBufferFromFile::getPosition()
{
    return file_offset_of_buffer_end - available();
}

void CachedOnDiskReadBufferFromFile::assertCorrectness() const
{
    if (!CachedObjectStorage::canUseReadThroughCache()
        && !settings.read_from_filesystem_cache_if_exists_otherwise_bypass_cache)
        throw Exception(ErrorCodes::LOGICAL_ERROR, "Cache usage is not allowed (query_id: {})", query_id);
}

String CachedOnDiskReadBufferFromFile::getInfoForLog()
{
    String implementation_buffer_read_range_str;
    if (implementation_buffer)
        implementation_buffer_read_range_str = implementation_buffer->getRemainingReadRange().toString();
    else
        implementation_buffer_read_range_str = "None";

    String current_file_segment_info;
<<<<<<< HEAD
    if (file_segments->empty())
=======
    if (current_file_segment_it != file_segments_holder->file_segments.end())
        current_file_segment_info = (*current_file_segment_it)->getInfoForLog();
    else
>>>>>>> d1793a9b
        current_file_segment_info = "None";
    else
        current_file_segment_info = file_segments->front().getInfoForLog();

    return fmt::format(
        "Buffer path: {}, hash key: {}, file_offset_of_buffer_end: {}, "
        "internal buffer remaining read range: {}, "
        "read_type: {}, last caller: {}, file segment info: {}",
        source_file_path,
        cache_key.toString(),
        file_offset_of_buffer_end,
        implementation_buffer_read_range_str,
        toString(read_type),
        last_caller_id,
        current_file_segment_info);
}

}<|MERGE_RESOLUTION|>--- conflicted
+++ resolved
@@ -1163,13 +1163,7 @@
         implementation_buffer_read_range_str = "None";
 
     String current_file_segment_info;
-<<<<<<< HEAD
     if (file_segments->empty())
-=======
-    if (current_file_segment_it != file_segments_holder->file_segments.end())
-        current_file_segment_info = (*current_file_segment_it)->getInfoForLog();
-    else
->>>>>>> d1793a9b
         current_file_segment_info = "None";
     else
         current_file_segment_info = file_segments->front().getInfoForLog();
