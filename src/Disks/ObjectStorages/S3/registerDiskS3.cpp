#include "config.h"

#include <Common/logger_useful.h>
#include <IO/ReadHelpers.h>
#include <IO/WriteHelpers.h>
#include <Interpreters/Context.h>
#include <Disks/DiskFactory.h>

#if USE_AWS_S3

#include <aws/core/client/DefaultRetryStrategy.h>
#include <base/getFQDNOrHostName.h>

#include <Disks/DiskRestartProxy.h>
#include <Disks/DiskLocal.h>
#include <Disks/ObjectStorages/DiskObjectStorage.h>
#include <Disks/ObjectStorages/DiskObjectStorageCommon.h>
#include <Disks/ObjectStorages/S3/S3ObjectStorage.h>
#include <Disks/ObjectStorages/S3/diskSettings.h>
#include <Disks/ObjectStorages/MetadataStorageFromDisk.h>
#include <Disks/ObjectStorages/MetadataStorageFromPlainObjectStorage.h>
#include <IO/S3Common.h>

#include <Storages/StorageS3Settings.h>


namespace DB
{

namespace ErrorCodes
{
    extern const int BAD_ARGUMENTS;
    extern const int PATH_ACCESS_DENIED;
}

namespace
{

void checkWriteAccess(IDisk & disk)
{
    auto file = disk.writeFile("test_acl", DBMS_DEFAULT_BUFFER_SIZE, WriteMode::Rewrite);
    try
    {
        file->write("test", 4);
    }
    catch (...)
    {
        /// Log current exception, because finalize() can throw a different exception.
        tryLogCurrentException(__PRETTY_FUNCTION__);
        file->finalize();
        throw;
    }
}

void checkReadAccess(const String & disk_name, IDisk & disk)
{
    auto file = disk.readFile("test_acl");
    String buf(4, '0');
    file->readStrict(buf.data(), 4);
    if (buf != "test")
        throw Exception("No read access to S3 bucket in disk " + disk_name, ErrorCodes::PATH_ACCESS_DENIED);
}

void checkRemoveAccess(IDisk & disk)
{
    disk.removeFile("test_acl");
}

bool checkBatchRemoveIsMissing(S3ObjectStorage & storage, const String & key_with_trailing_slash)
{
    StoredObject object(key_with_trailing_slash + "_test_remove_objects_capability");
    try
    {
        auto file = storage.writeObject(object, WriteMode::Rewrite);
        file->write("test", 4);
        file->finalize();
    }
    catch (...)
    {
        try
        {
            storage.removeObject(object);
        }
        catch (...)
        {
        }
        return false; /// We don't have write access, therefore no information about batch remove.
    }
    try
    {
        /// Uses `DeleteObjects` request (batch delete).
        storage.removeObjects({object});
        return false;
    }
    catch (const Exception &)
    {
        try
        {
            storage.removeObject(object);
        }
        catch (...)
        {
        }
        return true;
    }
}

}

void registerDiskS3(DiskFactory & factory)
{
    auto creator = [](const String & name,
                      const Poco::Util::AbstractConfiguration & config,
                      const String & config_prefix,
                      ContextPtr context,
                      const DisksMap & /*map*/) -> DiskPtr
    {
        S3::URI uri(Poco::URI(config.getString(config_prefix + ".endpoint")));

        if (uri.key.empty())
            throw Exception(ErrorCodes::BAD_ARGUMENTS, "No key in S3 uri: {}", uri.uri.toString());

        if (uri.key.back() != '/')
            throw Exception(ErrorCodes::BAD_ARGUMENTS, "S3 path must ends with '/', but '{}' doesn't.", uri.key);

        S3Capabilities s3_capabilities = getCapabilitiesFromConfig(config, config_prefix);
        std::shared_ptr<S3ObjectStorage> s3_storage;

        String type = config.getString(config_prefix + ".type");
        chassert(type == "s3" || type == "s3_plain");

        MetadataStoragePtr metadata_storage;
        auto settings = getSettings(config, config_prefix, context);
        auto client = getClient(config, config_prefix, context, *settings);
        if (type == "s3_plain")
        {
            s3_storage = std::make_shared<S3PlainObjectStorage>(std::move(client), std::move(settings), uri.version_id, s3_capabilities, uri.bucket, uri.endpoint);
            metadata_storage = std::make_shared<MetadataStorageFromPlainObjectStorage>(s3_storage, uri.key);
        }
        else
        {
<<<<<<< HEAD
            s3_storage = std::make_shared<S3ObjectStorage>(
                getClient(config, config_prefix, context),
                getSettings(config, config_prefix, context),
                uri.version_id, s3_capabilities, uri.bucket, uri.endpoint);

            auto [metadata_path, metadata_disk] = prepareForLocalMetadata(name, config, config_prefix, context->getPath());
=======
            s3_storage = std::make_shared<S3ObjectStorage>(std::move(client), std::move(settings), uri.version_id, s3_capabilities, uri.bucket, uri.endpoint);
            auto [metadata_path, metadata_disk] = prepareForLocalMetadata(name, config, config_prefix, context);
>>>>>>> b4664cd5
            metadata_storage = std::make_shared<MetadataStorageFromDisk>(metadata_disk, uri.key);
        }

        bool skip_access_check = config.getBool(config_prefix + ".skip_access_check", false);

        if (!skip_access_check)
        {
            /// If `support_batch_delete` is turned on (default), check and possibly switch it off.
            if (s3_capabilities.support_batch_delete && checkBatchRemoveIsMissing(*s3_storage, uri.key))
            {
                LOG_WARNING(
                    &Poco::Logger::get("registerDiskS3"),
                    "Storage for disk {} does not support batch delete operations, "
                    "so `s3_capabilities.support_batch_delete` was automatically turned off during the access check. "
                    "To remove this message set `s3_capabilities.support_batch_delete` for the disk to `false`.",
                    name
                );
                s3_storage->setCapabilitiesSupportBatchDelete(false);
            }
        }

        bool send_metadata = config.getBool(config_prefix + ".send_metadata", false);
        uint64_t copy_thread_pool_size = config.getUInt(config_prefix + ".thread_pool_size", 16);

        std::shared_ptr<DiskObjectStorage> s3disk = std::make_shared<DiskObjectStorage>(
            name,
            uri.key,
            type == "s3" ? "DiskS3" : "DiskS3Plain",
            std::move(metadata_storage),
            std::move(s3_storage),
            send_metadata,
            copy_thread_pool_size);

        /// This code is used only to check access to the corresponding disk.
        if (!skip_access_check)
        {
            checkWriteAccess(*s3disk);
            checkReadAccess(name, *s3disk);
            checkRemoveAccess(*s3disk);
        }

        s3disk->startup(context);

        std::shared_ptr<IDisk> disk_result = s3disk;

        return std::make_shared<DiskRestartProxy>(disk_result);
    };
    factory.registerDiskType("s3", creator);
    factory.registerDiskType("s3_plain", creator);
}

}

#else

void registerDiskS3(DiskFactory &) {}

#endif<|MERGE_RESOLUTION|>--- conflicted
+++ resolved
@@ -139,17 +139,8 @@
         }
         else
         {
-<<<<<<< HEAD
-            s3_storage = std::make_shared<S3ObjectStorage>(
-                getClient(config, config_prefix, context),
-                getSettings(config, config_prefix, context),
-                uri.version_id, s3_capabilities, uri.bucket, uri.endpoint);
-
+            s3_storage = std::make_shared<S3ObjectStorage>(std::move(client), std::move(settings), uri.version_id, s3_capabilities, uri.bucket, uri.endpoint);
             auto [metadata_path, metadata_disk] = prepareForLocalMetadata(name, config, config_prefix, context->getPath());
-=======
-            s3_storage = std::make_shared<S3ObjectStorage>(std::move(client), std::move(settings), uri.version_id, s3_capabilities, uri.bucket, uri.endpoint);
-            auto [metadata_path, metadata_disk] = prepareForLocalMetadata(name, config, config_prefix, context);
->>>>>>> b4664cd5
             metadata_storage = std::make_shared<MetadataStorageFromDisk>(metadata_disk, uri.key);
         }
 
