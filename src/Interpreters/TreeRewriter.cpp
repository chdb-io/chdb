--- conflicted
+++ resolved
@@ -512,22 +512,12 @@
             bool found = false;
             for (const auto & column : source_columns)
             {
-                auto split = Nested::splitName(column.name);
+                auto split = Nested::splitName(column.name, /*reverse=*/ true);
                 if (split.first == source_name && !split.second.empty())
                 {
-<<<<<<< HEAD
-                    auto split = Nested::splitName(column.name, /*reverse=*/ true);
-                    if (split.first == source_name && !split.second.empty())
-                    {
-                        result.array_join_result_to_source[Nested::concatenateName(result_name, split.second)] = column.name;
-                        found = true;
-                        break;
-                    }
-=======
                     result.array_join_result_to_source[Nested::concatenateName(result_name, split.second)] = column.name;
                     found = true;
                     break;
->>>>>>> 13b35a68
                 }
             }
             if (!found)
@@ -1134,22 +1124,9 @@
     setJoinStrictness(
         *select_query, settings.join_default_strictness, settings.any_join_distinct_right_table_keys, result.analyzed_join->table_join);
 
-<<<<<<< HEAD
-    if (const auto * join_ast = select_query->join(); join_ast && tables_with_columns.size() >= 2)
-    {
-        auto & table_join_ast = join_ast->table_join->as<ASTTableJoin &>();
-        if (table_join_ast.using_expression_list && result.storage_snapshot)
-            replaceAliasColumnsInQuery(table_join_ast.using_expression_list, result.storage_snapshot->metadata->getColumns(), result.array_join_result_to_source, getContext());
-        if (table_join_ast.on_expression && result.storage_snapshot)
-            replaceAliasColumnsInQuery(table_join_ast.on_expression, result.storage_snapshot->metadata->getColumns(), result.array_join_result_to_source, getContext());
-
-        collectJoinedColumns(*result.analyzed_join, table_join_ast, tables_with_columns, result.aliases);
-    }
-=======
     auto * table_join_ast = select_query->join() ? select_query->join()->table_join->as<ASTTableJoin>() : nullptr;
     if (table_join_ast && tables_with_columns.size() >= 2)
         collectJoinedColumns(*result.analyzed_join, *table_join_ast, tables_with_columns, result.aliases, getContext());
->>>>>>> 13b35a68
 
     result.aggregates = getAggregates(query, *select_query);
     result.window_function_asts = getWindowFunctions(query, *select_query);
@@ -1169,14 +1146,10 @@
                 excluded_nodes.insert(table_join_ast->using_expression_list.get());
         }
 
-        bool is_changed = replaceAliasColumnsInQuery(query, result.metadata_snapshot->getColumns(),
+        bool is_changed = replaceAliasColumnsInQuery(query, result.storage_snapshot->metadata->getColumns(),
                                                      result.array_join_result_to_source, getContext(), excluded_nodes);
         /// If query is changed, we need to redo some work to correct name resolution.
-<<<<<<< HEAD
-        if (replaceAliasColumnsInQuery(query, result.storage_snapshot->metadata->getColumns(), result.array_join_result_to_source, getContext()))
-=======
         if (is_changed)
->>>>>>> 13b35a68
         {
             result.aggregates = getAggregates(query, *select_query);
             result.window_function_asts = getWindowFunctions(query, *select_query);
