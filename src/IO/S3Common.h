#pragma once

#include <IO/S3/PocoHTTPClient.h>
#include <IO/HTTPHeaderEntries.h>

#include <string>
#include <optional>

#include "config.h"

#if USE_AWS_S3

#include <base/types.h>
#include <Common/Exception.h>
#include <Common/Throttler_fwd.h>

#include <Poco/URI.h>
#include <aws/core/Aws.h>
#include <aws/s3/S3Errors.h>


namespace Aws::S3 { class S3Client; }

namespace DB
{

namespace ErrorCodes
{
    extern const int S3_ERROR;
}

class RemoteHostFilter;

class S3Exception : public Exception
{
public:

    // Format message with fmt::format, like the logging functions.
    template <typename... Args>
    S3Exception(Aws::S3::S3Errors code_, fmt::format_string<Args...> fmt, Args &&... args)
        : Exception(fmt::format(fmt, std::forward<Args>(args)...), ErrorCodes::S3_ERROR)
        , code(code_)
    {
    }

    S3Exception(const std::string & msg, Aws::S3::S3Errors code_)
        : Exception(msg, ErrorCodes::S3_ERROR)
        , code(code_)
    {}

    Aws::S3::S3Errors getS3ErrorCode() const
    {
        return code;
    }

    bool isRetryableError() const;

private:
    Aws::S3::S3Errors code;
};
}


namespace DB::S3
{

class ClientFactory
{
public:
    ~ClientFactory();

    static ClientFactory & instance();

    std::unique_ptr<Aws::S3::S3Client> create(
        const PocoHTTPClientConfiguration & cfg,
        bool is_virtual_hosted_style,
        const String & access_key_id,
        const String & secret_access_key,
        const String & server_side_encryption_customer_key_base64,
        HTTPHeaderEntries headers,
        bool use_environment_credentials,
        bool use_insecure_imds_request);

    PocoHTTPClientConfiguration createClientConfiguration(
        const String & force_region,
        const RemoteHostFilter & remote_host_filter,
        unsigned int s3_max_redirects,
        bool enable_s3_requests_logging,
        bool for_disk_s3,
        const ThrottlerPtr & get_request_throttler,
        const ThrottlerPtr & put_request_throttler);

private:
    ClientFactory();

    Aws::SDKOptions aws_options;
    std::atomic<bool> s3_requests_logging_enabled;
};

/**
 * Represents S3 URI.
 *
 * The following patterns are allowed:
 * s3://bucket/key
 * http(s)://endpoint/bucket/key
 */
struct URI
{
    Poco::URI uri;
    // Custom endpoint if URI scheme is not S3.
    String endpoint;
    String bucket;
    String key;
    String version_id;
    String storage_name;

    bool is_virtual_hosted_style;

    explicit URI(const std::string & uri_);

    static void validateBucket(const String & bucket, const Poco::URI & uri);
};

<<<<<<< HEAD
/// WARNING: Don't use `HeadObjectRequest`! Use the functions below instead.
/// For explanation see the comment about `HeadObject` request in the function tryGetObjectInfo().

struct ObjectInfo
{
    size_t size = 0;
    time_t last_modification_time = 0;
};

ObjectInfo getObjectInfo(const Aws::S3::S3Client & client, const String & bucket, const String & key, const String & version_id = "", bool for_disk_s3 = false, bool throw_on_error = true);

size_t getObjectSize(const Aws::S3::S3Client & client, const String & bucket, const String & key, const String & version_id = "", bool for_disk_s3 = false, bool throw_on_error = true);

bool objectExists(const Aws::S3::S3Client & client, const String & bucket, const String & key, const String & version_id = "", bool for_disk_s3 = false);

/// Throws an exception if a specified object doesn't exist. `description` is used as a part of the error message.
void checkObjectExists(const Aws::S3::S3Client & client, const String & bucket, const String & key, const String & version_id = "", bool for_disk_s3 = false, std::string_view description = {});

bool isNotFoundError(Aws::S3::S3Errors error);

/// Returns the object's metadata.
std::map<String, String> getObjectMetadata(const Aws::S3::S3Client & client, const String & bucket, const String & key, const String & version_id = "", bool for_disk_s3 = false, bool throw_on_error = true);

std::vector<String>
listFiles(const Aws::S3::S3Client & client, const String & bucket, const String & key, const String & prefix, const String & extension);
=======
>>>>>>> 40b00432
}
#endif

namespace Poco::Util
{
    class AbstractConfiguration;
};

namespace DB::S3
{

struct AuthSettings
{
    static AuthSettings loadFromConfig(const std::string & config_elem, const Poco::Util::AbstractConfiguration & config);

    std::string access_key_id;
    std::string secret_access_key;
    std::string region;
    std::string server_side_encryption_customer_key_base64;

    HTTPHeaderEntries headers;

    std::optional<bool> use_environment_credentials;
    std::optional<bool> use_insecure_imds_request;

    bool operator==(const AuthSettings & other) const = default;

    void updateFrom(const AuthSettings & from);
};

}<|MERGE_RESOLUTION|>--- conflicted
+++ resolved
@@ -121,34 +121,8 @@
     static void validateBucket(const String & bucket, const Poco::URI & uri);
 };
 
-<<<<<<< HEAD
-/// WARNING: Don't use `HeadObjectRequest`! Use the functions below instead.
-/// For explanation see the comment about `HeadObject` request in the function tryGetObjectInfo().
-
-struct ObjectInfo
-{
-    size_t size = 0;
-    time_t last_modification_time = 0;
-};
-
-ObjectInfo getObjectInfo(const Aws::S3::S3Client & client, const String & bucket, const String & key, const String & version_id = "", bool for_disk_s3 = false, bool throw_on_error = true);
-
-size_t getObjectSize(const Aws::S3::S3Client & client, const String & bucket, const String & key, const String & version_id = "", bool for_disk_s3 = false, bool throw_on_error = true);
-
-bool objectExists(const Aws::S3::S3Client & client, const String & bucket, const String & key, const String & version_id = "", bool for_disk_s3 = false);
-
-/// Throws an exception if a specified object doesn't exist. `description` is used as a part of the error message.
-void checkObjectExists(const Aws::S3::S3Client & client, const String & bucket, const String & key, const String & version_id = "", bool for_disk_s3 = false, std::string_view description = {});
-
-bool isNotFoundError(Aws::S3::S3Errors error);
-
-/// Returns the object's metadata.
-std::map<String, String> getObjectMetadata(const Aws::S3::S3Client & client, const String & bucket, const String & key, const String & version_id = "", bool for_disk_s3 = false, bool throw_on_error = true);
-
 std::vector<String>
 listFiles(const Aws::S3::S3Client & client, const String & bucket, const String & key, const String & prefix, const String & extension);
-=======
->>>>>>> 40b00432
 }
 #endif
 
