--- conflicted
+++ resolved
@@ -230,10 +230,6 @@
 
     if (!is_dictionary)
     {
-<<<<<<< HEAD
-        std::string what = "TABLE";
-        if (is_ordinary_view)
-=======
         String action = "CREATE";
         if (attach)
             action = "ATTACH";
@@ -245,8 +241,7 @@
             action = "REPLACE";
 
         String what = "TABLE";
-        if (is_view)
->>>>>>> c8c4de06
+        if (is_ordinary_view)
             what = "VIEW";
         else if (is_materialized_view)
             what = "MATERIALIZED VIEW";
