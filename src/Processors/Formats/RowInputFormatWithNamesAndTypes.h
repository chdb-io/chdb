#pragma once

#include <Processors/Formats/RowInputFormatWithDiagnosticInfo.h>
#include <Processors/Formats/ISchemaReader.h>
#include <Formats/FormatSettings.h>
#include <Formats/FormatFactory.h>

namespace DB
{

class FormatWithNamesAndTypesReader;

/// Base class for input formats with -WithNames and -WithNamesAndTypes suffixes.
/// It accepts 2 parameters in constructor - with_names and with_types and implements
/// input format depending on them:
///  - if with_names is true, it will expect that the first row of data contains column
///    names. If setting input_format_with_names_use_header is set to 1, columns mapping
///    will be performed.
///  - if with_types is true, it will expect that the second row of data contains column
///    types. If setting input_format_with_types_use_header is set to 1, types from input
///    will be compared types from header.
/// It's important that firstly this class reads/skips names and only
/// then reads/skips types. So you can this invariant.
class RowInputFormatWithNamesAndTypes : public RowInputFormatWithDiagnosticInfo
{
protected:
    /** with_names - in the first line the header with column names
      * with_types - in the second line the header with column names
      */
    RowInputFormatWithNamesAndTypes(
        const Block & header_,
        ReadBuffer & in_,
        const Params & params_,
        bool with_names_,
        bool with_types_,
        const FormatSettings & format_settings_,
        std::unique_ptr<FormatWithNamesAndTypesReader> format_reader_);

    void resetParser() override;
    bool isGarbageAfterField(size_t index, ReadBuffer::Position pos) override;
    void setReadBuffer(ReadBuffer & in_) override;

    const FormatSettings format_settings;
    DataTypes data_types;
    bool end_of_stream = false;

private:
    bool readRow(MutableColumns & columns, RowReadExtension & ext) override;
    void readPrefix() override;

    bool parseRowAndPrintDiagnosticInfo(MutableColumns & columns, WriteBuffer & out) override;
    void tryDeserializeField(const DataTypePtr & type, IColumn & column, size_t file_column) override;

    void setupAllColumnsByTableSchema();
    void addInputColumn(const String & column_name, std::vector<bool> & read_columns);
    void insertDefaultsForNotSeenColumns(MutableColumns & columns, RowReadExtension & ext);

    bool with_names;
    bool with_types;
    std::unique_ptr<FormatWithNamesAndTypesReader> format_reader;
    std::unordered_map<String, size_t> column_indexes_by_names;
};

/// Base class for parsing data in input formats with -WithNames and -WithNamesAndTypes suffixes.
/// Used for reading/skipping names/types/delimiters in specific format.
class FormatWithNamesAndTypesReader
{
public:
    explicit FormatWithNamesAndTypesReader(ReadBuffer & in_, const FormatSettings & format_settings_) : in(&in_), format_settings(format_settings_) {}

    /// Read single field from input. Return false if there was no real value and we inserted default value.
    virtual bool readField(IColumn & column, const DataTypePtr & type, const SerializationPtr & serialization, bool is_last_file_column, const String & column_name) = 0;

    /// Methods for parsing with diagnostic info.
    virtual void checkNullValueForNonNullable(DataTypePtr) {}
    virtual bool parseRowStartWithDiagnosticInfo(WriteBuffer &) { return true; }
    virtual bool parseFieldDelimiterWithDiagnosticInfo(WriteBuffer &) { return true; }
    virtual bool parseRowEndWithDiagnosticInfo(WriteBuffer &) { return true;}
    virtual bool parseRowBetweenDelimiterWithDiagnosticInfo(WriteBuffer &) { return true;}
    virtual bool tryParseSuffixWithDiagnosticInfo(WriteBuffer &) { return true; }
    virtual bool isGarbageAfterField(size_t, ReadBuffer::Position) { return false; }

    /// Read row with names and return the list of them.
    virtual std::vector<String> readNames() = 0;
    /// Read row with types and return the list of them.
    virtual std::vector<String> readTypes() = 0;

    /// Skip single field, it's used to skip unknown columns.
    virtual void skipField(size_t file_column) = 0;
    /// Skip the whole row with names.
    virtual void skipNames() = 0;
    /// Skip the whole row with types.
    virtual void skipTypes() = 0;

    /// Skip delimiters, if any.
    virtual void skipPrefixBeforeHeader() {}
    virtual void skipRowStartDelimiter() {}
    virtual void skipFieldDelimiter() {}
    virtual void skipRowEndDelimiter() {}
    virtual void skipRowBetweenDelimiter() {}

    /// Check suffix.
    virtual bool checkForSuffix() { return in->eof(); }

    const FormatSettings & getFormatSettings() const { return format_settings; }

<<<<<<< HEAD

    /// Read row with names and return the list of them.
    virtual std::vector<String> readNames() = 0;
    /// Read row with types and return the list of them.
    virtual std::vector<String> readTypes() = 0;


=======
    virtual void setReadBuffer(ReadBuffer & in_) { in = &in_; }

    virtual ~FormatWithNamesAndTypesReader() = default;

protected:
    ReadBuffer * in;
>>>>>>> 42b86787
    const FormatSettings format_settings;
};

<<<<<<< HEAD
private:
    void readPrefix() override;
    bool readRow(MutableColumns & columns, RowReadExtension & ext) override;
=======
/// Base class for schema inference for formats with -WithNames and -WithNamesAndTypes suffixes.
/// For formats with -WithNamesAndTypes suffix the schema will be determined by first two rows.
/// For formats with -WithNames suffix the names of columns will be determined by the first row
/// and types of columns by the rows with data.
/// For formats without suffixes default column names will be used
/// and types will be determined by the rows with data.
class FormatWithNamesAndTypesSchemaReader : public IRowSchemaReader
{
public:
    FormatWithNamesAndTypesSchemaReader(
        ReadBuffer & in,
        size_t max_rows_to_read_,
        bool with_names_,
        bool with_types_,
        FormatWithNamesAndTypesReader * format_reader_,
        DataTypePtr default_type_ = nullptr);
>>>>>>> 42b86787

    NamesAndTypesList readSchema() override;

protected:
    virtual DataTypes readRowAndGetDataTypes() override = 0;

    bool with_names;
    bool with_types;

private:
    FormatWithNamesAndTypesReader * format_reader;
};

}
<|MERGE_RESOLUTION|>--- conflicted
+++ resolved
@@ -104,30 +104,15 @@
 
     const FormatSettings & getFormatSettings() const { return format_settings; }
 
-<<<<<<< HEAD
-
-    /// Read row with names and return the list of them.
-    virtual std::vector<String> readNames() = 0;
-    /// Read row with types and return the list of them.
-    virtual std::vector<String> readTypes() = 0;
-
-
-=======
     virtual void setReadBuffer(ReadBuffer & in_) { in = &in_; }
 
     virtual ~FormatWithNamesAndTypesReader() = default;
 
 protected:
     ReadBuffer * in;
->>>>>>> 42b86787
     const FormatSettings format_settings;
 };
 
-<<<<<<< HEAD
-private:
-    void readPrefix() override;
-    bool readRow(MutableColumns & columns, RowReadExtension & ext) override;
-=======
 /// Base class for schema inference for formats with -WithNames and -WithNamesAndTypes suffixes.
 /// For formats with -WithNamesAndTypes suffix the schema will be determined by first two rows.
 /// For formats with -WithNames suffix the names of columns will be determined by the first row
@@ -144,7 +129,6 @@
         bool with_types_,
         FormatWithNamesAndTypesReader * format_reader_,
         DataTypePtr default_type_ = nullptr);
->>>>>>> 42b86787
 
     NamesAndTypesList readSchema() override;
 
