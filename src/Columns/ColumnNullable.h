--- conflicted
+++ resolved
@@ -145,7 +145,7 @@
         null_map->getIndicesOfNonDefaultRows(indices, from, limit);
     }
 
-    ColumnPtr createWithOffsets(const IColumn::Offsets & offsets, size_t total_rows, size_t shift) const override;
+    ColumnPtr createWithOffsets(const Offsets & offsets, const Field & default_field, size_t total_rows, size_t shift) const override;
 
     bool isNullable() const override { return true; }
     bool isFixedAndContiguous() const override { return false; }
@@ -184,13 +184,6 @@
     /// Check that size of null map equals to size of nested column.
     void checkConsistency() const;
 
-<<<<<<< HEAD
-    size_t getNumberOfDefaultRows(size_t step) const override;
-    void getIndicesOfNonDefaultValues(Offsets & indices, size_t from, size_t limit) const override;
-    ColumnPtr createWithOffsets(const IColumn::Offsets & offsets, const Field & default_field, size_t total_rows, size_t shift) const override;
-
-=======
->>>>>>> b3b29be0
 private:
     WrappedPtr nested_column;
     WrappedPtr null_map;
