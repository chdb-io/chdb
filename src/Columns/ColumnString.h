--- conflicted
+++ resolved
@@ -1,10 +1,7 @@
 #pragma once
 
-<<<<<<< HEAD
-=======
 #include <cassert>
 #include <cstddef>
->>>>>>> 4725983d
 #include <cstring>
 
 #include <Columns/IColumn.h>
