#include "ColumnVector.h"

#include <pdqsort.h>
#include <Columns/ColumnsCommon.h>
#include <Columns/ColumnCompressed.h>
#include <DataStreams/ColumnGathererStream.h>
#include <IO/WriteHelpers.h>
#include <Common/Arena.h>
#include <Common/Exception.h>
#include <Common/HashTable/Hash.h>
#include <Common/NaNUtils.h>
#include <Common/RadixSort.h>
#include <Common/SipHash.h>
#include <Common/WeakHash.h>
#include <Common/assert_cast.h>
#include <common/sort.h>
#include <common/unaligned.h>
#include <ext/bit_cast.h>
#include <ext/scope_guard.h>

#include <cmath>
#include <cstring>

#if defined(__SSE2__)
#    include <emmintrin.h>
#endif

namespace DB
{

namespace ErrorCodes
{
    extern const int PARAMETER_OUT_OF_BOUND;
    extern const int SIZES_OF_COLUMNS_DOESNT_MATCH;
    extern const int LOGICAL_ERROR;
    extern const int NOT_IMPLEMENTED;
}

template <typename T>
StringRef ColumnVector<T>::serializeValueIntoArena(size_t n, Arena & arena, char const *& begin) const
{
    auto * pos = arena.allocContinue(sizeof(T), begin);
    unalignedStore<T>(pos, data[n]);
    return StringRef(pos, sizeof(T));
}

template <typename T>
const char * ColumnVector<T>::deserializeAndInsertFromArena(const char * pos)
{
    data.emplace_back(unalignedLoad<T>(pos));
    return pos + sizeof(T);
}

template <typename T>
const char * ColumnVector<T>::skipSerializedInArena(const char * pos) const
{
    return pos + sizeof(T);
}

template <typename T>
void ColumnVector<T>::updateHashWithValue(size_t n, SipHash & hash) const
{
    hash.update(data[n]);
}

template <typename T>
void ColumnVector<T>::updateWeakHash32(WeakHash32 & hash) const
{
    auto s = data.size();

    if (hash.getData().size() != s)
        throw Exception("Size of WeakHash32 does not match size of column: column size is " + std::to_string(s) +
                        ", hash size is " + std::to_string(hash.getData().size()), ErrorCodes::LOGICAL_ERROR);

    const T * begin = data.data();
    const T * end = begin + s;
    UInt32 * hash_data = hash.getData().data();

    while (begin < end)
    {
        *hash_data = intHashCRC32(*begin, *hash_data);
        ++begin;
        ++hash_data;
    }
}

template <typename T>
void ColumnVector<T>::updateHashFast(SipHash & hash) const
{
    hash.update(reinterpret_cast<const char *>(data.data()), size() * sizeof(data[0]));
}

template <typename T>
struct ColumnVector<T>::less
{
    const Self & parent;
    int nan_direction_hint;
    less(const Self & parent_, int nan_direction_hint_) : parent(parent_), nan_direction_hint(nan_direction_hint_) {}
    bool operator()(size_t lhs, size_t rhs) const { return CompareHelper<T>::less(parent.data[lhs], parent.data[rhs], nan_direction_hint); }
};

template <typename T>
struct ColumnVector<T>::greater
{
    const Self & parent;
    int nan_direction_hint;
    greater(const Self & parent_, int nan_direction_hint_) : parent(parent_), nan_direction_hint(nan_direction_hint_) {}
    bool operator()(size_t lhs, size_t rhs) const { return CompareHelper<T>::greater(parent.data[lhs], parent.data[rhs], nan_direction_hint); }
};


namespace
{
    template <typename T>
    struct ValueWithIndex
    {
        T value;
        UInt32 index;
    };

    template <typename T>
    struct RadixSortTraits : RadixSortNumTraits<T>
    {
        using Element = ValueWithIndex<T>;
        using Result = size_t;

        static T & extractKey(Element & elem) { return elem.value; }
        static size_t extractResult(Element & elem) { return elem.index; }
    };
}


template <typename T>
void ColumnVector<T>::getPermutation(bool reverse, size_t limit, int nan_direction_hint, IColumn::Permutation & res) const
{
    size_t s = data.size();
    res.resize(s);

    if (s == 0)
        return;

    if (limit >= s)
        limit = 0;

    if (limit)
    {
        for (size_t i = 0; i < s; ++i)
            res[i] = i;

        if (reverse)
            partial_sort(res.begin(), res.begin() + limit, res.end(), greater(*this, nan_direction_hint));
        else
            partial_sort(res.begin(), res.begin() + limit, res.end(), less(*this, nan_direction_hint));
    }
    else
    {
        /// A case for radix sort
        if constexpr (is_arithmetic_v<T> && !is_big_int_v<T>)
        {
            /// Thresholds on size. Lower threshold is arbitrary. Upper threshold is chosen by the type for histogram counters.
            if (s >= 256 && s <= std::numeric_limits<UInt32>::max())
            {
                PaddedPODArray<ValueWithIndex<T>> pairs(s);
                for (UInt32 i = 0; i < UInt32(s); ++i)
                    pairs[i] = {data[i], i};

                RadixSort<RadixSortTraits<T>>::executeLSD(pairs.data(), s, reverse, res.data());

                /// Radix sort treats all NaNs to be greater than all numbers.
                /// If the user needs the opposite, we must move them accordingly.
                if (std::is_floating_point_v<T> && nan_direction_hint < 0)
                {
                    size_t nans_to_move = 0;

                    for (size_t i = 0; i < s; ++i)
                    {
                        if (isNaN(data[res[reverse ? i : s - 1 - i]]))
                            ++nans_to_move;
                        else
                            break;
                    }

                    if (nans_to_move)
                    {
                        std::rotate(std::begin(res), std::begin(res) + (reverse ? nans_to_move : s - nans_to_move), std::end(res));
                    }
                }
                return;
            }
        }

        /// Default sorting algorithm.
        for (size_t i = 0; i < s; ++i)
            res[i] = i;

        if (reverse)
            pdqsort(res.begin(), res.end(), greater(*this, nan_direction_hint));
        else
            pdqsort(res.begin(), res.end(), less(*this, nan_direction_hint));
    }
}

template <typename T>
void ColumnVector<T>::updatePermutation(bool reverse, size_t limit, int nan_direction_hint, IColumn::Permutation & res, EqualRanges & equal_range) const
{
    if (equal_range.empty())
        return;

    if (limit >= data.size() || limit >= equal_range.back().second)
        limit = 0;

    EqualRanges new_ranges;
    SCOPE_EXIT({equal_range = std::move(new_ranges);});

    for (size_t i = 0; i < equal_range.size() - bool(limit); ++i)
    {
        const auto & [first, last] = equal_range[i];
        if (reverse)
            pdqsort(res.begin() + first, res.begin() + last, greater(*this, nan_direction_hint));
        else
            pdqsort(res.begin() + first, res.begin() + last, less(*this, nan_direction_hint));
        size_t new_first = first;
        for (size_t j = first + 1; j < last; ++j)
        {
            if (less(*this, nan_direction_hint)(res[j], res[new_first]) || greater(*this, nan_direction_hint)(res[j], res[new_first]))
            {
                if (j - new_first > 1)
                {
                    new_ranges.emplace_back(new_first, j);
                }
                new_first = j;
            }
        }
        if (last - new_first > 1)
        {
            new_ranges.emplace_back(new_first, last);
        }
    }
    if (limit)
    {
        const auto & [first, last] = equal_range.back();

        if (limit < first || limit > last)
            return;

        /// Since then, we are working inside the interval.

        if (reverse)
            partial_sort(res.begin() + first, res.begin() + limit, res.begin() + last, greater(*this, nan_direction_hint));
        else
            partial_sort(res.begin() + first, res.begin() + limit, res.begin() + last, less(*this, nan_direction_hint));

        size_t new_first = first;
        for (size_t j = first + 1; j < limit; ++j)
        {
            if (less(*this, nan_direction_hint)(res[j], res[new_first]) || greater(*this, nan_direction_hint)(res[j], res[new_first]))
            {
                if (j - new_first > 1)
                {
                    new_ranges.emplace_back(new_first, j);
                }
                new_first = j;
            }
        }

        size_t new_last = limit;
        for (size_t j = limit; j < last; ++j)
        {
            if (!less(*this, nan_direction_hint)(res[j], res[new_first]) && !greater(*this, nan_direction_hint)(res[j], res[new_first]))
            {
                std::swap(res[j], res[new_last]);
                ++new_last;
            }
        }
        if (new_last - new_first > 1)
        {
            new_ranges.emplace_back(new_first, new_last);
        }
    }
}

template <typename T>
MutableColumnPtr ColumnVector<T>::cloneResized(size_t size) const
{
    auto res = this->create();

    if (size > 0)
    {
        auto & new_col = static_cast<Self &>(*res);
        new_col.data.resize(size);

        size_t count = std::min(this->size(), size);
        memcpy(new_col.data.data(), data.data(), count * sizeof(data[0]));

        if (size > count)
            memset(static_cast<void *>(&new_col.data[count]), 0, (size - count) * sizeof(ValueType));
    }

    return res;
}

template <typename T>
UInt64 ColumnVector<T>::get64(size_t n [[maybe_unused]]) const
{
    if constexpr (is_arithmetic_v<T>)
        return ext::bit_cast<UInt64>(data[n]);
    else
        throw Exception(ErrorCodes::NOT_IMPLEMENTED, "Cannot get the value of {} as UInt64", TypeName<T>);
}

template <typename T>
inline Float64 ColumnVector<T>::getFloat64(size_t n [[maybe_unused]]) const
{
    if constexpr (is_arithmetic_v<T>)
        return static_cast<Float64>(data[n]);
    else
        throw Exception(ErrorCodes::NOT_IMPLEMENTED, "Cannot get the value of {} as Float64", TypeName<T>);
}

template <typename T>
Float32 ColumnVector<T>::getFloat32(size_t n [[maybe_unused]]) const
{
    if constexpr (is_arithmetic_v<T>)
        return static_cast<Float32>(data[n]);
    else
        throw Exception(ErrorCodes::NOT_IMPLEMENTED, "Cannot get the value of {} as Float32", TypeName<T>);
}

template <typename T>
void ColumnVector<T>::insertRangeFrom(const IColumn & src, size_t start, size_t length)
{
    const ColumnVector & src_vec = assert_cast<const ColumnVector &>(src);

    if (start + length > src_vec.data.size())
        throw Exception("Parameters start = "
            + toString(start) + ", length = "
            + toString(length) + " are out of bound in ColumnVector<T>::insertRangeFrom method"
            " (data.size() = " + toString(src_vec.data.size()) + ").",
            ErrorCodes::PARAMETER_OUT_OF_BOUND);

    size_t old_size = data.size();
    data.resize(old_size + length);
    memcpy(data.data() + old_size, &src_vec.data[start], length * sizeof(data[0]));
}

template <typename T>
ColumnPtr ColumnVector<T>::filter(const IColumn::Filter & filt, ssize_t result_size_hint) const
{
    size_t size = data.size();
    if (size != filt.size())
        throw Exception("Size of filter doesn't match size of column.", ErrorCodes::SIZES_OF_COLUMNS_DOESNT_MATCH);

    auto res = this->create();
    Container & res_data = res->getData();

    if (result_size_hint)
        res_data.reserve(result_size_hint > 0 ? result_size_hint : size);

    const UInt8 * filt_pos = filt.data();
    const UInt8 * filt_end = filt_pos + size;
    const T * data_pos = data.data();

#ifdef __SSE2__
    /** A slightly more optimized version.
    * Based on the assumption that often pieces of consecutive values
    *  completely pass or do not pass the filter.
    * Therefore, we will optimistically check the parts of `SIMD_BYTES` values.
    */

    static constexpr size_t SIMD_BYTES = 16;
    const __m128i zero16 = _mm_setzero_si128();
    const UInt8 * filt_end_sse = filt_pos + size / SIMD_BYTES * SIMD_BYTES;

    while (filt_pos < filt_end_sse)
    {
        UInt16 mask = _mm_movemask_epi8(_mm_cmpeq_epi8(_mm_loadu_si128(reinterpret_cast<const __m128i *>(filt_pos)), zero16));
        mask = ~mask;

        if (0 == mask)
        {
            /// Nothing is inserted.
        }
        else if (0xFFFF == mask)
        {
            res_data.insert(data_pos, data_pos + SIMD_BYTES);
        }
        else
        {
            for (size_t i = 0; i < SIMD_BYTES; ++i)
                if (filt_pos[i])
                    res_data.push_back(data_pos[i]);
        }

        filt_pos += SIMD_BYTES;
        data_pos += SIMD_BYTES;
    }
#endif

    while (filt_pos < filt_end)
    {
        if (*filt_pos)
            res_data.push_back(*data_pos);

        ++filt_pos;
        ++data_pos;
    }

    return res;
}

template <typename T>
void ColumnVector<T>::applyZeroMap(const IColumn::Filter & filt, bool inverted)
{
    size_t size = data.size();
    if (size != filt.size())
        throw Exception("Size of filter doesn't match size of column.", ErrorCodes::SIZES_OF_COLUMNS_DOESNT_MATCH);

    const UInt8 * filt_pos = filt.data();
    const UInt8 * filt_end = filt_pos + size;
    T * data_pos = data.data();

    if (inverted)
    {
        for (; filt_pos < filt_end; ++filt_pos, ++data_pos)
            if (!*filt_pos)
                *data_pos = 0;
    }
    else
    {
        for (; filt_pos < filt_end; ++filt_pos, ++data_pos)
            if (*filt_pos)
                *data_pos = 0;
    }
}

template <typename T>
ColumnPtr ColumnVector<T>::permute(const IColumn::Permutation & perm, size_t limit) const
{
    size_t size = data.size();

    if (limit == 0)
        limit = size;
    else
        limit = std::min(size, limit);

    if (perm.size() < limit)
        throw Exception("Size of permutation is less than required.", ErrorCodes::SIZES_OF_COLUMNS_DOESNT_MATCH);

    auto res = this->create(limit);
    typename Self::Container & res_data = res->getData();
    for (size_t i = 0; i < limit; ++i)
        res_data[i] = data[perm[i]];

    return res;
}

template <typename T>
ColumnPtr ColumnVector<T>::index(const IColumn & indexes, size_t limit) const
{
    return selectIndexImpl(*this, indexes, limit);
}

template <typename T>
ColumnPtr ColumnVector<T>::replicate(const IColumn::Offsets & offsets) const
{
    const size_t size = data.size();
    if (size != offsets.size())
        throw Exception("Size of offsets doesn't match size of column.", ErrorCodes::SIZES_OF_COLUMNS_DOESNT_MATCH);

    if (0 == size)
        return this->create();

    auto res = this->create(offsets.back());

    auto it = res->getData().begin(); // NOLINT
    for (size_t i = 0; i < size; ++i)
    {
        const auto span_end = res->getData().begin() + offsets[i]; // NOLINT
        for (; it != span_end; ++it)
            *it = data[i];
    }

    return res;
}

template <typename T>
void ColumnVector<T>::gather(ColumnGathererStream & gatherer)
{
    gatherer.gather(*this);
}

template <typename T>
void ColumnVector<T>::getExtremes(Field & min, Field & max) const
{
    size_t size = data.size();

    if (size == 0)
    {
        min = T(0);
        max = T(0);
        return;
    }

    bool has_value = false;

    /** Skip all NaNs in extremes calculation.
        * If all values are NaNs, then return NaN.
        * NOTE: There exist many different NaNs.
        * Different NaN could be returned: not bit-exact value as one of NaNs from column.
        */

    T cur_min = NaNOrZero<T>();
    T cur_max = NaNOrZero<T>();

    for (const T & x : data)
    {
        if (isNaN(x))
            continue;

        if (!has_value)
        {
            cur_min = x;
            cur_max = x;
            has_value = true;
            continue;
        }

        if (x < cur_min)
            cur_min = x;
        else if (x > cur_max)
            cur_max = x;
    }

    min = NearestFieldType<T>(cur_min);
    max = NearestFieldType<T>(cur_max);
}


#pragma GCC diagnostic ignored "-Wold-style-cast"

template <typename T>
ColumnPtr ColumnVector<T>::compress() const
{
    size_t source_size = data.size() * sizeof(T);

    /// Don't compress small blocks.
    if (source_size < 4096) /// A wild guess.
        return ColumnCompressed::wrap(this->getPtr());

    auto compressed = ColumnCompressed::compressBuffer(data.data(), source_size, false);

    if (!compressed)
        return ColumnCompressed::wrap(this->getPtr());

    return ColumnCompressed::create(data.size(), compressed->size(),
        [compressed = std::move(compressed), column_size = data.size()]
        {
            auto res = ColumnVector<T>::create(column_size);
            ColumnCompressed::decompressBuffer(
                compressed->data(), res->getData().data(), compressed->size(), column_size * sizeof(T));
            return res;
        });
}

template <typename T>
<<<<<<< HEAD
size_t ColumnVector<T>::getNumberOfDefaultRows(size_t step) const
{
    size_t res = 0;
    for (size_t i = 0; i < data.size(); i += step)
        res += (data[i] == T{});

    return res;
}

template <typename T>
void ColumnVector<T>::getIndicesOfNonDefaultValues(IColumn::Offsets & indices, size_t from, size_t limit) const
{
    size_t to = limit && from + limit < size() ? from + limit : size();
    indices.reserve(indices.size() + to - from);
    for (size_t i = from; i < to; ++i)
        if (data[i] != T{})
            indices.push_back(i);
}

template <typename T>
ColumnPtr ColumnVector<T>::createWithOffsets(const IColumn::Offsets & offsets, const Field & default_field, size_t total_rows, size_t shift) const
=======
ColumnPtr ColumnVector<T>::createWithOffsets(const IColumn::Offsets & offsets, size_t total_rows, size_t shift) const
>>>>>>> b3b29be0
{
    if (offsets.size() + shift != size())
        throw Exception(ErrorCodes::LOGICAL_ERROR,
            "Incompatible sizes of offsets ({}), shift ({}) and size of column {}", offsets.size(), shift, size());

    auto res = this->create();
    auto & res_data = res->getData();

    T default_value = safeGet<T>(default_field);
    res_data.resize_fill(total_rows, default_value);
    for (size_t i = 0; i < offsets.size(); ++i)
        res_data[offsets[i]] = data[i + shift];

    return res;
}

/// Explicit template instantiations - to avoid code bloat in headers.
template class ColumnVector<UInt8>;
template class ColumnVector<UInt16>;
template class ColumnVector<UInt32>;
template class ColumnVector<UInt64>;
template class ColumnVector<UInt128>;
template class ColumnVector<UInt256>;
template class ColumnVector<Int8>;
template class ColumnVector<Int16>;
template class ColumnVector<Int32>;
template class ColumnVector<Int64>;
template class ColumnVector<Int128>;
template class ColumnVector<Int256>;
template class ColumnVector<Float32>;
template class ColumnVector<Float64>;
template class ColumnVector<UUID>;

}<|MERGE_RESOLUTION|>--- conflicted
+++ resolved
@@ -563,31 +563,7 @@
 }
 
 template <typename T>
-<<<<<<< HEAD
-size_t ColumnVector<T>::getNumberOfDefaultRows(size_t step) const
-{
-    size_t res = 0;
-    for (size_t i = 0; i < data.size(); i += step)
-        res += (data[i] == T{});
-
-    return res;
-}
-
-template <typename T>
-void ColumnVector<T>::getIndicesOfNonDefaultValues(IColumn::Offsets & indices, size_t from, size_t limit) const
-{
-    size_t to = limit && from + limit < size() ? from + limit : size();
-    indices.reserve(indices.size() + to - from);
-    for (size_t i = from; i < to; ++i)
-        if (data[i] != T{})
-            indices.push_back(i);
-}
-
-template <typename T>
 ColumnPtr ColumnVector<T>::createWithOffsets(const IColumn::Offsets & offsets, const Field & default_field, size_t total_rows, size_t shift) const
-=======
-ColumnPtr ColumnVector<T>::createWithOffsets(const IColumn::Offsets & offsets, size_t total_rows, size_t shift) const
->>>>>>> b3b29be0
 {
     if (offsets.size() + shift != size())
         throw Exception(ErrorCodes::LOGICAL_ERROR,
