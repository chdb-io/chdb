--- conflicted
+++ resolved
@@ -639,12 +639,9 @@
     M(668, INVALID_STATE) \
     M(669, NAMED_COLLECTION_DOESNT_EXIST) \
     M(670, NAMED_COLLECTION_ALREADY_EXISTS) \
-<<<<<<< HEAD
-    M(671, CANNOT_PARSE_IPV4) \
-    M(672, CANNOT_PARSE_IPV6) \
-=======
     M(671, NAMED_COLLECTION_IS_IMMUTABLE) \
->>>>>>> b068119d
+    M(672, CANNOT_PARSE_IPV4) \
+    M(673, CANNOT_PARSE_IPV6) \
     \
     M(999, KEEPER_EXCEPTION) \
     M(1000, POCO_EXCEPTION) \
