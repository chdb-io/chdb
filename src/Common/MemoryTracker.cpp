--- conflicted
+++ resolved
@@ -242,9 +242,7 @@
         allocation_traced = true;
     }
 
-<<<<<<< HEAD
-    if (unlikely(current_hard_limit && will_be > current_hard_limit) && memoryTrackerCanThrow(level, false) && throw_if_memory_exceeded)
-=======
+
     std::bernoulli_distribution sample(sample_probability);
     if (unlikely(sample_probability && sample(thread_local_rng)))
     {
@@ -268,7 +266,6 @@
     }
 
     if (unlikely(current_hard_limit && amount_to_check > current_hard_limit) && memoryTrackerCanThrow(level, false) && throw_if_memory_exceeded)
->>>>>>> 86061d94
     {
         OvercommitResult overcommit_result = OvercommitResult::NONE;
         if (auto * overcommit_tracker_ptr = overcommit_tracker.load(std::memory_order_relaxed); overcommit_tracker_ptr != nullptr && query_tracker != nullptr)
