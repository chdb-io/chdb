--- conflicted
+++ resolved
@@ -104,13 +104,9 @@
     add_headers_and_sources(dbms Storages/Kafka)
 endif()
 
-<<<<<<< HEAD
 add_headers_and_sources(dbms Storages/MeiliSearch)
 
-if (USE_AMQPCPP)
-=======
 if (TARGET ch_contrib::amqp_cpp)
->>>>>>> 2aa3d328
     add_headers_and_sources(dbms Storages/RabbitMQ)
 endif()
 
@@ -379,24 +375,8 @@
 # That way we we can redirect malloc/free functions avoiding circular dependencies
 dbms_target_link_libraries(PUBLIC ch_contrib::roaring)
 
-<<<<<<< HEAD
-if (USE_RDKAFKA)
-    dbms_target_link_libraries(PRIVATE ${CPPKAFKA_LIBRARY} ${RDKAFKA_LIBRARY})
-    if(NOT USE_INTERNAL_RDKAFKA_LIBRARY)
-        dbms_target_include_directories(SYSTEM BEFORE PRIVATE ${RDKAFKA_INCLUDE_DIR})
-    endif()
-endif()
-
-if (ENABLE_CURL)
-    dbms_target_include_directories(SYSTEM BEFORE PRIVATE ${CURL_INCLUDE_DIRS})
-endif()
-
-if (USE_CYRUS_SASL)
-    dbms_target_link_libraries(PRIVATE ${CYRUS_SASL_LIBRARY})
-=======
 if (TARGET ch_contrib::rdkafka)
     dbms_target_link_libraries(PRIVATE ch_contrib::rdkafka ch_contrib::cppkafka)
->>>>>>> 2aa3d328
 endif()
 
 if (TARGET ch_contrib::sasl2)
