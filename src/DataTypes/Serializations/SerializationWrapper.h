--- conflicted
+++ resolved
@@ -16,19 +16,15 @@
 public:
     SerializationWrapper(const SerializationPtr & nested_serialization_) : nested_serialization(nested_serialization_) {}
 
-<<<<<<< HEAD
     const SerializationPtr & getNested() const  { return nested_serialization; }
 
     Kind getKind() const override { return nested_serialization->getKind(); }
 
-    void enumerateStreams(const StreamCallback & callback, SubstreamPath & path) const override;
-=======
     void enumerateStreams(
         SubstreamPath & path,
         const StreamCallback & callback,
         DataTypePtr type,
         ColumnPtr column) const override;
->>>>>>> 71b47479
 
     void serializeBinaryBulkStatePrefix(
         SerializeBinaryBulkSettings & settings,
