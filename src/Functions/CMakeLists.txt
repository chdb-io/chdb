--- conflicted
+++ resolved
@@ -29,17 +29,12 @@
         divide_impl
 )
 
-<<<<<<< HEAD
 if (USE_BLAKE3)
-    target_link_libraries(clickhouse_functions PUBLIC blake3)
+    target_link_libraries(clickhouse_functions PUBLIC ch_contrib::blake3)
 endif()
 
-if (OPENSSL_CRYPTO_LIBRARY)
-    target_link_libraries(clickhouse_functions PUBLIC ${OPENSSL_CRYPTO_LIBRARY})
-=======
 if (TARGET OpenSSL::Crypto)
     target_link_libraries(clickhouse_functions PUBLIC OpenSSL::Crypto)
->>>>>>> 0cc8b946
 endif()
 
 if (CMAKE_BUILD_TYPE_UC STREQUAL "RELEASE"
