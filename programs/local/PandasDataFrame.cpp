--- conflicted
+++ resolved
@@ -88,14 +88,10 @@
 
 ColumnsDescription PandasDataFrame::getActualTableStructure(const py::object & object, ContextPtr & context)
 {
-<<<<<<< HEAD
+#if USE_JEMALLOC
+    ::Memory::MemoryCheckScope memory_check_scope;
+#endif
     chassert(py::gil_check());
-
-=======
-#if USE_JEMALLOC
-    ::Memory::MemoryCheckScope memory_check_scope; 
-#endif
->>>>>>> b3c7ee78
     NamesAndTypesList names_and_types;
 
     PandasDataFrameBind df(object);
@@ -120,14 +116,11 @@
 
 bool PandasDataFrame::isPandasDataframe(const py::object & object)
 {
-<<<<<<< HEAD
-    chassert(py::gil_check());
-
-=======
 #if USE_JEMALLOC
     ::Memory::MemoryCheckScope memory_check_scope;
 #endif
->>>>>>> b3c7ee78
+    chassert(py::gil_check());
+
     if (!ModuleIsLoaded<PandasCacheItem>())
 		return false;
 
