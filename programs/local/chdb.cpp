#include "chdb.h"
#include "chdb-internal.h"
#include "LocalServer.h"

#include <cstddef>
#include <cstring>
<<<<<<< HEAD
#include <ChdbClient.h>
#include <EmbeddedServer.h>
#include "Common/MemoryTracker.h"
#include "Common/ThreadStatus.h"
#include "LocalServer.h"
#include "QueryResult.h"
#include "chdb-internal.h"

#if USE_PYTHON
#    include "PythonTableCache.h"
=======
#include <Common/MemoryTracker.h>
#include <Common/ThreadStatus.h>

#if defined(USE_MUSL) && defined(__aarch64__)
void chdb_musl_compile_stub(int arg)
{
    jmp_buf buf1;
    sigjmp_buf buf2;

    setjmp(buf1);
    sigsetjmp(buf2, arg);
}
#endif

#if USE_PYTHON
#include "FormatHelper.h"
#include "PythonTableCache.h"
>>>>>>> 13f90690
#endif

#if USE_JEMALLOC
#    include <Common/memory.h>
#endif

#ifdef CHDB_STATIC_LIBRARY_BUILD
/// Force reference to ensure function registration object is linked
namespace DB
{
    extern void * ForceStaticRegistrationObjects();
}

[[maybe_unused]] void * force_link_function_references = DB::ForceStaticRegistrationObjects();
#endif

extern thread_local bool chdb_destructor_cleanup_in_progress;
std::shared_mutex global_connection_mutex;

namespace CHDB
{

#if !USE_PYTHON
extern "C"
{
    extern chdb_state chdb_arrow_scan(chdb_connection, const char *, chdb_arrow_stream);
}

[[maybe_unused]] void * force_link_arrow_functions[] = {
    reinterpret_cast<void*>(chdb_arrow_scan)
};
#endif

<<<<<<< HEAD
// used only in pyEntryClickHouseLocal
=======
>>>>>>> 13f90690
static std::mutex CHDB_MUTEX;

static local_result_v2 * convert2LocalResultV2(QueryResult * query_result)
{
    auto * local_result = new local_result_v2();
    auto * materialized_query_result = static_cast<MaterializedQueryResult *>(query_result);

    if (!materialized_query_result)
    {
        String error = "Query processing failed";
        local_result->error_message = new char[error.size() + 1];
        std::memcpy(local_result->error_message, error.c_str(), error.size() + 1);
    }
    else if (!materialized_query_result->getError().empty())
    {
        const String & error = materialized_query_result->getError();
        local_result->error_message = new char[error.size() + 1];
        std::memcpy(local_result->error_message, error.c_str(), error.size() + 1);
    }
    else if (!materialized_query_result->result_buffer)
    {
        local_result->rows_read = materialized_query_result->rows_read;
        local_result->bytes_read = materialized_query_result->bytes_read;
        local_result->elapsed = materialized_query_result->elapsed;
    }
    else
    {
        local_result->len = materialized_query_result->result_buffer->size();
        local_result->buf = materialized_query_result->result_buffer->data();
        local_result->_vec = materialized_query_result->result_buffer.release();
        local_result->rows_read = materialized_query_result->rows_read;
        local_result->bytes_read = materialized_query_result->bytes_read;
        local_result->elapsed = materialized_query_result->elapsed;
    }

    return local_result;
}

static local_result_v2 * createErrorLocalResultV2(const String & error)
{
    auto * local_result = new local_result_v2();
    local_result->error_message = new char[error.size() + 1];
    std::memcpy(local_result->error_message, error.c_str(), error.size() + 1);
    return local_result;
}

static QueryResultPtr createStreamingIterateQueryResult(DB::ChdbClient * client, const CHDB::QueryRequestBase & req)
{
    QueryResultPtr query_result;
    const auto & streaming_iter_request = static_cast<const CHDB::StreamingIterateRequest &>(req);
    const auto old_processed_rows = client->getProcessedRows();
    const auto old_processed_bytes = client->getProcessedBytes();
    const auto old_storage_rows_read = client->getStorageRowsRead();
    const auto old_storage_bytes_read = client->getStorageBytesRead();
    const auto old_elapsed_time = client->getElapsedTime();

    try
    {
        if (!client->processStreamingQuery(streaming_iter_request.streaming_result, streaming_iter_request.is_canceled))
        {
            query_result = std::make_unique<MaterializedQueryResult>(client->getErrorMsg());
        }
        else
        {
            const auto processed_rows = client->getProcessedRows();
            const auto processed_bytes = client->getProcessedBytes();
            const auto storage_rows_read = client->getStorageRowsRead();
            const auto storage_bytes_read = client->getStorageBytesRead();
            const auto elapsed_time = client->getElapsedTime();
            if (processed_rows <= old_processed_rows)
                query_result = std::make_unique<MaterializedQueryResult>(nullptr, 0.0, 0, 0, 0, 0);
            else
                query_result = std::make_unique<MaterializedQueryResult>(
                    ResultBuffer(client->stealQueryOutputVector()),
                    elapsed_time - old_elapsed_time,
                    processed_rows - old_processed_rows,
                    processed_bytes - old_processed_bytes,
                    storage_rows_read - old_storage_rows_read,
                    storage_bytes_read - old_storage_bytes_read);
        }
    }
    catch (const DB::Exception & e)
    {
        query_result = std::make_unique<MaterializedQueryResult>(DB::getExceptionMessage(e, false));
    }
    catch (...)
    {
        String error_message = "Unknown error occurred";
        query_result = std::make_unique<MaterializedQueryResult>(error_message);
    }

    client->resetQueryOutputVector();

    return query_result;
}

<<<<<<< HEAD
static bool checkConnectionValidity(chdb_conn * conn)
{
    return conn && conn->connected;
=======
static std::pair<QueryResultPtr, bool> createQueryResult(DB::LocalServer * server, const CHDB::QueryRequestBase & req)
{
    QueryResultPtr query_result;
    bool is_end = false;

    if (!req.isStreaming())
    {
        query_result = createMaterializedLocalQueryResult(server, req);
        is_end = true;
    }
    else if (!req.isIteration())
    {
        server->streaming_query_context = std::make_shared<DB::StreamingQueryContext>();
        query_result = createStreamingQueryResult(server, req);
        is_end = !query_result->getError().empty();

        if (!is_end)
            server->streaming_query_context->streaming_result = query_result.get();
    }
    else
    {
        query_result = createStreamingIterateQueryResult(server, req);
        const auto & streaming_iter_request = static_cast<const CHDB::StreamingIterateRequest &>(req);
        auto materialized_query_result_ptr = static_cast<CHDB::MaterializedQueryResult *>(query_result.get());

        is_end = !materialized_query_result_ptr->getError().empty() || materialized_query_result_ptr->rows_read == 0
            || streaming_iter_request.is_canceled;
    }

    if (is_end)
    {
        if (server->streaming_query_context)
        {
            server->streaming_query_context.reset();
        }
#if USE_PYTHON
        if (auto * local_connection = static_cast<DB::LocalConnection *>(server->connection.get()))
        {
            /// Must clean up Context objects whether the query succeeds or fails.
            /// During process exit, if LocalServer destructor triggers while cached PythonStorage
            /// objects still exist in Context, their destruction will attempt to acquire GIL.
            /// Acquiring GIL during process termination leads to immediate thread termination.
            local_connection->resetQueryContext();
        }

        CHDB::PythonTableCache::clear();
#endif
    }

    return std::make_pair(std::move(query_result), is_end);
}

static QueryResultPtr executeQueryRequest(
    CHDB::QueryQueue * queue,
    const char * query,
    size_t query_len,
    const char * format,
    size_t format_len,
    CHDB::QueryType query_type,
    void * streaming_result_ = nullptr,
    bool is_canceled = false)
{
    QueryResultPtr query_result;

    try
    {
        {
            std::unique_lock<std::mutex> lock(queue->mutex);
            // Wait until any ongoing query completes
            if (query_type == CHDB::QueryType::TYPE_STREAMING_ITER)
                queue->result_cv.wait(lock, [queue]() { return (!queue->has_query && !queue->has_result) || queue->shutdown; });
            else
                queue->result_cv.wait(
                    lock,
                    [queue]() { return (!queue->has_query && !queue->has_result && !queue->has_streaming_query) || queue->shutdown; });

            if (queue->shutdown)
            {
                String error_message = "connection is shutting down";
                if (query_type == CHDB::QueryType::TYPE_STREAMING_INIT)
                {
                    query_result.reset(new StreamQueryResult(error_message));
                }
                else
                {
                    query_result.reset(new MaterializedQueryResult(error_message));
                }
                return query_result;
            }

            if (query_type == CHDB::QueryType::TYPE_STREAMING_INIT)
            {
                queue->current_query = std::make_unique<CHDB::StreamingInitRequest>(query, query_len, format, format_len);
#if USE_PYTHON
                CHDB::SetCurrentFormat(format, format_len);
#endif
            }
            else if (query_type == CHDB::QueryType::TYPE_MATERIALIZED)
            {
                queue->current_query = std::make_unique<CHDB::MaterializedQueryRequest>(query, query_len, format, format_len);
#if USE_PYTHON
                CHDB::SetCurrentFormat(format, format_len);
#endif
            }
            else
            {
                auto streaming_iter_req = std::make_unique<CHDB::StreamingIterateRequest>();
                streaming_iter_req->streaming_result = streaming_result_;
                streaming_iter_req->is_canceled = is_canceled;
                queue->current_query = std::move(streaming_iter_req);
            }

            queue->has_query = true;
            queue->current_result.reset();
            queue->has_result = false;
        }
        queue->query_cv.notify_one();

        {
            std::unique_lock<std::mutex> lock(queue->mutex);
            queue->result_cv.wait(lock, [queue]() { return queue->has_result || queue->shutdown; });

            if (!queue->shutdown && queue->has_result)
            {
                query_result = std::move(queue->current_result);
                queue->has_result = false;
                queue->has_query = false;
            }
        }
        queue->result_cv.notify_all();
    }
    catch (...)
    {
        // Handle any exceptions during query processing
        String error_message = "Error occurred while processing query";
        if (query_type == CHDB::QueryType::TYPE_STREAMING_INIT)
            query_result.reset(new StreamQueryResult(error_message));
        else
            query_result.reset(new MaterializedQueryResult(error_message));
    }

    return query_result;
}

void chdbCleanupConnection()
{
    try
    {
        close_conn(&global_conn_ptr);
    }
    catch (...)
    {
    }
>>>>>>> 13f90690
}

void cancelStreamQuery(DB::ChdbClient * client, void * stream_result)
{
    auto streaming_iter_req = std::make_unique<CHDB::StreamingIterateRequest>();
    streaming_iter_req->streaming_result = stream_result;
    streaming_iter_req->is_canceled = true;
    createStreamingIterateQueryResult(client, *streaming_iter_req);
}

std::unique_ptr<MaterializedQueryResult> pyEntryClickHouseLocal(int argc, char ** argv)
{
    try
    {
        std::lock_guard<std::mutex> lock(CHDB_MUTEX);
        DB::ThreadStatus thread_status;
        DB::LocalServer app;
        app.init(argc, argv);
        int ret = app.run();
        if (ret == 0)
        {
            return std::make_unique<MaterializedQueryResult>(
                ResultBuffer(app.stealQueryOutputVector()), app.getElapsedTime(), app.getProcessedRows(), app.getProcessedBytes(), 0, 0);
        }
        else
        {
            return std::make_unique<MaterializedQueryResult>(app.getErrorMsg());
        }
    }
    catch (const DB::Exception & e)
    {
        // wrap the error message into a new std::exception
        throw std::domain_error(DB::getExceptionMessage(e, false));
    }
    catch (const boost::program_options::error & e)
    {
        throw std::invalid_argument("Bad arguments: " + std::string(e.what()));
    }
    catch (...)
    {
        throw std::domain_error(DB::getCurrentExceptionMessage(true));
    }
}

const static std::string empty_string;
const std::string & chdb_result_error_string(chdb_result * result)
{
    if (!result)
        return empty_string;

    auto * query_result = reinterpret_cast<QueryResult *>(result);
    return query_result->getError();
}

const std::string & chdb_streaming_result_error_string(chdb_streaming_result * result)
{
    if (!result)
        return empty_string;

    auto * stream_query_result = reinterpret_cast<StreamQueryResult *>(result);
    return stream_query_result->getError();
}

chdb_connection * connect_chdb_with_exception(int argc, char ** argv)
{
    try
    {
        DB::ThreadStatus thread_status;
        auto server = DB::EmbeddedServer::getInstance(argc, argv);
        auto client = DB::ChdbClient::create(server);
        if (!client)
        {
            throw DB::Exception(DB::ErrorCodes::BAD_ARGUMENTS, "Failed to create ChdbClient");
        }

        auto * conn = new chdb_conn();
        conn->server = client.release();
        conn->connected = true;
        auto ** conn_ptr = new chdb_conn *(conn);
        return reinterpret_cast<chdb_connection *>(conn_ptr);
    }
    catch (const DB::Exception & e)
    {
        throw DB::Exception(DB::ErrorCodes::BAD_ARGUMENTS, "Failed to create connection: {}", DB::getExceptionMessage(e, false));
    }
    catch (const std::exception & e)
    {
        throw std::domain_error(std::string("Connection failed: ") + e.what());
    }
    catch (...)
    {
        throw std::domain_error(DB::getCurrentExceptionMessage(true));
    }
}
} // namespace CHDB

using namespace CHDB;

local_result * query_stable(int argc, char ** argv)
{
    ChdbDestructorGuard guard;

    auto query_result = pyEntryClickHouseLocal(argc, argv);
    if (!query_result->getError().empty() || query_result->result_buffer == nullptr)
        return nullptr;

    local_result * res = new local_result;
    res->len = query_result->result_buffer->size();
    res->buf = query_result->result_buffer->data();
    res->_vec = query_result->result_buffer.release();
    res->rows_read = query_result->rows_read;
    res->bytes_read = query_result->bytes_read;
    res->elapsed = query_result->elapsed;
    return res;
}

void free_result(local_result * result)
{
    ChdbDestructorGuard guard;

    if (!result)
    {
        return;
    }
    if (result->_vec)
    {
        std::vector<char> * vec = reinterpret_cast<std::vector<char> *>(result->_vec);
        delete vec;
        result->_vec = nullptr;
    }
    delete result;
}

local_result_v2 * query_stable_v2(int argc, char ** argv)
{
    ChdbDestructorGuard guard;

    // pyEntryClickHouseLocal may throw some serious exceptions, although it's not likely
    // to happen in the context of clickhouse-local. we catch them here and return an error
    local_result_v2 * res = nullptr;
    try
    {
        auto query_result = pyEntryClickHouseLocal(argc, argv);
        return convert2LocalResultV2(query_result.get());
    }
    catch (const std::exception & e)
    {
        res = new local_result_v2();
        res->error_message = new char[strlen(e.what()) + 1];
        std::strcpy(res->error_message, e.what());
    }
    catch (...)
    {
        res = new local_result_v2();
        const char * unknown_exception_msg = "Unknown exception";
        size_t len = std::strlen(unknown_exception_msg) + 1;
        res->error_message = new char[len];
        std::strcpy(res->error_message, unknown_exception_msg);
    }

    return res;
}

void free_result_v2(local_result_v2 * result)
{
    ChdbDestructorGuard guard;

    if (!result)
        return;

    delete reinterpret_cast<std::vector<char> *>(result->_vec);
    delete[] result->error_message;
    delete result;
}

chdb_conn ** connect_chdb(int argc, char ** argv)
{
    auto * connection = chdb_connect(argc, argv);
    if (!connection)
    {
        return nullptr;
    }
    return reinterpret_cast<chdb_conn **>(connection);
}

void close_conn(chdb_conn ** conn)
{
    if (!conn || !*conn)
        return;

    try
    {
        if ((*conn)->connected && (*conn)->server)
        {
            auto * client = static_cast<DB::ChdbClient *>((*conn)->server);
            delete client;
            (*conn)->server = nullptr;
        }

        (*conn)->connected = false;
        delete *conn;
        *conn = nullptr;
    }
    catch (...)
    {
        DB::tryLogCurrentException(__PRETTY_FUNCTION__);
    }
}

struct local_result_v2 * query_conn(chdb_conn * conn, const char * query, const char * format)
{
    return query_conn_n(conn, query, query ? std::strlen(query) : 0, format, format ? std::strlen(format) : 0);
}

struct local_result_v2 * query_conn_n(struct chdb_conn * conn, const char * query, size_t query_len, const char * format, size_t format_len)
{
    ChdbDestructorGuard guard;
    if (!checkConnectionValidity(conn))
        return createErrorLocalResultV2("Invalid or closed connection");

    try
    {
        auto * client = static_cast<DB::ChdbClient *>(conn->server);
        auto query_result = client->executeMaterializedQuery(query, query_len, format, format_len);
        return convert2LocalResultV2(query_result.get());
    }
    catch (const std::exception & e)
    {
        return createErrorLocalResultV2(std::string("Error: ") + e.what());
    }
    catch (...)
    {
        return createErrorLocalResultV2(DB::getCurrentExceptionMessage(true));
    }
}

chdb_streaming_result * query_conn_streaming(chdb_conn * conn, const char * query, const char * format)
{
    return query_conn_streaming_n(conn, query, query ? std::strlen(query) : 0, format, format ? std::strlen(format) : 0);
}

chdb_streaming_result *
query_conn_streaming_n(struct chdb_conn * conn, const char * query, size_t query_len, const char * format, size_t format_len)
{
    ChdbDestructorGuard guard;

    if (!checkConnectionValidity(conn))
    {
        auto * result = new StreamQueryResult("Invalid or closed connection");
        return reinterpret_cast<chdb_streaming_result *>(result);
    }

    try
    {
        // Use the client from the connection
        auto * client = static_cast<DB::ChdbClient *>(conn->server);
        auto query_result = client->executeStreamingInit(query, query_len, format, format_len);

        if (!query_result)
        {
            auto * result = new StreamQueryResult("Query processing failed");
            return reinterpret_cast<chdb_streaming_result *>(result);
        }

        return reinterpret_cast<chdb_streaming_result *>(query_result.release());
    }
    catch (const std::exception & e)
    {
        auto * result = new StreamQueryResult(std::string("Error: ") + e.what());
        return reinterpret_cast<chdb_streaming_result *>(result);
    }
    catch (...)
    {
        auto * result = new StreamQueryResult(DB::getCurrentExceptionMessage(true));
        return reinterpret_cast<chdb_streaming_result *>(result);
    }
}

const char * chdb_streaming_result_error(chdb_streaming_result * result)
{
    if (!result)
        return nullptr;

    auto * stream_query_result = reinterpret_cast<StreamQueryResult *>(result);

    const auto & error_message = stream_query_result->getError();
    if (!error_message.empty())
        return error_message.c_str();

    return nullptr;
}

local_result_v2 * chdb_streaming_fetch_result(chdb_conn * conn, chdb_streaming_result * result)
{
    ChdbDestructorGuard guard;

    if (!checkConnectionValidity(conn))
        return createErrorLocalResultV2("Invalid or closed connection");

    if (!result)
        return createErrorLocalResultV2("Invalid streaming result");

    try
    {
        auto * client = static_cast<DB::ChdbClient *>(conn->server);
        if (!client->hasStreamingQuery())
            return createErrorLocalResultV2("No active streaming query");
        auto query_result = client->executeStreamingIterate(result, false);
        if (!query_result)
            return createErrorLocalResultV2("Failed to fetch streaming results");
        auto * local_result = convert2LocalResultV2(query_result.release());
        return local_result;
    }
    catch (const std::exception & e)
    {
        return createErrorLocalResultV2(std::string("Error fetching streaming results: ") + e.what());
    }
    catch (...)
    {
        return createErrorLocalResultV2(std::string("Unknown error fetching streaming results: ") + DB::getCurrentExceptionMessage(true));
    }
}

void chdb_streaming_cancel_query(chdb_conn * conn, chdb_streaming_result * result)
{
    ChdbDestructorGuard guard;

    if (!checkConnectionValidity(conn))
        return;

    if (!result)
        return;

    try
    {
        auto * client = static_cast<DB::ChdbClient *>(conn->server);
        client->cancelStreamingQuery(result);
    }
    catch (...)
    {
        DB::tryLogCurrentException(__PRETTY_FUNCTION__);
    }
    // Note: The result object should be freed by chdb_destroy_result(), not here
}

void chdb_destroy_result(chdb_streaming_result * result)
{
    ChdbDestructorGuard guard;

    if (!result)
        return;

    auto * stream_query_result = reinterpret_cast<StreamQueryResult *>(result);

    delete stream_query_result;
}

// ============== New API Implementation ==============

chdb_connection * chdb_connect(int argc, char ** argv)
{
    try
    {
        return connect_chdb_with_exception(argc, argv);
    }
    catch (const DB::Exception & e)
    {
        LOG_ERROR(&Poco::Logger::get("EmbeddedServer"), "Connection failed with DB::Exception: {}", DB::getExceptionMessage(e, false));
        return nullptr;
    }
    catch (const boost::program_options::error & e)
    {
        LOG_ERROR(&Poco::Logger::get("EmbeddedServer"), "Connection failed with bad arguments: {}", e.what());
        return nullptr;
    }
    catch (const Poco::Exception & e)
    {
        LOG_ERROR(&Poco::Logger::get("EmbeddedServer"), "Connection failed with Poco::Exception: {}", e.displayText());
        return nullptr;
    }
    catch (...)
    {
        LOG_ERROR(
            &Poco::Logger::get("EmbeddedServer"), "Connection failed with unknown exception: {}", DB::getCurrentExceptionMessage(true));
        return nullptr;
    }
}

void chdb_close_conn(chdb_connection * conn)
{
    if (!conn || !*conn)
        return;

    auto * connection = reinterpret_cast<chdb_conn **>(conn);

    close_conn(connection);
}

chdb_result * chdb_query(chdb_connection conn, const char * query, const char * format)
{
    return chdb_query_n(conn, query, query ? std::strlen(query) : 0, format, format ? std::strlen(format) : 0);
}

chdb_result * chdb_query_n(chdb_connection conn, const char * query, size_t query_len, const char * format, size_t format_len)
{
    ChdbDestructorGuard guard;

    if (!conn)
    {
        auto * result = new MaterializedQueryResult("Unexpected null connection");
        return reinterpret_cast<chdb_result *>(result);
    }

    auto * connection = reinterpret_cast<chdb_conn *>(conn);
    if (!checkConnectionValidity(connection))
    {
        auto * result = new MaterializedQueryResult("Invalid or closed connection");
        return reinterpret_cast<chdb_result *>(result);
    }

    try
    {
        // Use the client from the connection
        auto * client = static_cast<DB::ChdbClient *>(connection->server);
        auto query_result = client->executeMaterializedQuery(query, query_len, format, format_len);

        return reinterpret_cast<chdb_result *>(query_result.release());
    }
    catch (const std::exception & e)
    {
        auto * result = new MaterializedQueryResult(std::string("Error: ") + e.what());
        return reinterpret_cast<chdb_result *>(result);
    }
    catch (...)
    {
        auto * result = new MaterializedQueryResult(DB::getCurrentExceptionMessage(true));
        return reinterpret_cast<chdb_result *>(result);
    }
}

chdb_result * chdb_query_cmdline(int argc, char ** argv)
{
    ChdbDestructorGuard guard;

    MaterializedQueryResult * result = nullptr;
    try
    {
        auto query_result = pyEntryClickHouseLocal(argc, argv);

        return reinterpret_cast<chdb_result *>(query_result.release());
    }
    catch (const std::exception & e)
    {
        result = new MaterializedQueryResult(e.what());
    }
    catch (...)
    {
        result = new MaterializedQueryResult("Unknown exception");
    }

    return reinterpret_cast<chdb_result *>(result);
}

chdb_result * chdb_stream_query(chdb_connection conn, const char * query, const char * format)
{
    return chdb_stream_query_n(conn, query, query ? std::strlen(query) : 0, format, format ? std::strlen(format) : 0);
}

chdb_result * chdb_stream_query_n(chdb_connection conn, const char * query, size_t query_len, const char * format, size_t format_len)
{
    ChdbDestructorGuard guard;

    if (!conn)
    {
        auto * result = new StreamQueryResult("Unexpected null connection");
        return reinterpret_cast<chdb_result *>(result);
    }

    auto * connection = reinterpret_cast<chdb_conn *>(conn);
    if (!checkConnectionValidity(connection))
    {
        auto * result = new StreamQueryResult("Invalid or closed connection");
        return reinterpret_cast<chdb_result *>(result);
    }

    try
    {
        auto * client = static_cast<DB::ChdbClient *>(connection->server);
        auto query_result = client->executeStreamingInit(query, query_len, format, format_len);

        if (!query_result)
        {
            auto * result = new StreamQueryResult("Query processing failed");
            return reinterpret_cast<chdb_result *>(result);
        }

        return reinterpret_cast<chdb_result *>(query_result.release());
    }
    catch (const std::exception & e)
    {
        auto * result = new StreamQueryResult(std::string("Error: ") + e.what());
        return reinterpret_cast<chdb_result *>(result);
    }
    catch (...)
    {
        auto * result = new StreamQueryResult(DB::getCurrentExceptionMessage(true));
        return reinterpret_cast<chdb_result *>(result);
    }
}

chdb_result * chdb_stream_fetch_result(chdb_connection conn, chdb_result * result)
{
    ChdbDestructorGuard guard;
    if (!conn)
    {
        auto * query_result = new MaterializedQueryResult("Unexpected null connection");
        return reinterpret_cast<chdb_result *>(query_result);
    }

    if (!result)
    {
        auto * query_result = new MaterializedQueryResult("Unexpected null result");
        return reinterpret_cast<chdb_result *>(query_result);
    }

    auto * connection = reinterpret_cast<chdb_conn *>(conn);
    if (!checkConnectionValidity(connection))
    {
        auto * query_result = new MaterializedQueryResult("Invalid or closed connection");
        return reinterpret_cast<chdb_result *>(query_result);
    }

    try
    {
        auto * client = static_cast<DB::ChdbClient *>(connection->server);
        if (!client->hasStreamingQuery())
            return reinterpret_cast<chdb_result *>(new MaterializedQueryResult("No active streaming query"));
        auto * stream_result = reinterpret_cast<StreamQueryResult *>(result);
        auto query_result = client->executeStreamingIterate(stream_result, false);
        if (!query_result)
            return reinterpret_cast<chdb_result *>(new MaterializedQueryResult("Failed to fetch streaming results"));

        return reinterpret_cast<chdb_result *>(query_result.release());
    }
    catch (const std::exception & e)
    {
        auto * query_result = new MaterializedQueryResult(std::string("Error: ") + e.what());
        return reinterpret_cast<chdb_result *>(query_result);
    }
    catch (...)
    {
        auto * query_result = new MaterializedQueryResult(DB::getCurrentExceptionMessage(true));
        return reinterpret_cast<chdb_result *>(query_result);
    }
}

void chdb_stream_cancel_query(chdb_connection conn, chdb_result * result)
{
    ChdbDestructorGuard guard;

    if (!result || !conn)
        return;

    auto * connection = reinterpret_cast<chdb_conn *>(conn);
    if (!checkConnectionValidity(connection))
        return;

    try
    {
        auto * client = static_cast<DB::ChdbClient *>(connection->server);
        auto * stream_result = reinterpret_cast<StreamQueryResult *>(result);
        client->cancelStreamingQuery(stream_result);
    }
    catch (...)
    {
        DB::tryLogCurrentException(__PRETTY_FUNCTION__);
    }
    // Note: The result object should be freed by chdb_destroy_query_result(), not here
}

void chdb_destroy_query_result(chdb_result * result)
{
    ChdbDestructorGuard guard;

    if (!result)
        return;

    auto * query_result = reinterpret_cast<QueryResult *>(result);
    delete query_result;
}

char * chdb_result_buffer(chdb_result * result)
{
    if (!result)
        return nullptr;

    auto * query_result = reinterpret_cast<QueryResult *>(result);

    if (query_result->getType() == QueryResultType::RESULT_TYPE_MATERIALIZED)
    {
        auto * materialized_result = reinterpret_cast<MaterializedQueryResult *>(result);
        return materialized_result->result_buffer ? materialized_result->result_buffer->data() : nullptr;
    }

    return nullptr;
}

size_t chdb_result_length(chdb_result * result)
{
    if (!result)
        return 0;

    auto * query_result = reinterpret_cast<QueryResult *>(result);
    if (query_result->getType() == QueryResultType::RESULT_TYPE_MATERIALIZED)
    {
        auto * materialized_result = reinterpret_cast<MaterializedQueryResult *>(result);
        return materialized_result->result_buffer ? materialized_result->result_buffer->size() : 0;
    }

    return 0;
}

double chdb_result_elapsed(chdb_result * result)
{
    if (!result)
        return 0.0;

    auto * query_result = reinterpret_cast<QueryResult *>(result);

    if (query_result->getType() == QueryResultType::RESULT_TYPE_MATERIALIZED)
    {
        auto * materialized_result = reinterpret_cast<MaterializedQueryResult *>(result);
        return materialized_result->elapsed;
    }
    return 0.0;
}

uint64_t chdb_result_rows_read(chdb_result * result)
{
    if (!result)
        return 0;

    auto * query_result = reinterpret_cast<QueryResult *>(result);

    if (query_result->getType() == QueryResultType::RESULT_TYPE_MATERIALIZED)
    {
        auto * materialized_result = reinterpret_cast<MaterializedQueryResult *>(result);
        return materialized_result->rows_read;
    }

    return 0;
}

uint64_t chdb_result_bytes_read(chdb_result * result)
{
    if (!result)
        return 0;

    auto * query_result = reinterpret_cast<QueryResult *>(result);

    if (query_result->getType() == QueryResultType::RESULT_TYPE_MATERIALIZED)
    {
        auto * materialized_result = reinterpret_cast<MaterializedQueryResult *>(result);
        return materialized_result->bytes_read;
    }

    return 0;
}

uint64_t chdb_result_storage_rows_read(chdb_result * result)
{
    if (!result)
        return 0;

    auto * query_result = reinterpret_cast<QueryResult *>(result);

    if (query_result->getType() == QueryResultType::RESULT_TYPE_MATERIALIZED)
    {
        auto * materialized_result = reinterpret_cast<MaterializedQueryResult *>(result);
        return materialized_result->storage_rows_read;
    }

    return 0;
}

uint64_t chdb_result_storage_bytes_read(chdb_result * result)
{
    if (!result)
        return 0;

    auto * query_result = reinterpret_cast<QueryResult *>(result);

    if (query_result->getType() == QueryResultType::RESULT_TYPE_MATERIALIZED)
    {
        auto * materialized_result = reinterpret_cast<MaterializedQueryResult *>(result);
        return materialized_result->storage_bytes_read;
    }

    return 0;
}

const char * chdb_result_error(chdb_result * result)
{
    if (!result)
        return nullptr;

    auto * query_result = reinterpret_cast<QueryResult *>(result);

    if (query_result->getError().empty())
        return nullptr;

    return query_result->getError().c_str();
}<|MERGE_RESOLUTION|>--- conflicted
+++ resolved
@@ -4,18 +4,8 @@
 
 #include <cstddef>
 #include <cstring>
-<<<<<<< HEAD
 #include <ChdbClient.h>
 #include <EmbeddedServer.h>
-#include "Common/MemoryTracker.h"
-#include "Common/ThreadStatus.h"
-#include "LocalServer.h"
-#include "QueryResult.h"
-#include "chdb-internal.h"
-
-#if USE_PYTHON
-#    include "PythonTableCache.h"
-=======
 #include <Common/MemoryTracker.h>
 #include <Common/ThreadStatus.h>
 
@@ -31,9 +21,7 @@
 #endif
 
 #if USE_PYTHON
-#include "FormatHelper.h"
 #include "PythonTableCache.h"
->>>>>>> 13f90690
 #endif
 
 #if USE_JEMALLOC
@@ -67,10 +55,7 @@
 };
 #endif
 
-<<<<<<< HEAD
 // used only in pyEntryClickHouseLocal
-=======
->>>>>>> 13f90690
 static std::mutex CHDB_MUTEX;
 
 static local_result_v2 * convert2LocalResultV2(QueryResult * query_result)
@@ -167,165 +152,9 @@
     return query_result;
 }
 
-<<<<<<< HEAD
 static bool checkConnectionValidity(chdb_conn * conn)
 {
     return conn && conn->connected;
-=======
-static std::pair<QueryResultPtr, bool> createQueryResult(DB::LocalServer * server, const CHDB::QueryRequestBase & req)
-{
-    QueryResultPtr query_result;
-    bool is_end = false;
-
-    if (!req.isStreaming())
-    {
-        query_result = createMaterializedLocalQueryResult(server, req);
-        is_end = true;
-    }
-    else if (!req.isIteration())
-    {
-        server->streaming_query_context = std::make_shared<DB::StreamingQueryContext>();
-        query_result = createStreamingQueryResult(server, req);
-        is_end = !query_result->getError().empty();
-
-        if (!is_end)
-            server->streaming_query_context->streaming_result = query_result.get();
-    }
-    else
-    {
-        query_result = createStreamingIterateQueryResult(server, req);
-        const auto & streaming_iter_request = static_cast<const CHDB::StreamingIterateRequest &>(req);
-        auto materialized_query_result_ptr = static_cast<CHDB::MaterializedQueryResult *>(query_result.get());
-
-        is_end = !materialized_query_result_ptr->getError().empty() || materialized_query_result_ptr->rows_read == 0
-            || streaming_iter_request.is_canceled;
-    }
-
-    if (is_end)
-    {
-        if (server->streaming_query_context)
-        {
-            server->streaming_query_context.reset();
-        }
-#if USE_PYTHON
-        if (auto * local_connection = static_cast<DB::LocalConnection *>(server->connection.get()))
-        {
-            /// Must clean up Context objects whether the query succeeds or fails.
-            /// During process exit, if LocalServer destructor triggers while cached PythonStorage
-            /// objects still exist in Context, their destruction will attempt to acquire GIL.
-            /// Acquiring GIL during process termination leads to immediate thread termination.
-            local_connection->resetQueryContext();
-        }
-
-        CHDB::PythonTableCache::clear();
-#endif
-    }
-
-    return std::make_pair(std::move(query_result), is_end);
-}
-
-static QueryResultPtr executeQueryRequest(
-    CHDB::QueryQueue * queue,
-    const char * query,
-    size_t query_len,
-    const char * format,
-    size_t format_len,
-    CHDB::QueryType query_type,
-    void * streaming_result_ = nullptr,
-    bool is_canceled = false)
-{
-    QueryResultPtr query_result;
-
-    try
-    {
-        {
-            std::unique_lock<std::mutex> lock(queue->mutex);
-            // Wait until any ongoing query completes
-            if (query_type == CHDB::QueryType::TYPE_STREAMING_ITER)
-                queue->result_cv.wait(lock, [queue]() { return (!queue->has_query && !queue->has_result) || queue->shutdown; });
-            else
-                queue->result_cv.wait(
-                    lock,
-                    [queue]() { return (!queue->has_query && !queue->has_result && !queue->has_streaming_query) || queue->shutdown; });
-
-            if (queue->shutdown)
-            {
-                String error_message = "connection is shutting down";
-                if (query_type == CHDB::QueryType::TYPE_STREAMING_INIT)
-                {
-                    query_result.reset(new StreamQueryResult(error_message));
-                }
-                else
-                {
-                    query_result.reset(new MaterializedQueryResult(error_message));
-                }
-                return query_result;
-            }
-
-            if (query_type == CHDB::QueryType::TYPE_STREAMING_INIT)
-            {
-                queue->current_query = std::make_unique<CHDB::StreamingInitRequest>(query, query_len, format, format_len);
-#if USE_PYTHON
-                CHDB::SetCurrentFormat(format, format_len);
-#endif
-            }
-            else if (query_type == CHDB::QueryType::TYPE_MATERIALIZED)
-            {
-                queue->current_query = std::make_unique<CHDB::MaterializedQueryRequest>(query, query_len, format, format_len);
-#if USE_PYTHON
-                CHDB::SetCurrentFormat(format, format_len);
-#endif
-            }
-            else
-            {
-                auto streaming_iter_req = std::make_unique<CHDB::StreamingIterateRequest>();
-                streaming_iter_req->streaming_result = streaming_result_;
-                streaming_iter_req->is_canceled = is_canceled;
-                queue->current_query = std::move(streaming_iter_req);
-            }
-
-            queue->has_query = true;
-            queue->current_result.reset();
-            queue->has_result = false;
-        }
-        queue->query_cv.notify_one();
-
-        {
-            std::unique_lock<std::mutex> lock(queue->mutex);
-            queue->result_cv.wait(lock, [queue]() { return queue->has_result || queue->shutdown; });
-
-            if (!queue->shutdown && queue->has_result)
-            {
-                query_result = std::move(queue->current_result);
-                queue->has_result = false;
-                queue->has_query = false;
-            }
-        }
-        queue->result_cv.notify_all();
-    }
-    catch (...)
-    {
-        // Handle any exceptions during query processing
-        String error_message = "Error occurred while processing query";
-        if (query_type == CHDB::QueryType::TYPE_STREAMING_INIT)
-            query_result.reset(new StreamQueryResult(error_message));
-        else
-            query_result.reset(new MaterializedQueryResult(error_message));
-    }
-
-    return query_result;
-}
-
-void chdbCleanupConnection()
-{
-    try
-    {
-        close_conn(&global_conn_ptr);
-    }
-    catch (...)
-    {
-    }
->>>>>>> 13f90690
 }
 
 void cancelStreamQuery(DB::ChdbClient * client, void * stream_result)
