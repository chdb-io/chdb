#include "LocalServer.h"
#include "chdb.h"

#include <sys/resource.h>
#include <Common/logger_useful.h>
#include <Common/formatReadable.h>
#include <Core/UUID.h>
#include <base/getMemoryAmount.h>
#include <Poco/Util/XMLConfiguration.h>
#include <Poco/String.h>
#include <Poco/Logger.h>
#include <Poco/NullChannel.h>
#include <Poco/SimpleFileChannel.h>
#include <Databases/registerDatabases.h>
#include <Databases/DatabaseFilesystem.h>
#include <Databases/DatabaseMemory.h>
#include <Databases/DatabasesOverlay.h>
#include <Storages/System/attachSystemTables.h>
#include <Storages/System/attachInformationSchemaTables.h>
#include <Interpreters/DatabaseCatalog.h>
#include <Interpreters/JIT/CompiledExpressionCache.h>
#include <Interpreters/ProcessList.h>
#include <Interpreters/loadMetadata.h>
#include <Interpreters/registerInterpreters.h>
#include <base/getFQDNOrHostName.h>
#include <Interpreters/Session.h>
#include <Access/AccessControl.h>
#include <Common/PoolId.h>
#include <Common/Exception.h>
#include <Common/getNumberOfPhysicalCPUCores.h>
#include <Common/Macros.h>
#include <Common/Config/ConfigProcessor.h>
#include <Common/NamedCollections/NamedCollectionUtils.h>
#include <Common/ThreadStatus.h>
#include <Common/TLDListsHolder.h>
#include <Common/quoteString.h>
#include <Common/randomSeed.h>
#include <Common/ThreadPool.h>
#include <Loggers/OwnFormattingChannel.h>
#include <Loggers/OwnPatternFormatter.h>
#include <IO/ReadBufferFromFile.h>
#include <IO/WriteBufferFromFileDescriptor.h>
#include <IO/UseSSL.h>
#include <IO/SharedThreadPools.h>
#include <Parsers/ASTInsertQuery.h>
#include <Common/ErrorHandlers.h>
#include <Functions/UserDefined/IUserDefinedSQLObjectsStorage.h>
#include <Functions/registerFunctions.h>
#include <AggregateFunctions/registerAggregateFunctions.h>
#include <TableFunctions/registerTableFunctions.h>
#include <Storages/registerStorages.h>
#include <Dictionaries/registerDictionaries.h>
#include <Disks/registerDisks.h>
#include <Formats/registerFormats.h>
#include <Formats/FormatFactory.h>
#include <boost/algorithm/string/replace.hpp>
#include <boost/program_options/options_description.hpp>
#include <base/argsToConfig.h>
#include <filesystem>
#include <fstream>
#include <memory>

#include "config.h"

#if USE_AZURE_BLOB_STORAGE
#   include <azure/storage/common/internal/xml_wrapper.hpp>
#endif

namespace fs = std::filesystem;


namespace DB
{

namespace ErrorCodes
{
    extern const int BAD_ARGUMENTS;
    extern const int UNKNOWN_FORMAT;
    extern const int CANNOT_LOAD_CONFIG;
    extern const int FILE_ALREADY_EXISTS;
}

void applySettingsOverridesForLocal(ContextMutablePtr context)
{
    Settings settings = context->getSettings();

    settings.allow_introspection_functions = true;
    settings.storage_file_read_method = LocalFSReadMethod::mmap;

    context->setSettings(settings);
}

void LocalServer::processError(const String &) const
{
    if (ignore_error)
        return;

    if (is_interactive)
    {
        String message;
        if (server_exception)
        {
            message = getExceptionMessage(*server_exception, print_stack_trace, true);
        }
        else if (client_exception)
        {
            message = client_exception->message();
        }

        fmt::print(stderr, "Received exception:\n{}\n", message);
        fmt::print(stderr, "\n");
    }
    else
    {
        if (server_exception)
            server_exception->rethrow();
        if (client_exception)
            client_exception->rethrow();
    }
}


void LocalServer::initialize(Poco::Util::Application & self)
{
    Poco::Util::Application::initialize(self);

    /// Load config files if exists
    if (config().has("config-file") || fs::exists("config.xml"))
    {
        const auto config_path = config().getString("config-file", "config.xml");
        ConfigProcessor config_processor(config_path, false, true);
        ConfigProcessor::setConfigPath(fs::path(config_path).parent_path());
        auto loaded_config = config_processor.loadConfig();
        config().add(loaded_config.configuration.duplicate(), PRIO_DEFAULT, false);
    }

    GlobalThreadPool::initialize(
        config().getUInt("max_thread_pool_size", std::max(getNumberOfPhysicalCPUCores() * 2, 256u)),
        config().getUInt("max_thread_pool_free_size", 0),
        config().getUInt("thread_pool_queue_size", 10000));

#if USE_AZURE_BLOB_STORAGE
    /// See the explanation near the same line in Server.cpp
    GlobalThreadPool::instance().addOnDestroyCallback([]
    {
        Azure::Storage::_internal::XmlGlobalDeinitialize();
    });
#endif

    getIOThreadPool().initialize(
        config().getUInt("max_io_thread_pool_size", 100),
        config().getUInt("max_io_thread_pool_free_size", 0),
        config().getUInt("io_thread_pool_queue_size", 10000));


    const size_t active_parts_loading_threads = config().getUInt("max_active_parts_loading_thread_pool_size", 64);
    getActivePartsLoadingThreadPool().initialize(
        active_parts_loading_threads,
        0, // We don't need any threads one all the parts will be loaded
        active_parts_loading_threads);

    const size_t outdated_parts_loading_threads = config().getUInt("max_outdated_parts_loading_thread_pool_size", 32);
    getOutdatedPartsLoadingThreadPool().initialize(
        outdated_parts_loading_threads,
        0, // We don't need any threads one all the parts will be loaded
        outdated_parts_loading_threads);

    getOutdatedPartsLoadingThreadPool().setMaxTurboThreads(active_parts_loading_threads);

    const size_t unexpected_parts_loading_threads = config().getUInt("max_unexpected_parts_loading_thread_pool_size", 32);
    getUnexpectedPartsLoadingThreadPool().initialize(
        unexpected_parts_loading_threads,
        0, // We don't need any threads one all the parts will be loaded
        unexpected_parts_loading_threads);

    getUnexpectedPartsLoadingThreadPool().setMaxTurboThreads(active_parts_loading_threads);

    const size_t cleanup_threads = config().getUInt("max_parts_cleaning_thread_pool_size", 128);
    getPartsCleaningThreadPool().initialize(
        cleanup_threads,
        0, // We don't need any threads one all the parts will be deleted
        cleanup_threads);
}


static DatabasePtr createMemoryDatabaseIfNotExists(ContextPtr context, const String & database_name)
{
    DatabasePtr system_database = DatabaseCatalog::instance().tryGetDatabase(database_name);
    if (!system_database)
    {
        /// TODO: add attachTableDelayed into DatabaseMemory to speedup loading
        system_database = std::make_shared<DatabaseMemory>(database_name, context);
        DatabaseCatalog::instance().attachDatabase(database_name, system_database);
    }
    return system_database;
}

static DatabasePtr createClickHouseLocalDatabaseOverlay(const String & name_, ContextPtr context_)
{
    auto databaseCombiner = std::make_shared<DatabasesOverlay>(name_, context_);
    databaseCombiner->registerNextDatabase(std::make_shared<DatabaseFilesystem>(name_, "", context_));
    databaseCombiner->registerNextDatabase(std::make_shared<DatabaseMemory>(name_, context_));
    return databaseCombiner;
}

/// If path is specified and not empty, will try to setup server environment and load existing metadata
void LocalServer::tryInitPath()
{
    std::string path;

    if (config().has("path"))
    {
        // User-supplied path.
        path = config().getString("path");
        Poco::trimInPlace(path);

        if (path.empty())
        {
            throw Exception(ErrorCodes::BAD_ARGUMENTS,
                "Cannot work with empty storage path that is explicitly specified"
                " by the --path option. Please check the program options and"
                " correct the --path.");
        }
    }
    else
    {
        // The path is not provided explicitly - use a unique path in the system temporary directory
        // (or in the current dir if a temporary doesn't exist)
        LoggerRawPtr log = &logger();
        std::filesystem::path parent_folder;
        std::filesystem::path default_path;

        try
        {
            // try to guess a tmp folder name, and check if it's a directory (throw exception otherwise)
            parent_folder = std::filesystem::temp_directory_path();

        }
        catch (const fs::filesystem_error & e)
        {
            // The tmp folder doesn't exist? Is it a misconfiguration? Or chroot?
            LOG_DEBUG(log, "Can not get temporary folder: {}", e.what());
            parent_folder = std::filesystem::current_path();

            std::filesystem::is_directory(parent_folder); // that will throw an exception if it's not a directory
            LOG_DEBUG(log, "Will create working directory inside current directory: {}", parent_folder.string());
        }

        /// we can have another clickhouse-local running simultaneously, even with the same PID (for ex. - several dockers mounting the same folder)
        /// or it can be some leftovers from other clickhouse-local runs
        /// as we can't accurately distinguish those situations we don't touch any existent folders
        /// we just try to pick some free name for our working folder

        default_path = parent_folder / fmt::format("clickhouse-local-{}", UUIDHelpers::generateV4());

        if (fs::exists(default_path))
            throw Exception(ErrorCodes::FILE_ALREADY_EXISTS, "Unsuccessful attempt to set up the working directory: {} already exists.", default_path.string());

        /// The directory can be created lazily during the runtime.
        temporary_directory_to_delete = default_path;

        path = default_path.string();
        LOG_DEBUG(log, "Working directory created: {}", path);
    }

    global_context->setPath(fs::path(path) / "");
    DatabaseCatalog::instance().fixPath(global_context->getPath());

<<<<<<< HEAD
    global_context->setTemporaryStoragePath(fs::path(path) / "tmp" / "", 0);
    global_context->setFlagsPath(fs::path(path) / "flags" / "");
=======
    global_context->setPath(path);
    DatabaseCatalog::instance().fixPath(path);
>>>>>>> 4725983d

    global_context->setUserFilesPath(""); /// user's files are everywhere

    std::string user_scripts_path = config().getString("user_scripts_path", fs::path(path) / "user_scripts/");
    global_context->setUserScriptsPath(user_scripts_path);

    /// top_level_domains_lists
    const std::string & top_level_domains_path = config().getString("top_level_domains_path", fs::path(path) / "top_level_domains/");
    if (!top_level_domains_path.empty())
        TLDListsHolder::getInstance().parseConfig(fs::path(top_level_domains_path) / "", config());
}


void LocalServer::cleanup()
{
    try
    {
        connection.reset();

        /// Suggestions are loaded async in a separate thread and it can use global context.
        /// We should reset it before resetting global_context.
        if (suggest)
            suggest.reset();

        if (global_context)
        {
            global_context->shutdown();
            global_context.reset();
        }

        /// thread status should be destructed before shared context because it relies on process list.

        status.reset();

        // Delete the temporary directory if needed.
        if (temporary_directory_to_delete)
        {
            LOG_DEBUG(&logger(), "Removing temporary directory: {}", temporary_directory_to_delete->string());
            fs::remove_all(*temporary_directory_to_delete);
            temporary_directory_to_delete.reset();
        }
    }
    catch (...)
    {
        tryLogCurrentException(__PRETTY_FUNCTION__);
    }
}


std::string LocalServer::getInitialCreateTableQuery()
{
    if (!config().has("table-structure") && !config().has("table-file") && !config().has("table-data-format") && (!isRegularFile(STDIN_FILENO) || queries.empty()))
        return {};

    auto table_name = backQuoteIfNeed(config().getString("table-name", "table"));
    auto table_structure = config().getString("table-structure", "auto");

    String table_file;
    if (!config().has("table-file") || config().getString("table-file") == "-")
    {
        /// Use Unix tools stdin naming convention
        table_file = "stdin";
    }
    else
    {
        /// Use regular file
        auto file_name = config().getString("table-file");
        table_file = quoteString(file_name);
    }

    String data_format = backQuoteIfNeed(default_input_format);

    if (table_structure == "auto")
        table_structure = "";
    else
        table_structure = "(" + table_structure + ")";

    return fmt::format("CREATE TABLE {} {} ENGINE = File({}, {});",
                       table_name, table_structure, data_format, table_file);
}


static ConfigurationPtr getConfigurationFromXMLString(const char * xml_data)
{
    std::stringstream ss{std::string{xml_data}};    // STYLE_CHECK_ALLOW_STD_STRING_STREAM
    Poco::XML::InputSource input_source{ss};
    return {new Poco::Util::XMLConfiguration{&input_source}};
}


void LocalServer::setupUsers()
{
    static const char * minimal_default_user_xml =
        "<clickhouse>"
        "    <profiles>"
        "        <default></default>"
        "    </profiles>"
        "    <users>"
        "        <default>"
        "            <password></password>"
        "            <networks>"
        "                <ip>::/0</ip>"
        "            </networks>"
        "            <profile>default</profile>"
        "            <quota>default</quota>"
        "        </default>"
        "    </users>"
        "    <quotas>"
        "        <default></default>"
        "    </quotas>"
        "</clickhouse>";

    ConfigurationPtr users_config;
    auto & access_control = global_context->getAccessControl();
    access_control.setNoPasswordAllowed(config().getBool("allow_no_password", true));
    access_control.setPlaintextPasswordAllowed(config().getBool("allow_plaintext_password", true));
    if (config().has("config-file") || fs::exists("config.xml"))
    {
        String config_path = config().getString("config-file", "");
        bool has_user_directories = config().has("user_directories");
        const auto config_dir = fs::path{config_path}.remove_filename().string();
        String users_config_path = config().getString("users_config", "");

        if (users_config_path.empty() && has_user_directories)
        {
            users_config_path = config().getString("user_directories.users_xml.path");
            if (fs::path(users_config_path).is_relative() && fs::exists(fs::path(config_dir) / users_config_path))
                users_config_path = fs::path(config_dir) / users_config_path;
        }

        if (users_config_path.empty())
            users_config = getConfigurationFromXMLString(minimal_default_user_xml);
        else
        {
            ConfigProcessor config_processor(users_config_path);
            const auto loaded_config = config_processor.loadConfig();
            users_config = loaded_config.configuration;
        }
    }
    else
        users_config = getConfigurationFromXMLString(minimal_default_user_xml);
    if (users_config)
    {
        global_context->setUsersConfig(users_config);
        NamedCollectionUtils::loadIfNot();
    }
    else
        throw Exception(ErrorCodes::CANNOT_LOAD_CONFIG, "Can't load config for users");
}

void LocalServer::connect()
{
    connection_parameters = ConnectionParameters(config(), "localhost");

    ReadBuffer * in;
    auto table_file = config().getString("table-file", "-");
    if (table_file == "-" || table_file == "stdin")
    {
        in = &std_in;
    }
    else
    {
        input = std::make_unique<ReadBufferFromFile>(table_file);
        in = input.get();
    }
    connection = LocalConnection::createConnection(
        connection_parameters, global_context, in, need_render_progress, need_render_profile_events, server_display_name);
}


int LocalServer::main(const std::vector<std::string> & /*args*/)
try
{
    UseSSL use_ssl;
    thread_status.emplace();

    StackTrace::setShowAddresses(config().getBool("show_addresses_in_stack_traces", true));

    setupSignalHandler();

    std::cout << std::fixed << std::setprecision(3);
    std::cerr << std::fixed << std::setprecision(3);

    /// Try to increase limit on number of open files.
    {
        rlimit rlim;
        if (getrlimit(RLIMIT_NOFILE, &rlim))
            throw Poco::Exception("Cannot getrlimit");

        if (rlim.rlim_cur < rlim.rlim_max)
        {
            rlim.rlim_cur = config().getUInt("max_open_files", static_cast<unsigned>(rlim.rlim_max));
            int rc = setrlimit(RLIMIT_NOFILE, &rlim);
            if (rc != 0)
                std::cerr << fmt::format("Cannot set max number of file descriptors to {}. Try to specify max_open_files according to your system limits. error: {}", rlim.rlim_cur, errnoToString()) << '\n';
        }
    }

    is_interactive = stdin_is_a_tty
        && (config().hasOption("interactive")
            || (queries.empty() && !config().has("table-structure") && queries_files.empty() && !config().has("table-file")));

    if (!is_interactive)
    {
        /// We will terminate process on error
        static KillingErrorHandler error_handler;
        Poco::ErrorHandler::set(&error_handler);
    }

<<<<<<< HEAD
    // run only once
    static std::once_flag register_once_flag;
    std::call_once(register_once_flag, []()
    {
        registerInterpreters();
        /// Don't initialize DateLUT
        registerFunctions();
        registerAggregateFunctions();
        registerTableFunctions();
        registerDatabases();
        registerStorages();
        registerDictionaries();
        registerDisks(/* global_skip_access_check= */ true);
        registerFormats();
    });
=======
        // run only once
        static std::once_flag register_once_flag;
        std::call_once(register_once_flag, []()
        {
            /// Don't initialize DateLUT
            registerFunctions();
            registerAggregateFunctions();
            registerTableFunctions();
            registerStorages();
            registerDictionaries();
            registerDisks(/* global_skip_access_check= */ true);
            registerFormats();
        });
>>>>>>> 4725983d

    processConfig();

    SCOPE_EXIT({ cleanup(); });

    initTTYBuffer(toProgressOption(config().getString("progress", "default")));
    ASTAlterCommand::setFormatAlterCommandsWithParentheses(true);

    applyCmdSettings(global_context);

    /// try to load user defined executable functions, throw on error and die
    try
    {
        global_context->loadOrReloadUserDefinedExecutableFunctions(config());
    }
    catch (...)
    {
        tryLogCurrentException(&logger(), "Caught exception while loading user defined executable functions.");
        throw;
    }

    if (is_interactive)
    {
        clearTerminal();
        showClientVersion();
        std::cerr << std::endl;
    }

    connect();

    String initial_query = getInitialCreateTableQuery();
    if (!initial_query.empty())
        processQueryText(initial_query);

#if defined(FUZZING_MODE)
    runLibFuzzer();
#else
    if (is_interactive && !delayed_interactive)
    {
        runInteractive();
    }
    else
    {
        runNonInteractive();

        if (delayed_interactive)
            runInteractive();
    }
#endif

    return Application::EXIT_OK;
}
catch (const DB::Exception & e)
{
    bool need_print_stack_trace = config().getBool("stacktrace", false);
    error_message_oss << getExceptionMessage(e, need_print_stack_trace, true);
    return e.code() ? e.code() : -1;
}
catch (...)
{
<<<<<<< HEAD
    error_message_oss << getCurrentExceptionMessage(false) << std::endl;
=======
    cleanup();

    error_message_oss << getCurrentExceptionMessage(false);
>>>>>>> 4725983d
    return getCurrentExceptionCode();
}

void LocalServer::updateLoggerLevel(const String & logs_level)
{
    config().setString("logger.level", logs_level);
    updateLevels(config(), logger());
}

void LocalServer::processConfig()
{
    if (!queries.empty() && config().has("queries-file"))
        throw Exception(ErrorCodes::BAD_ARGUMENTS, "Options '--query' and '--queries-file' cannot be specified at the same time");

    if (config().has("multiquery"))
        is_multiquery = true;

    pager = config().getString("pager", "");

    delayed_interactive = config().has("interactive") && (!queries.empty() || config().has("queries-file"));
    if (!is_interactive || delayed_interactive)
    {
        echo_queries = config().hasOption("echo") || config().hasOption("verbose");
        ignore_error = config().getBool("ignore-error", false);
    }

    print_stack_trace = config().getBool("stacktrace", false);
    const std::string clickhouse_dialect{"clickhouse"};
    load_suggestions = (is_interactive || delayed_interactive) && !config().getBool("disable_suggestion", false)
        && config().getString("dialect", clickhouse_dialect) == clickhouse_dialect;
    wait_for_suggestions_to_load = config().getBool("wait_for_suggestions_to_load", false);

    auto logging = (config().has("logger.console")
                    || config().has("logger.level")
                    || config().has("log-level")
                    || config().has("send_logs_level")
                    || config().has("logger.log"));

    auto level = config().getString("log-level", "trace");

    if (config().has("server_logs_file"))
    {
        auto poco_logs_level = Poco::Logger::parseLevel(level);
        Poco::Logger::root().setLevel(poco_logs_level);
        Poco::AutoPtr<OwnPatternFormatter> pf = new OwnPatternFormatter;
        Poco::AutoPtr<OwnFormattingChannel> log = new OwnFormattingChannel(pf, new Poco::SimpleFileChannel(server_logs_file));
        Poco::Logger::root().setChannel(log);
    }
    else
    {
        config().setString("logger", "logger");
        auto log_level_default = logging ? level : "fatal";
        config().setString("logger.level", config().getString("log-level", config().getString("send_logs_level", log_level_default)));
        buildLoggers(config(), logger(), "clickhouse-local");
    }

    shared_context = Context::createSharedHolder();
    global_context = Context::createGlobal(shared_context.get());

    global_context->makeGlobalContext();
    global_context->setApplicationType(Context::ApplicationType::LOCAL);

    tryInitPath();

    LoggerRawPtr log = &logger();

    /// Maybe useless
    if (config().has("macros"))
        global_context->setMacros(std::make_unique<Macros>(config(), "macros", log));

<<<<<<< HEAD
    setDefaultFormatsAndCompressionFromConfiguration();
=======
    format = config().getString("output-format", config().getString("format", is_interactive ? "PrettyCompact" : "TSV"));

    /// Check format is supported before the engine runs too far
    if (!FormatFactory::instance().isOutputFormat(format))
        throw Exception(ErrorCodes::UNKNOWN_FORMAT, "Unknown output format {}", format);

    insert_format = "Values";
>>>>>>> 4725983d

    /// Check format is supported before the engine runs too far
    if (!FormatFactory::instance().isOutputFormat(default_output_format))
        throw Exception(ErrorCodes::UNKNOWN_FORMAT, "Unknown output format {}", default_output_format);

    /// Sets external authenticators config (LDAP, Kerberos).
    global_context->setExternalAuthenticatorsConfig(config());

    setupUsers();

    /// Limit on total number of concurrently executing queries.
    /// There is no need for concurrent queries, override max_concurrent_queries.
    global_context->getProcessList().setMaxSize(0);

    const size_t physical_server_memory = getMemoryAmount();
    const double cache_size_to_ram_max_ratio = config().getDouble("cache_size_to_ram_max_ratio", 0.5);
    const size_t max_cache_size = static_cast<size_t>(physical_server_memory * cache_size_to_ram_max_ratio);

    String uncompressed_cache_policy = config().getString("uncompressed_cache_policy", DEFAULT_UNCOMPRESSED_CACHE_POLICY);
    size_t uncompressed_cache_size = config().getUInt64("uncompressed_cache_size", DEFAULT_UNCOMPRESSED_CACHE_MAX_SIZE);
    double uncompressed_cache_size_ratio = config().getDouble("uncompressed_cache_size_ratio", DEFAULT_UNCOMPRESSED_CACHE_SIZE_RATIO);
    if (uncompressed_cache_size > max_cache_size)
    {
        uncompressed_cache_size = max_cache_size;
        LOG_DEBUG(log, "Lowered uncompressed cache size to {} because the system has limited RAM", formatReadableSizeWithBinarySuffix(uncompressed_cache_size));
    }
    global_context->setUncompressedCache(uncompressed_cache_policy, uncompressed_cache_size, uncompressed_cache_size_ratio);

    String mark_cache_policy = config().getString("mark_cache_policy", DEFAULT_MARK_CACHE_POLICY);
    size_t mark_cache_size = config().getUInt64("mark_cache_size", DEFAULT_MARK_CACHE_MAX_SIZE);
    double mark_cache_size_ratio = config().getDouble("mark_cache_size_ratio", DEFAULT_MARK_CACHE_SIZE_RATIO);
    if (!mark_cache_size)
        LOG_ERROR(log, "Too low mark cache size will lead to severe performance degradation.");
    if (mark_cache_size > max_cache_size)
    {
        mark_cache_size = max_cache_size;
        LOG_DEBUG(log, "Lowered mark cache size to {} because the system has limited RAM", formatReadableSizeWithBinarySuffix(mark_cache_size));
    }
    global_context->setMarkCache(mark_cache_policy, mark_cache_size, mark_cache_size_ratio);

    String index_uncompressed_cache_policy = config().getString("index_uncompressed_cache_policy", DEFAULT_INDEX_UNCOMPRESSED_CACHE_POLICY);
    size_t index_uncompressed_cache_size = config().getUInt64("index_uncompressed_cache_size", DEFAULT_INDEX_UNCOMPRESSED_CACHE_MAX_SIZE);
    double index_uncompressed_cache_size_ratio = config().getDouble("index_uncompressed_cache_size_ratio", DEFAULT_INDEX_UNCOMPRESSED_CACHE_SIZE_RATIO);
    if (index_uncompressed_cache_size > max_cache_size)
    {
        index_uncompressed_cache_size = max_cache_size;
        LOG_DEBUG(log, "Lowered index uncompressed cache size to {} because the system has limited RAM", formatReadableSizeWithBinarySuffix(uncompressed_cache_size));
    }
    global_context->setIndexUncompressedCache(index_uncompressed_cache_policy, index_uncompressed_cache_size, index_uncompressed_cache_size_ratio);

    String index_mark_cache_policy = config().getString("index_mark_cache_policy", DEFAULT_INDEX_MARK_CACHE_POLICY);
    size_t index_mark_cache_size = config().getUInt64("index_mark_cache_size", DEFAULT_INDEX_MARK_CACHE_MAX_SIZE);
    double index_mark_cache_size_ratio = config().getDouble("index_mark_cache_size_ratio", DEFAULT_INDEX_MARK_CACHE_SIZE_RATIO);
    if (index_mark_cache_size > max_cache_size)
    {
        index_mark_cache_size = max_cache_size;
        LOG_DEBUG(log, "Lowered index mark cache size to {} because the system has limited RAM", formatReadableSizeWithBinarySuffix(uncompressed_cache_size));
    }
    global_context->setIndexMarkCache(index_mark_cache_policy, index_mark_cache_size, index_mark_cache_size_ratio);

    size_t mmap_cache_size = config().getUInt64("mmap_cache_size", DEFAULT_MMAP_CACHE_MAX_SIZE);
    if (mmap_cache_size > max_cache_size)
    {
        mmap_cache_size = max_cache_size;
        LOG_DEBUG(log, "Lowered mmap file cache size to {} because the system has limited RAM", formatReadableSizeWithBinarySuffix(uncompressed_cache_size));
    }
    global_context->setMMappedFileCache(mmap_cache_size);

    /// Initialize a dummy query cache.
    global_context->setQueryCache(0, 0, 0, 0);

#if USE_EMBEDDED_COMPILER
    size_t compiled_expression_cache_max_size_in_bytes = config().getUInt64("compiled_expression_cache_size", DEFAULT_COMPILED_EXPRESSION_CACHE_MAX_SIZE);
    size_t compiled_expression_cache_max_elements = config().getUInt64("compiled_expression_cache_elements_size", DEFAULT_COMPILED_EXPRESSION_CACHE_MAX_ENTRIES);
    CompiledExpressionCacheFactory::instance().init(compiled_expression_cache_max_size_in_bytes, compiled_expression_cache_max_elements);
#endif

    /// NOTE: it is important to apply any overrides before
    /// setDefaultProfiles() calls since it will copy current context (i.e.
    /// there is separate context for Buffer tables).
    adjustSettings();
    applySettingsOverridesForLocal(global_context);
    applyCmdOptions(global_context);

    /// Load global settings from default_profile and system_profile.
    global_context->setDefaultProfiles(config());

    // global once flag
    /// We load temporary database first, because projections need it.
    static std::once_flag db_catalog_once;
    if (config().has("path"))
    {
        DatabaseCatalog::instance().initializeAndLoadTemporaryDatabase();
    }
    else
    {
        std::call_once(db_catalog_once, [&] { DatabaseCatalog::instance().initializeAndLoadTemporaryDatabase(); });
    }

<<<<<<< HEAD
    std::string default_database = config().getString("default_database", "default");
=======
    /** Init dummy default DB
      * NOTE: We force using isolated default database to avoid conflicts with default database from server environment
      * Otherwise, metadata of temporary File(format, EXPLICIT_PATH) tables will pollute metadata/ directory;
      *  if such tables will not be dropped, clickhouse-server will not be able to load them due to security reasons.
      */
    std::string default_database = config().getString("default_database", "_local");
>>>>>>> 4725983d
    DatabaseCatalog::instance().attachDatabase(default_database, createClickHouseLocalDatabaseOverlay(default_database, global_context));
    global_context->setCurrentDatabase(default_database);

    if (config().has("path"))
    {
        String path = global_context->getPath();
        fs::create_directories(fs::path(path));

        /// Lock path directory before read
        status.emplace(fs::path(path) / "status", StatusFile::write_full_info);

        LOG_DEBUG(log, "Loading metadata from {}", path);
        auto startup_system_tasks = loadMetadataSystem(global_context);
        attachSystemTablesServer(global_context, *createMemoryDatabaseIfNotExists(global_context, DatabaseCatalog::SYSTEM_DATABASE), false);
        attachInformationSchema(global_context, *createMemoryDatabaseIfNotExists(global_context, DatabaseCatalog::INFORMATION_SCHEMA));
        attachInformationSchema(global_context, *createMemoryDatabaseIfNotExists(global_context, DatabaseCatalog::INFORMATION_SCHEMA_UPPERCASE));
        waitLoad(TablesLoaderForegroundPoolId, startup_system_tasks);

        if (!config().has("only-system-tables"))
        {
            //chdb-todo: maybe fix the destruction order, make sure the background tasks are finished 
            // GlobalThreadPool destructor will stuck on waiting for background tasks to finish.
            // This should be fixed in the future. But it seems chdb do not nedd background tasks which
            // will do some drop table cleanup issues. So we just disable it for now.
            // before the global thread pool is destroyed.
            // DatabaseCatalog::instance().createBackgroundTasks();
<<<<<<< HEAD
            // DatabaseCatalog::instance().createBackgroundTasks();
            waitLoad(loadMetadata(global_context));
            // DatabaseCatalog::instance().startupBackgroundTasks();
=======
            loadMetadata(global_context);
            // loadMetadata(global_context, default_database);
            // DatabaseCatalog::instance().startupBackgroundCleanup();
>>>>>>> 4725983d
        }

        /// For ClickHouse local if path is not set the loader will be disabled.
        global_context->getUserDefinedSQLObjectsStorage().loadObjects();

        LOG_DEBUG(log, "Loaded metadata.");

        /** Set default database if it is specified in default_database file.
          * NOTE: We do it after loading metadata to let the '_local' and 'system' database initialization
          * to be done correctly.
          * I have tried to set default database during parsing '--database' option, but it leads to
          *   "Code: 82. DB::Exception: Database db_xxx already exists.: while loading database `db_xxx` 
          *      from path .state_tmp_auxten_usedb_/metadata/db_xxx. (DATABASE_ALREADY_EXISTS)"
          * This will also happen if we call:
          *   `clickhouse local --database=db_xxx --path=.state_tmp_auxten_usedb_ --query="select * FROM log_table_xxx"`
          * with existing `db_xxx` database in the '.state_tmp_auxten_usedb_' directory.
          */
        auto default_database_path = fs::path(path) / "default_database";
        if (std::filesystem::exists(default_database_path))
        {
            std::ifstream ifs(default_database_path);
            std::string user_default_database;
            if (ifs.is_open())
            {
                ifs >> user_default_database;
                // strip default_database
                user_default_database.erase(
                    std::remove_if(
                        user_default_database.begin(), user_default_database.end(), [](unsigned char x) { return std::isspace(x); }),
                    user_default_database.end());
                if (!user_default_database.empty())
                {
                    global_context->setCurrentDatabase(user_default_database);
                    LOG_DEBUG(log, "Set default database to {} recorded in {}", user_default_database, default_database_path);
                }
                ifs.close();
            }
            else
            {
                LOG_ERROR(log, "Cannot read default database from {}", default_database_path);
            }
        }

        /** Replay SET statements saved from last query() of chDB.
        * See `InterpreterSetQuery::execute()` for details.
        */
        auto set_path = fs::path(path) / "set_statements";
        if (std::filesystem::exists(set_path))
        {
            std::ifstream ifs(set_path);
            std::string set_statement;
            while (std::getline(ifs, set_statement))
            {
                if (!set_statement.empty())
                {
                    // We should not use processQueryText(set_statement) here to avoid the statement to be echoed.
                    // Just construct AST changes and apply them.
                    ParserSetQuery parser;
                    const char * start = set_statement.data();
<<<<<<< HEAD
                    ASTPtr ast = parseQuery(start, start + set_statement.size(), global_context->getSettingsRef(), false, false, false);
=======
                    ASTPtr ast = parseQuery(start, start + set_statement.size(), false);
>>>>>>> 4725983d
                    auto * set_query = typeid_cast<ASTSetQuery *>(ast.get());
                    if (set_query)
                    {
                        // Get the changes from the ASTSetQuery
                        const auto & changes = set_query->changes;
                        // Process the changes as needed
                        global_context->applySettingsChanges(changes);
                    }
                }
            }
        }
    }
    else if (!config().has("no-system-tables"))
    {
        attachSystemTablesServer(global_context, *createMemoryDatabaseIfNotExists(global_context, DatabaseCatalog::SYSTEM_DATABASE), false);
        attachInformationSchema(global_context, *createMemoryDatabaseIfNotExists(global_context, DatabaseCatalog::INFORMATION_SCHEMA));
        attachInformationSchema(global_context, *createMemoryDatabaseIfNotExists(global_context, DatabaseCatalog::INFORMATION_SCHEMA_UPPERCASE));
    }

    server_display_name = config().getString("display_name", getFQDNOrHostName());
    prompt_by_server_display_name = config().getRawString("prompt_by_server_display_name.default", "{display_name} :) ");
    std::map<String, String> prompt_substitutions{{"display_name", server_display_name}};
    for (const auto & [key, value] : prompt_substitutions)
        boost::replace_all(prompt_by_server_display_name, "{" + key + "}", value);

    global_context->setQueryKindInitial();
    global_context->setQueryKind(query_kind);
    global_context->setQueryParameters(query_parameters);
}


[[ maybe_unused ]] static std::string getHelpHeader()
{
    return
        "usage: clickhouse-local [initial table definition] [--query <query>]\n"

        "clickhouse-local allows to execute SQL queries on your data files via single command line call."
        " To do so, initially you need to define your data source and its format."
        " After you can execute your SQL queries in usual manner.\n"

        "There are two ways to define initial table keeping your data."
        " Either just in first query like this:\n"
        "    CREATE TABLE <table> (<structure>) ENGINE = File(<input-format>, <file>);\n"
        "Either through corresponding command line parameters --table --structure --input-format and --file.";
}


[[ maybe_unused ]] static std::string getHelpFooter()
{
    return
        "Example printing memory used by each Unix user:\n"
        "ps aux | tail -n +2 | awk '{ printf(\"%s\\t%s\\n\", $1, $4) }' | "
        "clickhouse-local -S \"user String, mem Float64\" -q"
            " \"SELECT user, round(sum(mem), 2) as mem_total FROM table GROUP BY user ORDER"
            " BY mem_total DESC FORMAT PrettyCompact\"";
}


void LocalServer::printHelpMessage(const OptionsDescription & options_description, bool verbose)
{
    std::cout << getHelpHeader() << "\n";
    std::cout << options_description.main_description.value() << "\n";
    if (verbose)
        std::cout << "All settings are documented at https://clickhouse.com/docs/en/operations/settings/settings.\n\n";
    std::cout << getHelpFooter() << "\n";
    std::cout << "In addition, --param_name=value can be specified for substitution of parameters for parametrized queries.\n";
    std::cout << "\nSee also: https://clickhouse.com/docs/en/operations/utilities/clickhouse-local/\n";
}


void LocalServer::addOptions(OptionsDescription & options_description)
{
    options_description.main_description->add_options()
        ("table,N", po::value<std::string>(), "name of the initial table")

        /// If structure argument is omitted then initial query is not generated
        ("structure,S", po::value<std::string>(), "structure of the initial table (list of column and type names)")
        ("file,F", po::value<std::string>(), "path to file with data of the initial table (stdin if not specified)")

        ("input-format", po::value<std::string>(), "input format of the initial table data")

        ("logger.console", po::value<bool>()->implicit_value(true), "Log to console")
        ("logger.log", po::value<std::string>(), "Log file name")
        ("logger.level", po::value<std::string>(), "Log level")

        ("no-system-tables", "do not attach system tables (better startup time)")
        ("path", po::value<std::string>(), "Storage path")
        ("only-system-tables", "attach only system tables from specified path")
        ("top_level_domains_path", po::value<std::string>(), "Path to lists with custom TLDs")
        ;
}


void LocalServer::applyCmdSettings(ContextMutablePtr context)
{
    context->applySettingsChanges(cmd_settings.changes());
}


void LocalServer::applyCmdOptions(ContextMutablePtr context)
{
    context->setDefaultFormat(config().getString("output-format", config().getString("format", is_interactive ? "PrettyCompact" : "TSV")));
    applyCmdSettings(context);
}


void LocalServer::processOptions(const OptionsDescription &, const CommandLineOptions & options, const std::vector<Arguments> &, const std::vector<Arguments> &)
{
    if (options.count("table"))
        config().setString("table-name", options["table"].as<std::string>());
    if (options.count("file"))
        config().setString("table-file", options["file"].as<std::string>());
    if (options.count("structure"))
        config().setString("table-structure", options["structure"].as<std::string>());
    if (options.count("no-system-tables"))
        config().setBool("no-system-tables", true);
    if (options.count("only-system-tables"))
        config().setBool("only-system-tables", true);
    if (options.count("database"))
        config().setString("default_database", options["database"].as<std::string>());

    if (options.count("input-format"))
        config().setString("table-data-format", options["input-format"].as<std::string>());
    if (options.count("output-format"))
        config().setString("output-format", options["output-format"].as<std::string>());

    if (options.count("logger.console"))
        config().setBool("logger.console", options["logger.console"].as<bool>());
    if (options.count("logger.log"))
        config().setString("logger.log", options["logger.log"].as<std::string>());
    if (options.count("logger.level"))
        config().setString("logger.level", options["logger.level"].as<std::string>());
    if (options.count("send_logs_level"))
        config().setString("send_logs_level", options["send_logs_level"].as<std::string>());
    if (options.count("wait_for_suggestions_to_load"))
        config().setBool("wait_for_suggestions_to_load", true);
}

void LocalServer::readArguments(int argc, char ** argv, Arguments & common_arguments, std::vector<Arguments> &, std::vector<Arguments> &)
{
    for (int arg_num = 1; arg_num < argc; ++arg_num)
    {
        std::string_view arg = argv[arg_num];

        /// Parameter arg after underline.
        if (arg.starts_with("--param_"))
        {
            auto param_continuation = arg.substr(strlen("--param_"));
            auto equal_pos = param_continuation.find_first_of('=');

            if (equal_pos == std::string::npos)
            {
                /// param_name value
                ++arg_num;
                if (arg_num >= argc)
                    throw Exception(ErrorCodes::BAD_ARGUMENTS, "Parameter requires value");
                arg = argv[arg_num];
                query_parameters.emplace(String(param_continuation), String(arg));
            }
            else
            {
                if (equal_pos == 0)
                    throw Exception(ErrorCodes::BAD_ARGUMENTS, "Parameter name cannot be empty");

                /// param_name=value
                query_parameters.emplace(param_continuation.substr(0, equal_pos), param_continuation.substr(equal_pos + 1));
            }
        }
        else if (arg == "--multiquery" && (arg_num + 1) < argc && !std::string_view(argv[arg_num + 1]).starts_with('-'))
        {
            /// Transform the abbreviated syntax '--multiquery <SQL>' into the full syntax '--multiquery -q <SQL>'
            ++arg_num;
            arg = argv[arg_num];
            addMultiquery(arg, common_arguments);
        }
        else
        {
            common_arguments.emplace_back(arg);
        }
    }
}

}

#pragma clang diagnostic ignored "-Wunused-function"
#pragma clang diagnostic ignored "-Wmissing-declarations"

// int mainEntryClickHouseLocal(int argc, char ** argv)
// {
//     try
//     {
//         DB::LocalServer app;
//         app.init(argc, argv);
//         return app.run();
//     }
//     catch (const DB::Exception & e)
//     {
//         std::cerr << DB::getExceptionMessage(e, false) << std::endl;
//         auto code = DB::getCurrentExceptionCode();
//         return code ? code : 1;
//     }
//     catch (const boost::program_options::error & e)
//     {
//         std::cerr << "Bad arguments: " << e.what() << std::endl;
//         return DB::ErrorCodes::BAD_ARGUMENTS;
//     }
//     catch (...)
//     {
//         std::cerr << DB::getCurrentExceptionMessage(true) << '\n';
//         auto code = DB::getCurrentExceptionCode();
//         return code ? code : 1;
//     }
// }

class query_result_
{
public:
    explicit query_result_(std::vector<char>* buf, uint64_t rows,
                            uint64_t bytes, double elapsed):
         rows_(rows), bytes_(bytes), elapsed_(elapsed),
         buf_(buf) { }

    explicit query_result_(std::string&& error_msg): error_msg_(error_msg) { }

<<<<<<< HEAD
=======
// int mainEntryClickHouseLocal(int argc, char ** argv)
// {
//     try
//     {
//         DB::LocalServer app;
//         app.init(argc, argv);
//         return app.run();
//     }
//     catch (const DB::Exception & e)
//     {
//         std::cerr << DB::getExceptionMessage(e, false) << std::endl;
//         auto code = DB::getCurrentExceptionCode();
//         return code ? code : 1;
//     }
//     catch (const boost::program_options::error & e)
//     {
//         std::cerr << "Bad arguments: " << e.what() << std::endl;
//         return DB::ErrorCodes::BAD_ARGUMENTS;
//     }
//     catch (...)
//     {
//         std::cerr << DB::getCurrentExceptionMessage(true) << '\n';
//         auto code = DB::getCurrentExceptionCode();
//         return code ? code : 1;
//     }
// }

class query_result_
{
public:
    explicit query_result_(std::vector<char>* buf, uint64_t rows,
                            uint64_t bytes, double elapsed):
         rows_(rows), bytes_(bytes), elapsed_(elapsed),
         buf_(buf) { }

    explicit query_result_(std::string&& error_msg): error_msg_(error_msg) { }

>>>>>>> 4725983d
    std::string string()
    {
        return std::string(buf_->begin(), buf_->end());
    }

    uint64_t rows_;
    uint64_t bytes_;
    double elapsed_;
    std::vector<char> * buf_;
    std::string error_msg_;
};


std::unique_ptr<query_result_> pyEntryClickHouseLocal(int argc, char ** argv)
{
    try
    {
        DB::LocalServer app;
        app.init(argc, argv);
        int ret = app.run();
        if (ret == 0)
        {
            return std::make_unique<query_result_>(
                app.getQueryOutputVector(),
                app.getProcessedRows(),
                app.getProcessedBytes(),
                app.getElapsedTime());
        } else {
            return std::make_unique<query_result_>(app.get_error_msg());
        }
    }
    catch (const DB::Exception & e)
    {
        // wrap the error message into a new std::exception
        throw std::domain_error(DB::getExceptionMessage(e, false));
    }
    catch (const boost::program_options::error & e)
    {
        throw std::invalid_argument("Bad arguments: " + std::string(e.what()));
    }
    catch (...)
    {
        throw std::domain_error(DB::getCurrentExceptionMessage(true));
<<<<<<< HEAD
=======
    }
}

// todo fix the memory leak and unnecessary copy
local_result * query_stable(int argc, char ** argv)
{
    auto result = pyEntryClickHouseLocal(argc, argv);
    if (result->error_msg_.empty() || result->buf_ == nullptr)
    {
        return nullptr;
    }
    local_result * res = new local_result;
    res->len = result->buf_->size();
    res->buf = result->buf_->data();
    res->_vec = result->buf_;
    res->rows_read = result->rows_;
    res->bytes_read = result->bytes_;
    res->elapsed = result->elapsed_;
    return res;
}

void free_result(local_result * result)
{
    if (!result)
    {
        return;
    }
    if (result->_vec)
    {
        std::vector<char> * vec = reinterpret_cast<std::vector<char> *>(result->_vec);
        delete vec;
        result->_vec = nullptr;
    }
    delete result;
}

local_result_v2 * query_stable_v2(int argc, char ** argv)
{
    auto * res = new local_result_v2{};
    // pyEntryClickHouseLocal may throw some serious exceptions, although it's not likely
    // to happen in the context of clickhouse-local. we catch them here and return an error
    try
    {
        auto result = pyEntryClickHouseLocal(argc, argv);
        if (!result->error_msg_.empty())
        {
            // Handle scenario with an error message
            res->error_message = new char[result->error_msg_.size() + 1];
            std::memcpy(res->error_message, result->error_msg_.c_str(), result->error_msg_.size() + 1);
        }
        else if (result->buf_ == nullptr)
        {
            // Handle scenario where result is empty and there's no error
            res->rows_read = result->rows_;
            res->bytes_read = result->bytes_;
            res->elapsed = result->elapsed_;
        }
        else
        {
            // Handle successful data retrieval scenario
            res->_vec = new std::vector<char>(*result->buf_);
            res->len = result->buf_->size();
            res->buf = result->buf_->data();
            res->rows_read = result->rows_;
            res->bytes_read = result->bytes_;
            res->elapsed = result->elapsed_;
        }
    }
    catch (const std::exception & e)
    {
        res->error_message = new char[strlen(e.what()) + 1];
        std::strcpy(res->error_message, e.what());
    }
    catch (...)
    {
        const char * unknown_exception_msg = "Unknown exception";
        size_t len = std::strlen(unknown_exception_msg) + 1;
        res->error_message = new char[len];
        std::strcpy(res->error_message, unknown_exception_msg);
    }
    return res;
}

void free_result_v2(local_result_v2 * result)
{
    if (!result)
        return;

    delete reinterpret_cast<std::vector<char> *>(result->_vec);
    delete[] result->error_message;
    delete result;
}

/**
 * The dummy_calls function is used to prevent certain functions from being optimized out by the compiler.
 * It includes calls to 'query_stable' and 'free_result' within a condition that is always false. 
 * This approach ensures these functions are recognized as used by the compiler, particularly under high 
 * optimization levels like -O3, where unused functions might otherwise be discarded.
 * 
 * Without this the Github runner macOS 12 builder will fail to find query_stable and free_result.
 * It is strange because the same code works fine on my own macOS 12 x86_64 and arm64 machines.
 *
 * To prevent further clang or ClickHouse compile flags from affecting this, the function is defined here
 * and called from mainEntryClickHouseLocal.
 */
bool always_false = false;
void dummy_calls()
{
    if (always_false)
    {
        struct local_result * result = query_stable(0, nullptr);
        free_result(result);
    }
}

void dummy_calls_v2()
{
    if (always_false)
    {
        struct local_result_v2 * result = query_stable_v2(0, nullptr);
        free_result_v2(result);
    }
}

int mainEntryClickHouseLocal(int argc, char ** argv)
{
    dummy_calls();
    auto result = pyEntryClickHouseLocal(argc, argv);
    if (result)
    {
        std::cout << result->string() << std::endl;
        return 0;
    }
    else
    {
        return 1;
>>>>>>> 4725983d
    }
}

// todo fix the memory leak and unnecessary copy
local_result * query_stable(int argc, char ** argv)
{
    auto result = pyEntryClickHouseLocal(argc, argv);
    if (result->error_msg_.empty() || result->buf_ == nullptr)
    {
        return nullptr;
    }
    local_result * res = new local_result;
    res->len = result->buf_->size();
    res->buf = result->buf_->data();
    res->_vec = result->buf_;
    res->rows_read = result->rows_;
    res->bytes_read = result->bytes_;
    res->elapsed = result->elapsed_;
    return res;
}

void free_result(local_result * result)
{
    if (!result)
    {
        return;
    }
    if (result->_vec)
    {
        std::vector<char> * vec = reinterpret_cast<std::vector<char> *>(result->_vec);
        delete vec;
        result->_vec = nullptr;
    }
    delete result;
}

local_result_v2 * query_stable_v2(int argc, char ** argv)
{
    auto * res = new local_result_v2{};
    // pyEntryClickHouseLocal may throw some serious exceptions, although it's not likely
    // to happen in the context of clickhouse-local. we catch them here and return an error
    try
    {
        auto result = pyEntryClickHouseLocal(argc, argv);
        if (!result->error_msg_.empty())
        {
            // Handle scenario with an error message
            res->error_message = new char[result->error_msg_.size() + 1];
            std::memcpy(res->error_message, result->error_msg_.c_str(), result->error_msg_.size() + 1);
        }
        else if (result->buf_ == nullptr)
        {
            // Handle scenario where result is empty and there's no error
            res->rows_read = result->rows_;
            res->bytes_read = result->bytes_;
            res->elapsed = result->elapsed_;
        }
        else
        {
            // Handle successful data retrieval scenario
            res->_vec = new std::vector<char>(*result->buf_);
            res->len = result->buf_->size();
            res->buf = result->buf_->data();
            res->rows_read = result->rows_;
            res->bytes_read = result->bytes_;
            res->elapsed = result->elapsed_;
        }
    }
    catch (const std::exception & e)
    {
        res->error_message = new char[strlen(e.what()) + 1];
        std::strcpy(res->error_message, e.what());
    }
    catch (...)
    {
        const char * unknown_exception_msg = "Unknown exception";
        size_t len = std::strlen(unknown_exception_msg) + 1;
        res->error_message = new char[len];
        std::strcpy(res->error_message, unknown_exception_msg);
    }
    return res;
}

void free_result_v2(local_result_v2 * result)
{
    if (!result)
        return;

    delete reinterpret_cast<std::vector<char> *>(result->_vec);
    delete[] result->error_message;
    delete result;
}

/**
 * The dummy_calls function is used to prevent certain functions from being optimized out by the compiler.
 * It includes calls to 'query_stable' and 'free_result' within a condition that is always false. 
 * This approach ensures these functions are recognized as used by the compiler, particularly under high 
 * optimization levels like -O3, where unused functions might otherwise be discarded.
 * 
 * Without this the Github runner macOS 12 builder will fail to find query_stable and free_result.
 * It is strange because the same code works fine on my own macOS 12 x86_64 and arm64 machines.
 *
 * To prevent further clang or ClickHouse compile flags from affecting this, the function is defined here
 * and called from mainEntryClickHouseLocal.
 */
bool always_false = false;
void dummy_calls()
{
    if (always_false)
    {
        struct local_result * result = query_stable(0, nullptr);
        free_result(result);
    }
}

void dummy_calls_v2()
{
    if (always_false)
    {
        struct local_result_v2 * result = query_stable_v2(0, nullptr);
        free_result_v2(result);
    }
}

int mainEntryClickHouseLocal(int argc, char ** argv)
{
    dummy_calls();
    auto result = pyEntryClickHouseLocal(argc, argv);
    if (result)
    {
        std::cout << result->string() << std::endl;
        return 0;
    }
    else
    {
        return 1;
    }
}<|MERGE_RESOLUTION|>--- conflicted
+++ resolved
@@ -266,13 +266,8 @@
     global_context->setPath(fs::path(path) / "");
     DatabaseCatalog::instance().fixPath(global_context->getPath());
 
-<<<<<<< HEAD
     global_context->setTemporaryStoragePath(fs::path(path) / "tmp" / "", 0);
     global_context->setFlagsPath(fs::path(path) / "flags" / "");
-=======
-    global_context->setPath(path);
-    DatabaseCatalog::instance().fixPath(path);
->>>>>>> 4725983d
 
     global_context->setUserFilesPath(""); /// user's files are everywhere
 
@@ -482,7 +477,6 @@
         Poco::ErrorHandler::set(&error_handler);
     }
 
-<<<<<<< HEAD
     // run only once
     static std::once_flag register_once_flag;
     std::call_once(register_once_flag, []()
@@ -498,21 +492,6 @@
         registerDisks(/* global_skip_access_check= */ true);
         registerFormats();
     });
-=======
-        // run only once
-        static std::once_flag register_once_flag;
-        std::call_once(register_once_flag, []()
-        {
-            /// Don't initialize DateLUT
-            registerFunctions();
-            registerAggregateFunctions();
-            registerTableFunctions();
-            registerStorages();
-            registerDictionaries();
-            registerDisks(/* global_skip_access_check= */ true);
-            registerFormats();
-        });
->>>>>>> 4725983d
 
     processConfig();
 
@@ -573,13 +552,7 @@
 }
 catch (...)
 {
-<<<<<<< HEAD
     error_message_oss << getCurrentExceptionMessage(false) << std::endl;
-=======
-    cleanup();
-
-    error_message_oss << getCurrentExceptionMessage(false);
->>>>>>> 4725983d
     return getCurrentExceptionCode();
 }
 
@@ -650,17 +623,7 @@
     if (config().has("macros"))
         global_context->setMacros(std::make_unique<Macros>(config(), "macros", log));
 
-<<<<<<< HEAD
     setDefaultFormatsAndCompressionFromConfiguration();
-=======
-    format = config().getString("output-format", config().getString("format", is_interactive ? "PrettyCompact" : "TSV"));
-
-    /// Check format is supported before the engine runs too far
-    if (!FormatFactory::instance().isOutputFormat(format))
-        throw Exception(ErrorCodes::UNKNOWN_FORMAT, "Unknown output format {}", format);
-
-    insert_format = "Values";
->>>>>>> 4725983d
 
     /// Check format is supported before the engine runs too far
     if (!FormatFactory::instance().isOutputFormat(default_output_format))
@@ -760,16 +723,7 @@
         std::call_once(db_catalog_once, [&] { DatabaseCatalog::instance().initializeAndLoadTemporaryDatabase(); });
     }
 
-<<<<<<< HEAD
     std::string default_database = config().getString("default_database", "default");
-=======
-    /** Init dummy default DB
-      * NOTE: We force using isolated default database to avoid conflicts with default database from server environment
-      * Otherwise, metadata of temporary File(format, EXPLICIT_PATH) tables will pollute metadata/ directory;
-      *  if such tables will not be dropped, clickhouse-server will not be able to load them due to security reasons.
-      */
-    std::string default_database = config().getString("default_database", "_local");
->>>>>>> 4725983d
     DatabaseCatalog::instance().attachDatabase(default_database, createClickHouseLocalDatabaseOverlay(default_database, global_context));
     global_context->setCurrentDatabase(default_database);
 
@@ -796,15 +750,9 @@
             // will do some drop table cleanup issues. So we just disable it for now.
             // before the global thread pool is destroyed.
             // DatabaseCatalog::instance().createBackgroundTasks();
-<<<<<<< HEAD
             // DatabaseCatalog::instance().createBackgroundTasks();
             waitLoad(loadMetadata(global_context));
             // DatabaseCatalog::instance().startupBackgroundTasks();
-=======
-            loadMetadata(global_context);
-            // loadMetadata(global_context, default_database);
-            // DatabaseCatalog::instance().startupBackgroundCleanup();
->>>>>>> 4725983d
         }
 
         /// For ClickHouse local if path is not set the loader will be disabled.
@@ -864,11 +812,7 @@
                     // Just construct AST changes and apply them.
                     ParserSetQuery parser;
                     const char * start = set_statement.data();
-<<<<<<< HEAD
                     ASTPtr ast = parseQuery(start, start + set_statement.size(), global_context->getSettingsRef(), false, false, false);
-=======
-                    ASTPtr ast = parseQuery(start, start + set_statement.size(), false);
->>>>>>> 4725983d
                     auto * set_query = typeid_cast<ASTSetQuery *>(ast.get());
                     if (set_query)
                     {
@@ -1093,46 +1037,6 @@
 
     explicit query_result_(std::string&& error_msg): error_msg_(error_msg) { }
 
-<<<<<<< HEAD
-=======
-// int mainEntryClickHouseLocal(int argc, char ** argv)
-// {
-//     try
-//     {
-//         DB::LocalServer app;
-//         app.init(argc, argv);
-//         return app.run();
-//     }
-//     catch (const DB::Exception & e)
-//     {
-//         std::cerr << DB::getExceptionMessage(e, false) << std::endl;
-//         auto code = DB::getCurrentExceptionCode();
-//         return code ? code : 1;
-//     }
-//     catch (const boost::program_options::error & e)
-//     {
-//         std::cerr << "Bad arguments: " << e.what() << std::endl;
-//         return DB::ErrorCodes::BAD_ARGUMENTS;
-//     }
-//     catch (...)
-//     {
-//         std::cerr << DB::getCurrentExceptionMessage(true) << '\n';
-//         auto code = DB::getCurrentExceptionCode();
-//         return code ? code : 1;
-//     }
-// }
-
-class query_result_
-{
-public:
-    explicit query_result_(std::vector<char>* buf, uint64_t rows,
-                            uint64_t bytes, double elapsed):
-         rows_(rows), bytes_(bytes), elapsed_(elapsed),
-         buf_(buf) { }
-
-    explicit query_result_(std::string&& error_msg): error_msg_(error_msg) { }
-
->>>>>>> 4725983d
     std::string string()
     {
         return std::string(buf_->begin(), buf_->end());
@@ -1176,8 +1080,6 @@
     catch (...)
     {
         throw std::domain_error(DB::getCurrentExceptionMessage(true));
-<<<<<<< HEAD
-=======
     }
 }
 
@@ -1314,142 +1216,5 @@
     else
     {
         return 1;
->>>>>>> 4725983d
-    }
-}
-
-// todo fix the memory leak and unnecessary copy
-local_result * query_stable(int argc, char ** argv)
-{
-    auto result = pyEntryClickHouseLocal(argc, argv);
-    if (result->error_msg_.empty() || result->buf_ == nullptr)
-    {
-        return nullptr;
-    }
-    local_result * res = new local_result;
-    res->len = result->buf_->size();
-    res->buf = result->buf_->data();
-    res->_vec = result->buf_;
-    res->rows_read = result->rows_;
-    res->bytes_read = result->bytes_;
-    res->elapsed = result->elapsed_;
-    return res;
-}
-
-void free_result(local_result * result)
-{
-    if (!result)
-    {
-        return;
-    }
-    if (result->_vec)
-    {
-        std::vector<char> * vec = reinterpret_cast<std::vector<char> *>(result->_vec);
-        delete vec;
-        result->_vec = nullptr;
-    }
-    delete result;
-}
-
-local_result_v2 * query_stable_v2(int argc, char ** argv)
-{
-    auto * res = new local_result_v2{};
-    // pyEntryClickHouseLocal may throw some serious exceptions, although it's not likely
-    // to happen in the context of clickhouse-local. we catch them here and return an error
-    try
-    {
-        auto result = pyEntryClickHouseLocal(argc, argv);
-        if (!result->error_msg_.empty())
-        {
-            // Handle scenario with an error message
-            res->error_message = new char[result->error_msg_.size() + 1];
-            std::memcpy(res->error_message, result->error_msg_.c_str(), result->error_msg_.size() + 1);
-        }
-        else if (result->buf_ == nullptr)
-        {
-            // Handle scenario where result is empty and there's no error
-            res->rows_read = result->rows_;
-            res->bytes_read = result->bytes_;
-            res->elapsed = result->elapsed_;
-        }
-        else
-        {
-            // Handle successful data retrieval scenario
-            res->_vec = new std::vector<char>(*result->buf_);
-            res->len = result->buf_->size();
-            res->buf = result->buf_->data();
-            res->rows_read = result->rows_;
-            res->bytes_read = result->bytes_;
-            res->elapsed = result->elapsed_;
-        }
-    }
-    catch (const std::exception & e)
-    {
-        res->error_message = new char[strlen(e.what()) + 1];
-        std::strcpy(res->error_message, e.what());
-    }
-    catch (...)
-    {
-        const char * unknown_exception_msg = "Unknown exception";
-        size_t len = std::strlen(unknown_exception_msg) + 1;
-        res->error_message = new char[len];
-        std::strcpy(res->error_message, unknown_exception_msg);
-    }
-    return res;
-}
-
-void free_result_v2(local_result_v2 * result)
-{
-    if (!result)
-        return;
-
-    delete reinterpret_cast<std::vector<char> *>(result->_vec);
-    delete[] result->error_message;
-    delete result;
-}
-
-/**
- * The dummy_calls function is used to prevent certain functions from being optimized out by the compiler.
- * It includes calls to 'query_stable' and 'free_result' within a condition that is always false. 
- * This approach ensures these functions are recognized as used by the compiler, particularly under high 
- * optimization levels like -O3, where unused functions might otherwise be discarded.
- * 
- * Without this the Github runner macOS 12 builder will fail to find query_stable and free_result.
- * It is strange because the same code works fine on my own macOS 12 x86_64 and arm64 machines.
- *
- * To prevent further clang or ClickHouse compile flags from affecting this, the function is defined here
- * and called from mainEntryClickHouseLocal.
- */
-bool always_false = false;
-void dummy_calls()
-{
-    if (always_false)
-    {
-        struct local_result * result = query_stable(0, nullptr);
-        free_result(result);
-    }
-}
-
-void dummy_calls_v2()
-{
-    if (always_false)
-    {
-        struct local_result_v2 * result = query_stable_v2(0, nullptr);
-        free_result_v2(result);
-    }
-}
-
-int mainEntryClickHouseLocal(int argc, char ** argv)
-{
-    dummy_calls();
-    auto result = pyEntryClickHouseLocal(argc, argv);
-    if (result)
-    {
-        std::cout << result->string() << std::endl;
-        return 0;
-    }
-    else
-    {
-        return 1;
     }
 }