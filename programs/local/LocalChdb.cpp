--- conflicted
+++ resolved
@@ -266,15 +266,11 @@
 
 query_result * connection_wrapper::query(const std::string & query_str, const std::string & format)
 {
-<<<<<<< HEAD
-    CHDB::cachePythonTablesFromQuery(reinterpret_cast<chdb_conn *>(*conn), query_str);
-=======
     if (Poco::toLower(format) == "dataframe")
         throw std::runtime_error("Unsupported format: dataframe");
 
-    CHDB::PythonTableCache::findQueryableObjFromQuery(query_str);
-
->>>>>>> 643bc506
+    CHDB::cachePythonTablesFromQuery(reinterpret_cast<chdb_conn *>(*conn), query_str);
+
     py::gil_scoped_release release;
     auto * result = chdb_query_n(*conn, query_str.data(), query_str.size(), format.data(), format.size());
     if (chdb_result_length(result))
@@ -594,18 +590,9 @@
 
     auto destroy_import_cache = []()
     {
-<<<<<<< HEAD
         CHDB::PythonImporter::destroy();
     };
     m.add_object("_destroy_import_cache", py::capsule(destroy_import_cache));
-=======
-        CHDB::chdbCleanupConnection();
-        CHDB::PythonTableCache::clear();
-		CHDB::PythonImporter::destroy();
-        CHDB::resetGlobalDataFrameBuilder();
-	};
-	m.add_object("_destroy_import_cache", py::capsule(destroy_import_cache));
->>>>>>> 643bc506
 }
 
 #    endif // PY_TEST_MAIN