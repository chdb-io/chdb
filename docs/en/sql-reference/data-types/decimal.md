---
toc_priority: 42
toc_title: Decimal
---

<<<<<<< HEAD
# Decimal(P, S), Decimal32(S), Decimal64(S), Decimal128(S), Decimal256(S) {#decimalp-s-decimal32s-decimal64s-decimal128s-decimal256s}
=======
# Decimal(P, S), Decimal32(S), Decimal64(S), Decimal128(S), Decimal256(S) {#decimalp-s-decimal32s-decimal64s-decimal128s}
>>>>>>> a005ec4c

Signed fixed-point numbers that keep precision during add, subtract and multiply operations. For division least significant digits are discarded (not rounded).

## Parameters {#parameters}

-   P - precision. Valid range: \[ 1 : 76 \]. Determines how many decimal digits number can have (including fraction).
-   S - scale. Valid range: \[ 0 : P \]. Determines how many decimal digits fraction can have.

Depending on P parameter value Decimal(P, S) is a synonym for:
- P from \[ 1 : 9 \] - for Decimal32(S)
- P from \[ 10 : 18 \] - for Decimal64(S)
- P from \[ 19 : 38 \] - for Decimal128(S)
<<<<<<< HEAD
- P from \[ 38 : 76 \] - for Decimal256(S)
=======
- P from \[ 39 : 76 \] - for Decimal256(S)
>>>>>>> a005ec4c

## Decimal Value Ranges {#decimal-value-ranges}

-   Decimal32(S) - ( -1 \* 10^(9 - S), 1 \* 10^(9 - S) )
-   Decimal64(S) - ( -1 \* 10^(18 - S), 1 \* 10^(18 - S) )
-   Decimal128(S) - ( -1 \* 10^(38 - S), 1 \* 10^(38 - S) )
-   Decimal256(S) - ( -1 \* 10^(76 - S), 1 \* 10^(76 - S) )

For example, Decimal32(4) can contain numbers from -99999.9999 to 99999.9999 with 0.0001 step.

## Internal Representation {#internal-representation}

Internally data is represented as normal signed integers with respective bit width. Real value ranges that can be stored in memory are a bit larger than specified above, which are checked only on conversion from a string.

Because modern CPU’s do not support 128-bit integers natively, operations on Decimal128 are emulated. Because of this Decimal128 works significantly slower than Decimal32/Decimal64.

## Operations and Result Type {#operations-and-result-type}

Binary operations on Decimal result in wider result type (with any order of arguments).

-   `Decimal64(S1) <op> Decimal32(S2) -> Decimal64(S)`
-   `Decimal128(S1) <op> Decimal32(S2) -> Decimal128(S)`
-   `Decimal128(S1) <op> Decimal64(S2) -> Decimal128(S)`
<<<<<<< HEAD
-   `Decimal256(S1) <op> Decimal128(S2) -> Decimal256(S)`
=======
-   `Decimal256(S1) <op> Decimal<32|64|128>(S2) -> Decimal256(S)`
>>>>>>> a005ec4c

Rules for scale:

-   add, subtract: S = max(S1, S2).
-   multuply: S = S1 + S2.
-   divide: S = S1.

For similar operations between Decimal and integers, the result is Decimal of the same size as an argument.

Operations between Decimal and Float32/Float64 are not defined. If you need them, you can explicitly cast one of argument using toDecimal32, toDecimal64, toDecimal128 or toFloat32, toFloat64 builtins. Keep in mind that the result will lose precision and type conversion is a computationally expensive operation.

Some functions on Decimal return result as Float64 (for example, var or stddev). Intermediate calculations might still be performed in Decimal, which might lead to different results between Float64 and Decimal inputs with the same values.

## Overflow Checks {#overflow-checks}

During calculations on Decimal, integer overflows might happen. Excessive digits in a fraction are discarded (not rounded). Excessive digits in integer part will lead to an exception.

``` sql
SELECT toDecimal32(2, 4) AS x, x / 3
```

``` text
┌──────x─┬─divide(toDecimal32(2, 4), 3)─┐
│ 2.0000 │                       0.6666 │
└────────┴──────────────────────────────┘
```

``` sql
SELECT toDecimal32(4.2, 8) AS x, x * x
```

``` text
DB::Exception: Scale is out of bounds.
```

``` sql
SELECT toDecimal32(4.2, 8) AS x, 6 * x
```

``` text
DB::Exception: Decimal math overflow.
```

Overflow checks lead to operations slowdown. If it is known that overflows are not possible, it makes sense to disable checks using `decimal_check_overflow` setting. When checks are disabled and overflow happens, the result will be incorrect:

``` sql
SET decimal_check_overflow = 0;
SELECT toDecimal32(4.2, 8) AS x, 6 * x
```

``` text
┌──────────x─┬─multiply(6, toDecimal32(4.2, 8))─┐
│ 4.20000000 │                     -17.74967296 │
└────────────┴──────────────────────────────────┘
```

Overflow checks happen not only on arithmetic operations but also on value comparison:

``` sql
SELECT toDecimal32(1, 8) < 100
```

``` text
DB::Exception: Can't compare.
```

[Original article](https://clickhouse.tech/docs/en/data_types/decimal/) <!--hide--><|MERGE_RESOLUTION|>--- conflicted
+++ resolved
@@ -3,11 +3,7 @@
 toc_title: Decimal
 ---
 
-<<<<<<< HEAD
 # Decimal(P, S), Decimal32(S), Decimal64(S), Decimal128(S), Decimal256(S) {#decimalp-s-decimal32s-decimal64s-decimal128s-decimal256s}
-=======
-# Decimal(P, S), Decimal32(S), Decimal64(S), Decimal128(S), Decimal256(S) {#decimalp-s-decimal32s-decimal64s-decimal128s}
->>>>>>> a005ec4c
 
 Signed fixed-point numbers that keep precision during add, subtract and multiply operations. For division least significant digits are discarded (not rounded).
 
@@ -20,11 +16,7 @@
 - P from \[ 1 : 9 \] - for Decimal32(S)
 - P from \[ 10 : 18 \] - for Decimal64(S)
 - P from \[ 19 : 38 \] - for Decimal128(S)
-<<<<<<< HEAD
-- P from \[ 38 : 76 \] - for Decimal256(S)
-=======
 - P from \[ 39 : 76 \] - for Decimal256(S)
->>>>>>> a005ec4c
 
 ## Decimal Value Ranges {#decimal-value-ranges}
 
@@ -48,11 +40,7 @@
 -   `Decimal64(S1) <op> Decimal32(S2) -> Decimal64(S)`
 -   `Decimal128(S1) <op> Decimal32(S2) -> Decimal128(S)`
 -   `Decimal128(S1) <op> Decimal64(S2) -> Decimal128(S)`
-<<<<<<< HEAD
--   `Decimal256(S1) <op> Decimal128(S2) -> Decimal256(S)`
-=======
 -   `Decimal256(S1) <op> Decimal<32|64|128>(S2) -> Decimal256(S)`
->>>>>>> a005ec4c
 
 Rules for scale:
 
