---
toc_priority: 50
toc_title: "Функции хэширования"
---

# Функции хэширования {#funktsii-kheshirovaniia}

Функции хэширования могут использоваться для детерминированного псевдослучайного разбрасывания элементов.

Simhash – это хеш-функция, которая для близких значений возвращает близкий хеш.

## halfMD5 {#hash-functions-halfmd5}

[Интерпретирует](../../sql-reference/functions/hash-functions.md#type_conversion_functions-reinterpretAsString) все входные параметры как строки и вычисляет хэш [MD5](https://ru.wikipedia.org/wiki/MD5) для каждой из них. Затем объединяет хэши, берет первые 8 байт хэша результирующей строки и интерпретирует их как значение типа `UInt64` с big-endian порядком байтов.

``` sql
halfMD5(par1, ...)
```

Функция относительно медленная (5 миллионов коротких строк в секунду на ядро процессора).
По возможности, используйте функцию [sipHash64](#hash_functions-siphash64) вместо неё.

**Аргументы**

Функция принимает переменное число входных параметров. Аргументы могут быть любого [поддерживаемого типа данных](../../sql-reference/functions/hash-functions.md).

**Возвращаемое значение**

Значение хэша с типом данных [UInt64](../../sql-reference/functions/hash-functions.md).

**Пример**

``` sql
SELECT halfMD5(array('e','x','a'), 'mple', 10, toDateTime('2019-06-15 23:00:00')) AS halfMD5hash, toTypeName(halfMD5hash) AS type;
```

``` text
┌────────halfMD5hash─┬─type───┐
│ 186182704141653334 │ UInt64 │
└────────────────────┴────────┘
```

## MD4 {#hash_functions-md4}

Вычисляет MD4 от строки и возвращает полученный набор байт в виде FixedString(16).

## MD5 {#hash_functions-md5}

Вычисляет MD5 от строки и возвращает полученный набор байт в виде FixedString(16).
Если вам не нужен конкретно MD5, а нужен неплохой криптографический 128-битный хэш, то используйте вместо этого функцию sipHash128.
Если вы хотите получить такой же результат, как выдаёт утилита md5sum, напишите lower(hex(MD5(s))).

## sipHash64 {#hash_functions-siphash64}

Генерирует 64-х битное значение [SipHash](https://131002.net/siphash/).

``` sql
sipHash64(par1,...)
```

Это криптографическая хэш-функция. Она работает по крайней мере в три раза быстрее, чем функция [MD5](#hash_functions-md5).

Функция [интерпретирует](../../sql-reference/functions/hash-functions.md#type_conversion_functions-reinterpretAsString) все входные параметры как строки и вычисляет хэш MD5 для каждой из них. Затем комбинирует хэши по следующему алгоритму.

1.  После хэширования всех входных параметров функция получает массив хэшей.
2.  Функция принимает первый и второй элементы и вычисляет хэш для массива из них.
3.  Затем функция принимает хэш-значение, вычисленное на предыдущем шаге, и третий элемент исходного хэш-массива, и вычисляет хэш для массива из них.
4.  Предыдущий шаг повторяется для всех остальных элементов исходного хэш-массива.

**Аргументы**

Функция принимает переменное число входных параметров. Аргументы могут быть любого [поддерживаемого типа данных](../../sql-reference/functions/hash-functions.md).

**Возвращаемое значение**

Значение хэша с типом данных [UInt64](../../sql-reference/functions/hash-functions.md).

**Пример**

``` sql
SELECT sipHash64(array('e','x','a'), 'mple', 10, toDateTime('2019-06-15 23:00:00')) AS SipHash, toTypeName(SipHash) AS type;
```

``` text
┌──────────────SipHash─┬─type───┐
│ 13726873534472839665 │ UInt64 │
└──────────────────────┴────────┘
```

## sipHash128 {#hash_functions-siphash128}

Вычисляет SipHash от строки.
Принимает аргумент типа String. Возвращает FixedString(16).
Отличается от sipHash64 тем, что финальный xor-folding состояния делается только до 128 бит.

## cityHash64 {#cityhash64}

Генерирует 64-х битное значение [CityHash](https://github.com/google/cityhash).

``` sql
cityHash64(par1,...)
```

Это не криптографическая хэш-функция. Она использует CityHash алгоритм для строковых параметров и зависящую от реализации быструю некриптографическую хэш-функцию для параметров с другими типами данных. Функция использует комбинатор CityHash для получения конечных результатов.

**Аргументы**

Функция принимает переменное число входных параметров. Аргументы могут быть любого [поддерживаемого типа данных](../../sql-reference/functions/hash-functions.md).

**Возвращаемое значение**

Значение хэша с типом данных [UInt64](../../sql-reference/functions/hash-functions.md).

**Примеры**

Пример вызова:

``` sql
SELECT cityHash64(array('e','x','a'), 'mple', 10, toDateTime('2019-06-15 23:00:00')) AS CityHash, toTypeName(CityHash) AS type;
```

``` text
┌─────────────CityHash─┬─type───┐
│ 12072650598913549138 │ UInt64 │
└──────────────────────┴────────┘
```

А вот так вы можете вычислить чексумму всей таблицы с точностью до порядка строк:

``` sql
SELECT groupBitXor(cityHash64(*)) FROM table
```

## intHash32 {#inthash32}

Вычисляет 32-битный хэш-код от целого числа любого типа.
Это сравнительно быстрая не криптографическая хэш-функция среднего качества для чисел.

## intHash64 {#inthash64}

Вычисляет 64-битный хэш-код от целого числа любого типа.
Работает быстрее, чем intHash32. Качество среднее.

## SHA1, SHA224, SHA256, SHA512 {#sha}

Вычисляет SHA-1, SHA-224, SHA-256, SHA-512 хеш строки и возвращает полученный набор байт в виде [FixedString](../data-types/fixedstring.md).

**Синтаксис**

``` sql
SHA1('s')
...
SHA512('s')
```

Функция работает достаточно медленно (SHA-1 — примерно 5 миллионов коротких строк в секунду на одном процессорном ядре, SHA-224 и SHA-256 — примерно 2.2 миллионов).
Рекомендуется использовать эти функции лишь в тех случаях, когда вам нужна конкретная хеш-функция и вы не можете её выбрать.
Даже в этих случаях рекомендуется применять функцию офлайн — заранее вычисляя значения при вставке в таблицу, вместо того чтобы применять её при выполнении `SELECT`.

**Параметры**

<<<<<<< HEAD
-   `s` — входная строка для вычисления хеша SHA. [String](../data-types/string.md).

**Возвращаемое значение**

-   Хеш SHA в виде шестнадцатеричной некодированной строки FixedString. SHA-1 хеш как FixedString(20), SHA-224 как FixedString(28), SHA-256 — FixedString(32), SHA-512 — FixedString(64).

Тип: [FixedString](../data-types/fixedstring.md).

**Пример**

Используйте функцию [hex](../functions/encoding-functions.md#hex) для представления результата в виде строки с шестнадцатеричной кодировкой.

Запрос:

``` sql
SELECT hex(SHA1('abc'));
```

Результат:

``` text
┌─hex(SHA1('abc'))─────────────────────────┐
│ A9993E364706816ABA3E25717850C26C9CD0D89D │
└──────────────────────────────────────────┘
```
=======
## SHA384 {#sha384}

## SHA512 {#sha512}

Вычисляет SHA-1, SHA-224, SHA-256 от строки и возвращает полученный набор байт в виде FixedString(20), FixedString(28), FixedString(32), FixedLength(48) или FixedString(64).
Функция работает достаточно медленно (SHA-1 - примерно 5 миллионов коротких строк в секунду на одном процессорном ядре, SHA-224 и SHA-256 - примерно 2.2 миллионов).
Рекомендуется использовать эти функции лишь в тех случаях, когда вам нужна конкретная хэш-функция и вы не можете её выбрать.
Даже в этих случаях, рекомендуется применять функцию оффлайн - заранее вычисляя значения при вставке в таблицу, вместо того, чтобы применять её при SELECT-ах.
>>>>>>> ddc775b1

## URLHash(url\[, N\]) {#urlhashurl-n}

Быстрая не криптографическая хэш-функция неплохого качества для строки, полученной из URL путём некоторой нормализации.
`URLHash(s)` - вычислить хэш от строки без одного завершающего символа `/`, `?` или `#` на конце, если там такой есть.
`URLHash(s, N)` - вычислить хэш от строки до N-го уровня в иерархии URL, без одного завершающего символа `/`, `?` или `#` на конце, если там такой есть.
Уровни аналогичные URLHierarchy. Функция специфична для Яндекс.Метрики.

## farmFingerprint64 {#farmfingerprint64}

## farmHash64 {#farmhash64}

Создает 64-битное значение [FarmHash](https://github.com/google/farmhash), независимое от платформы (архитектуры сервера), что важно, если значения сохраняются или используются для разбиения данных на группы.

``` sql
farmFingerprint64(par1, ...)
farmHash64(par1, ...)
```

Эти функции используют методы `Fingerprint64` и `Hash64` из всех [доступных методов](https://github.com/google/farmhash/blob/master/src/farmhash.h).

**Аргументы**

Функция принимает переменное число входных параметров. Аргументы могут быть любого [поддерживаемого типа данных](../../sql-reference/functions/hash-functions.md).

**Возвращаемое значение**

Значение хэша с типом данных [UInt64](../../sql-reference/functions/hash-functions.md).

**Пример**

``` sql
SELECT farmHash64(array('e','x','a'), 'mple', 10, toDateTime('2019-06-15 23:00:00')) AS FarmHash, toTypeName(FarmHash) AS type;
```

``` text
┌─────────────FarmHash─┬─type───┐
│ 17790458267262532859 │ UInt64 │
└──────────────────────┴────────┘
```

## javaHash {#hash_functions-javahash}

Вычисляет [JavaHash](http://hg.openjdk.java.net/jdk8u/jdk8u/jdk/file/478a4add975b/src/share/classes/java/lang/String.java#l1452) от строки. `JavaHash` не отличается ни скоростью, ни качеством, поэтому эту функцию следует считать устаревшей. Используйте эту функцию, если вам необходимо получить значение хэша по такому же алгоритму.

``` sql
SELECT javaHash('')
```

**Возвращаемое значение**

Хэш-значение типа `Int32`.

Тип: `javaHash`.

**Пример**

Запрос:

``` sql
SELECT javaHash('Hello, world!');
```

Результат:

``` text
┌─javaHash('Hello, world!')─┐
│               -1880044555 │
└───────────────────────────┘
```

## javaHashUTF16LE {#javahashutf16le}

Вычисляет [JavaHash](http://hg.openjdk.java.net/jdk8u/jdk8u/jdk/file/478a4add975b/src/share/classes/java/lang/String.java#l1452) от строки, при допущении, что строка представлена в кодировке `UTF-16LE`.

**Синтаксис**

``` sql
javaHashUTF16LE(stringUtf16le)
```

**Аргументы**

-   `stringUtf16le` — строка в `UTF-16LE`.

**Возвращаемое значение**

Хэш-значение типа `Int32`.

Тип: `javaHash`.

**Пример**

Верный запрос для строки кодированной в `UTF-16LE`.

Запрос:

``` sql
SELECT javaHashUTF16LE(convertCharset('test', 'utf-8', 'utf-16le'));
```

Результат:

``` text
┌─javaHashUTF16LE(convertCharset('test', 'utf-8', 'utf-16le'))─┐
│                                                      3556498 │
└──────────────────────────────────────────────────────────────┘
```

## hiveHash {#hash-functions-hivehash}

Вычисляет `HiveHash` от строки.

``` sql
SELECT hiveHash('')
```

`HiveHash` — это результат [JavaHash](#hash_functions-javahash) с обнулённым битом знака числа. Функция используется в [Apache Hive](https://en.wikipedia.org/wiki/Apache_Hive) вплоть до версии 3.0.

**Возвращаемое значение**

Хэш-значение типа `Int32`.

Тип: `hiveHash`.

**Пример**

Запрос:

``` sql
SELECT hiveHash('Hello, world!');
```

Результат:

``` text
┌─hiveHash('Hello, world!')─┐
│                 267439093 │
└───────────────────────────┘
```

## metroHash64 {#metrohash64}

Генерирует 64-х битное значение [MetroHash](http://www.jandrewrogers.com/2015/05/27/metrohash/).

``` sql
metroHash64(par1, ...)
```

**Аргументы**

Функция принимает переменное число входных параметров. Аргументы могут быть любого [поддерживаемого типа данных](../../sql-reference/functions/hash-functions.md).

**Возвращаемое значение**

Значение хэша с типом данных [UInt64](../../sql-reference/functions/hash-functions.md).

**Пример**

``` sql
SELECT metroHash64(array('e','x','a'), 'mple', 10, toDateTime('2019-06-15 23:00:00')) AS MetroHash, toTypeName(MetroHash) AS type;
```

``` text
┌────────────MetroHash─┬─type───┐
│ 14235658766382344533 │ UInt64 │
└──────────────────────┴────────┘
```

## jumpConsistentHash {#jumpconsistenthash}

Вычисляет JumpConsistentHash от значения типа UInt64.
Имеет два параметра: ключ типа UInt64 и количество бакетов. Возвращает значение типа Int32.
Дополнительные сведения смотрите по ссылке: [JumpConsistentHash](https://arxiv.org/pdf/1406.2294.pdf)

## murmurHash2_32, murmurHash2_64 {#murmurhash2-32-murmurhash2-64}

Генерирует значение [MurmurHash2](https://github.com/aappleby/smhasher).

``` sql
murmurHash2_32(par1, ...)
murmurHash2_64(par1, ...)
```

**Аргументы**

Обе функции принимают переменное число входных параметров. Аргументы могут быть любого [поддерживаемого типа данных](../../sql-reference/functions/hash-functions.md).

**Возвращаемое значение**

-   Функция `murmurHash2_32` возвращает значение типа [UInt32](../../sql-reference/functions/hash-functions.md).
-   Функция `murmurHash2_64` возвращает значение типа [UInt64](../../sql-reference/functions/hash-functions.md).

**Пример**

``` sql
SELECT murmurHash2_64(array('e','x','a'), 'mple', 10, toDateTime('2019-06-15 23:00:00')) AS MurmurHash2, toTypeName(MurmurHash2) AS type;
```

``` text
┌──────────MurmurHash2─┬─type───┐
│ 11832096901709403633 │ UInt64 │
└──────────────────────┴────────┘
```

## gccMurmurHash {#gccmurmurhash}

Вычисляет 64-битное значение [MurmurHash2](https://github.com/aappleby/smhasher), используя те же hash seed, что и [gcc](https://github.com/gcc-mirror/gcc/blob/41d6b10e96a1de98e90a7c0378437c3255814b16/libstdc%2B%2B-v3/include/bits/functional_hash.h#L191).

**Синтаксис**

``` sql
gccMurmurHash(par1, ...);
```

**Аргументы**

-   `par1, ...` — переменное число параметров. Каждый параметр может быть любого из [поддерживаемых типов данных](../../sql-reference/data-types/index.md).

**Возвращаемое значение**

-   Вычисленный хэш-код.

Тип: [UInt64](../../sql-reference/data-types/int-uint.md).

**Примеры**

Запрос:

``` sql
SELECT
    gccMurmurHash(1, 2, 3) AS res1,
    gccMurmurHash(('a', [1, 2, 3], 4, (4, ['foo', 'bar'], 1, (1, 2)))) AS res2
```

Результат:

``` text
┌─────────────────res1─┬────────────────res2─┐
│ 12384823029245979431 │ 1188926775431157506 │
└──────────────────────┴─────────────────────┘
```

## murmurHash3_32, murmurHash3_64 {#murmurhash3-32-murmurhash3-64}

Генерирует значение [MurmurHash3](https://github.com/aappleby/smhasher).

``` sql
murmurHash3_32(par1, ...)
murmurHash3_64(par1, ...)
```

**Аргументы**

Обе функции принимают переменное число входных параметров. Аргументы могут быть любого [поддерживаемого типа данных](../../sql-reference/functions/hash-functions.md).

**Возвращаемое значение**

-   Функция `murmurHash3_32` возвращает значение типа [UInt32](../../sql-reference/functions/hash-functions.md).
-   Функция `murmurHash3_64` возвращает значение типа [UInt64](../../sql-reference/functions/hash-functions.md).

**Пример**

``` sql
SELECT murmurHash3_32(array('e','x','a'), 'mple', 10, toDateTime('2019-06-15 23:00:00')) AS MurmurHash3, toTypeName(MurmurHash3) AS type;
```

``` text
┌─MurmurHash3─┬─type───┐
│     2152717 │ UInt32 │
└─────────────┴────────┘
```

## murmurHash3_128 {#murmurhash3-128}

Генерирует значение [MurmurHash3](https://github.com/aappleby/smhasher).

``` sql
murmurHash3_128( expr )
```

**Аргументы**

-   `expr` — [выражение](../syntax.md#syntax-expressions), возвращающее значение типа [String](../../sql-reference/functions/hash-functions.md).

**Возвращаемое значение**

Хэш-значение типа [FixedString(16)](../../sql-reference/functions/hash-functions.md).

**Пример**

``` sql
SELECT hex(murmurHash3_128('example_string')) AS MurmurHash3, toTypeName(MurmurHash3) AS type;
```

``` text
┌─MurmurHash3──────────────────────┬─type───┐
│ 368A1A311CB7342253354B548E7E7E71 │ String │
└──────────────────────────────────┴────────┘
```

## xxHash32, xxHash64 {#hash-functions-xxhash32-xxhash64}

Вычисляет `xxHash` от строки. Предлагается в двух вариантах: 32 и 64 бита.

``` sql
SELECT xxHash32('')

OR

SELECT xxHash64('')
```

**Возвращаемое значение**

Хэш-значение типа `Uint32` или `Uint64`.

Тип: `xxHash`.

**Пример**

Запрос:

``` sql
SELECT xxHash32('Hello, world!');
```

Результат:

``` text
┌─xxHash32('Hello, world!')─┐
│                 834093149 │
└───────────────────────────┘
```

**Смотрите также**

-   [xxHash](http://cyan4973.github.io/xxHash/).

## ngramSimHash {#ngramsimhash}

Выделяет из ASCII строки отрезки (n-граммы) размером `ngramsize` символов и возвращает n-граммовый `simhash`. Функция регистрозависимая.

Может быть использована для проверки двух строк на схожесть вместе с функцией [bitHammingDistance](../../sql-reference/functions/bit-functions.md#bithammingdistance). Чем меньше [расстояние Хэмминга](https://ru.wikipedia.org/wiki/%D0%A0%D0%B0%D1%81%D1%81%D1%82%D0%BE%D1%8F%D0%BD%D0%B8%D0%B5_%D0%A5%D1%8D%D0%BC%D0%BC%D0%B8%D0%BD%D0%B3%D0%B0) между результатом вычисления `simhash` двух строк, тем больше вероятность, что строки совпадают.

**Синтаксис**

``` sql
ngramSimHash(string[, ngramsize])
```

**Аргументы**

-   `string` — строка. [String](../../sql-reference/data-types/string.md).
-   `ngramsize` — размер n-грамм. Необязательный. Возможные значения: любое число от `1` до `25`. Значение по умолчанию: `3`. [UInt8](../../sql-reference/data-types/int-uint.md).

**Возвращаемое значение**

-   Значение хеш-функции от строки.

Тип: [UInt64](../../sql-reference/data-types/int-uint.md).

**Пример**

Запрос:

``` sql
SELECT ngramSimHash('ClickHouse') AS Hash;
```

Результат:

``` text
┌───────Hash─┐
│ 1627567969 │
└────────────┘
```

## ngramSimHashCaseInsensitive {#ngramsimhashcaseinsensitive}

Выделяет из ASCII строки отрезки (n-граммы) размером `ngramsize` символов и возвращает n-граммовый `simhash`. Функция регистро**не**зависимая.

Может быть использована для проверки двух строк на схожесть вместе с функцией [bitHammingDistance](../../sql-reference/functions/bit-functions.md#bithammingdistance). Чем меньше [расстояние Хэмминга](https://ru.wikipedia.org/wiki/%D0%A0%D0%B0%D1%81%D1%81%D1%82%D0%BE%D1%8F%D0%BD%D0%B8%D0%B5_%D0%A5%D1%8D%D0%BC%D0%BC%D0%B8%D0%BD%D0%B3%D0%B0) между результатом вычисления `simhash` двух строк, тем больше вероятность, что строки совпадают.

**Синтаксис**

``` sql
ngramSimHashCaseInsensitive(string[, ngramsize])
```

**Аргументы**

-   `string` — строка. [String](../../sql-reference/data-types/string.md).
-   `ngramsize` — размер n-грамм. Необязательный. Возможные значения: любое число от `1` до `25`. Значение по умолчанию: `3`. [UInt8](../../sql-reference/data-types/int-uint.md).

**Возвращаемое значение**

-   Значение хеш-функции от строки.

Тип: [UInt64](../../sql-reference/data-types/int-uint.md).

**Пример**

Запрос:

``` sql
SELECT ngramSimHashCaseInsensitive('ClickHouse') AS Hash;
```

Результат:

``` text
┌──────Hash─┐
│ 562180645 │
└───────────┘
```

## ngramSimHashUTF8 {#ngramsimhashutf8}

Выделяет из UTF-8 строки отрезки (n-граммы) размером `ngramsize` символов и возвращает n-граммовый `simhash`. Функция регистрозависимая.

Может быть использована для проверки двух строк на схожесть вместе с функцией [bitHammingDistance](../../sql-reference/functions/bit-functions.md#bithammingdistance). Чем меньше [расстояние Хэмминга](https://ru.wikipedia.org/wiki/%D0%A0%D0%B0%D1%81%D1%81%D1%82%D0%BE%D1%8F%D0%BD%D0%B8%D0%B5_%D0%A5%D1%8D%D0%BC%D0%BC%D0%B8%D0%BD%D0%B3%D0%B0) между результатом вычисления `simhash` двух строк, тем больше вероятность, что строки совпадают.

**Синтаксис**

``` sql
ngramSimHashUTF8(string[, ngramsize])
```

**Аргументы**

-   `string` — строка. [String](../../sql-reference/data-types/string.md).
-   `ngramsize` — размер n-грамм. Необязательный. Возможные значения: любое число от `1` до `25`. Значение по умолчанию: `3`. [UInt8](../../sql-reference/data-types/int-uint.md).

**Возвращаемое значение**

-   Значение хеш-функции от строки.

Тип: [UInt64](../../sql-reference/data-types/int-uint.md).

**Пример**

Запрос:

``` sql
SELECT ngramSimHashUTF8('ClickHouse') AS Hash;
```

Результат:

``` text
┌───────Hash─┐
│ 1628157797 │
└────────────┘
```

## ngramSimHashCaseInsensitiveUTF8 {#ngramsimhashcaseinsensitiveutf8}

Выделяет из UTF-8 строки отрезки (n-граммы) размером `ngramsize` символов и возвращает n-граммовый `simhash`. Функция регистро**не**зависимая.

Может быть использована для проверки двух строк на схожесть вместе с функцией [bitHammingDistance](../../sql-reference/functions/bit-functions.md#bithammingdistance). Чем меньше [расстояние Хэмминга](https://ru.wikipedia.org/wiki/%D0%A0%D0%B0%D1%81%D1%81%D1%82%D0%BE%D1%8F%D0%BD%D0%B8%D0%B5_%D0%A5%D1%8D%D0%BC%D0%BC%D0%B8%D0%BD%D0%B3%D0%B0) между результатом вычисления `simhash` двух строк, тем больше вероятность, что строки совпадают.

**Синтаксис**

``` sql
ngramSimHashCaseInsensitiveUTF8(string[, ngramsize])
```

**Аргументы**

-   `string` — строка. [String](../../sql-reference/data-types/string.md).
-   `ngramsize` — размер n-грамм. Необязательный. Возможные значения: любое число от `1` до `25`. Значение по умолчанию: `3`. [UInt8](../../sql-reference/data-types/int-uint.md).

**Возвращаемое значение**

-   Значение хеш-функции от строки.

Тип: [UInt64](../../sql-reference/data-types/int-uint.md).

**Пример**

Запрос:

``` sql
SELECT ngramSimHashCaseInsensitiveUTF8('ClickHouse') AS Hash;
```

Результат:

``` text
┌───────Hash─┐
│ 1636742693 │
└────────────┘
```

## wordShingleSimHash {#wordshinglesimhash}

Выделяет из ASCII строки отрезки (шинглы) из `shinglesize` слов и возвращает шингловый `simhash`. Функция регистрозависимая.

Может быть использована для проверки двух строк на схожесть вместе с функцией [bitHammingDistance](../../sql-reference/functions/bit-functions.md#bithammingdistance). Чем меньше [расстояние Хэмминга](https://ru.wikipedia.org/wiki/%D0%A0%D0%B0%D1%81%D1%81%D1%82%D0%BE%D1%8F%D0%BD%D0%B8%D0%B5_%D0%A5%D1%8D%D0%BC%D0%BC%D0%B8%D0%BD%D0%B3%D0%B0) между результатом вычисления `simhash` двух строк, тем больше вероятность, что строки совпадают.

**Синтаксис**

``` sql
wordShingleSimHash(string[, shinglesize])
```

**Аргументы**

-   `string` — строка. [String](../../sql-reference/data-types/string.md).
-   `shinglesize` — размер словесных шинглов. Необязательный. Возможные значения: любое число от `1` до `25`. Значение по умолчанию: `3`. [UInt8](../../sql-reference/data-types/int-uint.md).

**Возвращаемое значение**

-   Значение хеш-функции от строки.

Тип: [UInt64](../../sql-reference/data-types/int-uint.md).

**Пример**

Запрос:

``` sql
SELECT wordShingleSimHash('ClickHouse® is a column-oriented database management system (DBMS) for online analytical processing of queries (OLAP).') AS Hash;
```

Результат:

``` text
┌───────Hash─┐
│ 2328277067 │
└────────────┘
```

## wordShingleSimHashCaseInsensitive {#wordshinglesimhashcaseinsensitive}

Выделяет из ASCII строки отрезки (шинглы) из `shinglesize` слов и возвращает шингловый `simhash`. Функция регистро**не**зависимая.

Может быть использована для проверки двух строк на схожесть вместе с функцией [bitHammingDistance](../../sql-reference/functions/bit-functions.md#bithammingdistance). Чем меньше [расстояние Хэмминга](https://ru.wikipedia.org/wiki/%D0%A0%D0%B0%D1%81%D1%81%D1%82%D0%BE%D1%8F%D0%BD%D0%B8%D0%B5_%D0%A5%D1%8D%D0%BC%D0%BC%D0%B8%D0%BD%D0%B3%D0%B0) между результатом вычисления `simhash` двух строк, тем больше вероятность, что строки совпадают.

**Синтаксис**

``` sql
wordShingleSimHashCaseInsensitive(string[, shinglesize])
```

**Аргументы**

-   `string` — строка. [String](../../sql-reference/data-types/string.md).
-   `shinglesize` — размер словесных шинглов. Необязательный. Возможные значения: любое число от `1` до `25`. Значение по умолчанию: `3`. [UInt8](../../sql-reference/data-types/int-uint.md).

**Возвращаемое значение**

-   Значение хеш-функции от строки.

Тип: [UInt64](../../sql-reference/data-types/int-uint.md).

**Пример**

Запрос:

``` sql
SELECT wordShingleSimHashCaseInsensitive('ClickHouse® is a column-oriented database management system (DBMS) for online analytical processing of queries (OLAP).') AS Hash;
```

Результат:

``` text
┌───────Hash─┐
│ 2194812424 │
└────────────┘
```

## wordShingleSimHashUTF8 {#wordshinglesimhashutf8}

Выделяет из UTF-8 строки отрезки (шинглы) из `shinglesize` слов и возвращает шингловый `simhash`. Функция регистрозависимая.

Может быть использована для проверки двух строк на схожесть вместе с функцией [bitHammingDistance](../../sql-reference/functions/bit-functions.md#bithammingdistance). Чем меньше [расстояние Хэмминга](https://ru.wikipedia.org/wiki/%D0%A0%D0%B0%D1%81%D1%81%D1%82%D0%BE%D1%8F%D0%BD%D0%B8%D0%B5_%D0%A5%D1%8D%D0%BC%D0%BC%D0%B8%D0%BD%D0%B3%D0%B0) между результатом вычисления `simhash` двух строк, тем больше вероятность, что строки совпадают.

**Синтаксис**

``` sql
wordShingleSimHashUTF8(string[, shinglesize])
```

**Аргументы**

-   `string` — строка. [String](../../sql-reference/data-types/string.md).
-   `shinglesize` — размер словесных шинглов. Необязательный. Возможные значения: любое число от `1` до `25`. Значение по умолчанию: `3`. [UInt8](../../sql-reference/data-types/int-uint.md).

**Возвращаемое значение**

-   Значение хеш-функции от строки.

Тип: [UInt64](../../sql-reference/data-types/int-uint.md).

**Пример**

Запрос:

``` sql
SELECT wordShingleSimHashUTF8('ClickHouse® is a column-oriented database management system (DBMS) for online analytical processing of queries (OLAP).') AS Hash;
```

Результат:

``` text
┌───────Hash─┐
│ 2328277067 │
└────────────┘
```

## wordShingleSimHashCaseInsensitiveUTF8 {#wordshinglesimhashcaseinsensitiveutf8}

Выделяет из UTF-8 строки отрезки (шинглы) из `shinglesize` слов и возвращает шингловый `simhash`. Функция регистро**не**зависимая.

Может быть использована для проверки двух строк на схожесть вместе с функцией [bitHammingDistance](../../sql-reference/functions/bit-functions.md#bithammingdistance). Чем меньше [расстояние Хэмминга](https://ru.wikipedia.org/wiki/%D0%A0%D0%B0%D1%81%D1%81%D1%82%D0%BE%D1%8F%D0%BD%D0%B8%D0%B5_%D0%A5%D1%8D%D0%BC%D0%BC%D0%B8%D0%BD%D0%B3%D0%B0) между результатом вычисления `simhash` двух строк, тем больше вероятность, что строки совпадают.

**Синтаксис**

``` sql
wordShingleSimHashCaseInsensitiveUTF8(string[, shinglesize])
```

**Аргументы**

-   `string` — строка. [String](../../sql-reference/data-types/string.md).
-   `shinglesize` — размер словесных шинглов. Необязательный. Возможные значения: любое число от `1` до `25`. Значение по умолчанию: `3`. [UInt8](../../sql-reference/data-types/int-uint.md).

**Возвращаемое значение**

-   Значение хеш-функции от строки.

Тип: [UInt64](../../sql-reference/data-types/int-uint.md).

**Пример**

Запрос:

``` sql
SELECT wordShingleSimHashCaseInsensitiveUTF8('ClickHouse® is a column-oriented database management system (DBMS) for online analytical processing of queries (OLAP).') AS Hash;
```

Результат:

``` text
┌───────Hash─┐
│ 2194812424 │
└────────────┘
```

## ngramMinHash {#ngramminhash}

Выделяет из ASCII строки отрезки (n-граммы) размером `ngramsize` символов и вычисляет хеш для каждой n-граммы. Использует `hashnum` минимальных хешей, чтобы вычислить минимальный хеш, и `hashnum` максимальных хешей, чтобы вычислить максимальный хеш. Возвращает кортеж из этих хешей. Функция регистрозависимая.

Может быть использована для проверки двух строк на схожесть вместе с функцией [tupleHammingDistance](../../sql-reference/functions/tuple-functions.md#tuplehammingdistance). Если для двух строк минимальные или максимальные хеши одинаковы, мы считаем, что эти строки совпадают.

**Синтаксис**

``` sql
ngramMinHash(string[, ngramsize, hashnum])
```

**Аргументы**

-   `string` — строка. [String](../../sql-reference/data-types/string.md).
-   `ngramsize` — размер n-грамм. Необязательный. Возможные значения: любое число от `1` до `25`. Значение по умолчанию: `3`. [UInt8](../../sql-reference/data-types/int-uint.md).
-   `hashnum` — количество минимальных и максимальных хешей, которое используется при вычислении результата. Необязательный. Возможные значения: любое число от `1` до `25`. Значение по умолчанию: `6`. [UInt8](../../sql-reference/data-types/int-uint.md).

**Возвращаемое значение**

-   Кортеж с двумя хешами — минимальным и максимальным.

Тип: [Tuple](../../sql-reference/data-types/tuple.md)([UInt64](../../sql-reference/data-types/int-uint.md), [UInt64](../../sql-reference/data-types/int-uint.md)).

**Пример**

Запрос:

``` sql
SELECT ngramMinHash('ClickHouse') AS Tuple;
```

Результат:

``` text
┌─Tuple──────────────────────────────────────┐
│ (18333312859352735453,9054248444481805918) │
└────────────────────────────────────────────┘
```

## ngramMinHashCaseInsensitive {#ngramminhashcaseinsensitive}

Выделяет из ASCII строки отрезки (n-граммы) размером `ngramsize` символов и вычисляет хеш для каждой n-граммы. Использует `hashnum` минимальных хешей, чтобы вычислить минимальный хеш, и `hashnum` максимальных хешей, чтобы вычислить максимальный хеш. Возвращает кортеж из этих хешей. Функция регистро**не**зависимая.

Может быть использована для проверки двух строк на схожесть вместе с функцией [tupleHammingDistance](../../sql-reference/functions/tuple-functions.md#tuplehammingdistance). Если для двух строк минимальные или максимальные хеши одинаковы, мы считаем, что эти строки совпадают.

**Синтаксис**

``` sql
ngramMinHashCaseInsensitive(string[, ngramsize, hashnum])
```

**Аргументы**

-   `string` — строка. [String](../../sql-reference/data-types/string.md).
-   `ngramsize` — размер n-грамм. Необязательный. Возможные значения: любое число от `1` до `25`. Значение по умолчанию: `3`. [UInt8](../../sql-reference/data-types/int-uint.md).
-   `hashnum` — количество минимальных и максимальных хешей, которое используется при вычислении результата. Необязательный. Возможные значения: любое число от `1` до `25`. Значение по умолчанию: `6`. [UInt8](../../sql-reference/data-types/int-uint.md).

**Возвращаемое значение**

-   Кортеж с двумя хешами — минимальным и максимальным.

Тип: [Tuple](../../sql-reference/data-types/tuple.md)([UInt64](../../sql-reference/data-types/int-uint.md), [UInt64](../../sql-reference/data-types/int-uint.md)).

**Пример**

Запрос:

``` sql
SELECT ngramMinHashCaseInsensitive('ClickHouse') AS Tuple;
```

Результат:

``` text
┌─Tuple──────────────────────────────────────┐
│ (2106263556442004574,13203602793651726206) │
└────────────────────────────────────────────┘
```

## ngramMinHashUTF8 {#ngramminhashutf8}

Выделяет из UTF-8 строки отрезки (n-граммы) размером `ngramsize` символов и вычисляет хеш для каждой n-граммы. Использует `hashnum` минимальных хешей, чтобы вычислить минимальный хеш, и `hashnum` максимальных хешей, чтобы вычислить максимальный хеш. Возвращает кортеж из этих хешей. Функция регистрозависимая.

Может быть использована для проверки двух строк на схожесть вместе с функцией [tupleHammingDistance](../../sql-reference/functions/tuple-functions.md#tuplehammingdistance). Если для двух строк минимальные или максимальные хеши одинаковы, мы считаем, что эти строки совпадают.

**Синтаксис**
``` sql
ngramMinHashUTF8(string[, ngramsize, hashnum])
```

**Аргументы**

-   `string` — строка. [String](../../sql-reference/data-types/string.md).
-   `ngramsize` — размер n-грамм. Необязательный. Возможные значения: любое число от `1` до `25`. Значение по умолчанию: `3`. [UInt8](../../sql-reference/data-types/int-uint.md).
-   `hashnum` — количество минимальных и максимальных хешей, которое используется при вычислении результата. Необязательный. Возможные значения: любое число от `1` до `25`. Значение по умолчанию: `6`. [UInt8](../../sql-reference/data-types/int-uint.md).

**Возвращаемое значение**

-   Кортеж с двумя хешами — минимальным и максимальным.

Тип: [Tuple](../../sql-reference/data-types/tuple.md)([UInt64](../../sql-reference/data-types/int-uint.md), [UInt64](../../sql-reference/data-types/int-uint.md)).

**Пример**

Запрос:

``` sql
SELECT ngramMinHashUTF8('ClickHouse') AS Tuple;
```

Результат:

``` text
┌─Tuple──────────────────────────────────────┐
│ (18333312859352735453,6742163577938632877) │
└────────────────────────────────────────────┘
```

## ngramMinHashCaseInsensitiveUTF8 {#ngramminhashcaseinsensitiveutf8}

Выделяет из UTF-8 строки отрезки (n-граммы) размером `ngramsize` символов и вычисляет хеш для каждой n-граммы. Использует `hashnum` минимальных хешей, чтобы вычислить минимальный хеш, и `hashnum` максимальных хешей, чтобы вычислить максимальный хеш. Возвращает кортеж из этих хешей. Функция регистро**не**зависимая.

Может быть использована для проверки двух строк на схожесть вместе с функцией [tupleHammingDistance](../../sql-reference/functions/tuple-functions.md#tuplehammingdistance). Если для двух строк минимальные или максимальные хеши одинаковы, мы считаем, что эти строки совпадают.

**Синтаксис**

``` sql
ngramMinHashCaseInsensitiveUTF8(string [, ngramsize, hashnum])
```

**Аргументы**

-   `string` — строка. [String](../../sql-reference/data-types/string.md).
-   `ngramsize` — размер n-грамм. Необязательный. Возможные значения: любое число от `1` до `25`. Значение по умолчанию: `3`. [UInt8](../../sql-reference/data-types/int-uint.md).
-   `hashnum` — количество минимальных и максимальных хешей, которое используется при вычислении результата. Необязательный. Возможные значения: любое число от `1` до `25`. Значение по умолчанию: `6`. [UInt8](../../sql-reference/data-types/int-uint.md).

**Возвращаемое значение**

-   Кортеж с двумя хешами — минимальным и максимальным.

Тип: [Tuple](../../sql-reference/data-types/tuple.md)([UInt64](../../sql-reference/data-types/int-uint.md), [UInt64](../../sql-reference/data-types/int-uint.md)).

**Пример**

Запрос:

``` sql
SELECT ngramMinHashCaseInsensitiveUTF8('ClickHouse') AS Tuple;
```

Результат:

``` text
┌─Tuple───────────────────────────────────────┐
│ (12493625717655877135,13203602793651726206) │
└─────────────────────────────────────────────┘
```

## ngramMinHashArg {#ngramminhasharg}

Выделяет из ASCII строки отрезки (n-граммы) размером `ngramsize` символов и возвращает n-граммы с минимальным и максимальным хешами, вычисленными функцией [ngramMinHash](#ngramminhash) с теми же входными данными. Функция регистрозависимая.

**Синтаксис**

``` sql
ngramMinHashArg(string[, ngramsize, hashnum])
```

**Аргументы**

-   `string` — строка. [String](../../sql-reference/data-types/string.md).
-   `ngramsize` — размер n-грамм. Необязательный. Возможные значения: любое число от `1` до `25`. Значение по умолчанию: `3`. [UInt8](../../sql-reference/data-types/int-uint.md).
-   `hashnum` — количество минимальных и максимальных хешей, которое используется при вычислении результата. Необязательный. Возможные значения: любое число от `1` до `25`. Значение по умолчанию: `6`. [UInt8](../../sql-reference/data-types/int-uint.md).

**Возвращаемое значение**

-   Кортеж из двух кортежей, каждый из которых состоит из `hashnum` n-грамм.

Тип: [Tuple](../../sql-reference/data-types/tuple.md)([Tuple](../../sql-reference/data-types/tuple.md)([String](../../sql-reference/data-types/string.md)), [Tuple](../../sql-reference/data-types/tuple.md)([String](../../sql-reference/data-types/string.md))).

**Пример**

Запрос:

``` sql
SELECT ngramMinHashArg('ClickHouse') AS Tuple;
```

Результат:

``` text
┌─Tuple─────────────────────────────────────────────────────────────────────────┐
│ (('ous','ick','lic','Hou','kHo','use'),('Hou','lic','ick','ous','ckH','Cli')) │
└───────────────────────────────────────────────────────────────────────────────┘
```

## ngramMinHashArgCaseInsensitive {#ngramminhashargcaseinsensitive}

Выделяет из ASCII строки отрезки (n-граммы) размером `ngramsize` символов и возвращает n-граммы с минимальным и максимальным хешами, вычисленными функцией [ngramMinHashCaseInsensitive](#ngramminhashcaseinsensitive) с теми же входными данными. Функция регистро**не**зависимая.

**Синтаксис**

``` sql
ngramMinHashArgCaseInsensitive(string[, ngramsize, hashnum])
```

**Аргументы**

-   `string` — строка. [String](../../sql-reference/data-types/string.md).
-   `ngramsize` — размер n-грамм. Необязательный. Возможные значения: любое число от `1` до `25`. Значение по умолчанию: `3`. [UInt8](../../sql-reference/data-types/int-uint.md).
-   `hashnum` — количество минимальных и максимальных хешей, которое используется при вычислении результата. Необязательный. Возможные значения: любое число от `1` до `25`. Значение по умолчанию: `6`. [UInt8](../../sql-reference/data-types/int-uint.md).

**Возвращаемое значение**

-   Кортеж из двух кортежей, каждый из которых состоит из `hashnum` n-грамм.

Тип: [Tuple](../../sql-reference/data-types/tuple.md)([Tuple](../../sql-reference/data-types/tuple.md)([String](../../sql-reference/data-types/string.md)), [Tuple](../../sql-reference/data-types/tuple.md)([String](../../sql-reference/data-types/string.md))).

**Пример**

Запрос:

``` sql
SELECT ngramMinHashArgCaseInsensitive('ClickHouse') AS Tuple;
```

Результат:

``` text
┌─Tuple─────────────────────────────────────────────────────────────────────────┐
│ (('ous','ick','lic','kHo','use','Cli'),('kHo','lic','ick','ous','ckH','Hou')) │
└───────────────────────────────────────────────────────────────────────────────┘
```

## ngramMinHashArgUTF8 {#ngramminhashargutf8}

Выделяет из UTF-8 строки отрезки (n-граммы) размером `ngramsize` символов и возвращает n-граммы с минимальным и максимальным хешами, вычисленными функцией [ngramMinHashUTF8](#ngramminhashutf8) с теми же входными данными. Функция регистрозависимая.

**Синтаксис**

``` sql
ngramMinHashArgUTF8(string[, ngramsize, hashnum])
```

**Аргументы**

-   `string` — строка. [String](../../sql-reference/data-types/string.md).
-   `ngramsize` — размер n-грамм. Необязательный. Возможные значения: любое число от `1` до `25`. Значение по умолчанию: `3`. [UInt8](../../sql-reference/data-types/int-uint.md).
-   `hashnum` — количество минимальных и максимальных хешей, которое используется при вычислении результата. Необязательный. Возможные значения: любое число от `1` до `25`. Значение по умолчанию: `6`. [UInt8](../../sql-reference/data-types/int-uint.md).

**Возвращаемое значение**

-   Кортеж из двух кортежей, каждый из которых состоит из `hashnum` n-грамм.

Тип: [Tuple](../../sql-reference/data-types/tuple.md)([Tuple](../../sql-reference/data-types/tuple.md)([String](../../sql-reference/data-types/string.md)), [Tuple](../../sql-reference/data-types/tuple.md)([String](../../sql-reference/data-types/string.md))).

**Пример**

Запрос:

``` sql
SELECT ngramMinHashArgUTF8('ClickHouse') AS Tuple;
```

Результат:

``` text
┌─Tuple─────────────────────────────────────────────────────────────────────────┐
│ (('ous','ick','lic','Hou','kHo','use'),('kHo','Hou','lic','ick','ous','ckH')) │
└───────────────────────────────────────────────────────────────────────────────┘
```

## ngramMinHashArgCaseInsensitiveUTF8 {#ngramminhashargcaseinsensitiveutf8}

Выделяет из UTF-8 строки отрезки (n-граммы) размером `ngramsize` символов и возвращает n-граммы с минимальным и максимальным хешами, вычисленными функцией [ngramMinHashCaseInsensitiveUTF8](#ngramminhashcaseinsensitiveutf8) с теми же входными данными. Функция регистро**не**зависимая.

**Синтаксис**

``` sql
ngramMinHashArgCaseInsensitiveUTF8(string[, ngramsize, hashnum])
```

**Аргументы**

-   `string` — строка. [String](../../sql-reference/data-types/string.md).
-   `ngramsize` — размер n-грамм. Необязательный. Возможные значения: любое число от `1` до `25`. Значение по умолчанию: `3`. [UInt8](../../sql-reference/data-types/int-uint.md).
-   `hashnum` — количество минимальных и максимальных хешей, которое используется при вычислении результата. Необязательный. Возможные значения: любое число от `1` до `25`. Значение по умолчанию: `6`. [UInt8](../../sql-reference/data-types/int-uint.md).

**Возвращаемое значение**

-   Кортеж из двух кортежей, каждый из которых состоит из `hashnum` n-грамм.

Тип: [Tuple](../../sql-reference/data-types/tuple.md)([Tuple](../../sql-reference/data-types/tuple.md)([String](../../sql-reference/data-types/string.md)), [Tuple](../../sql-reference/data-types/tuple.md)([String](../../sql-reference/data-types/string.md))).

**Пример**

Запрос:

``` sql
SELECT ngramMinHashArgCaseInsensitiveUTF8('ClickHouse') AS Tuple;
```

Результат:

``` text
┌─Tuple─────────────────────────────────────────────────────────────────────────┐
│ (('ckH','ous','ick','lic','kHo','use'),('kHo','lic','ick','ous','ckH','Hou')) │
└───────────────────────────────────────────────────────────────────────────────┘
```

## wordShingleMinHash {#wordshingleminhash}

Выделяет из ASCII строки отрезки (шинглы) из `shinglesize` слов и вычисляет хеш для каждого шингла. Использует `hashnum` минимальных хешей, чтобы вычислить минимальный хеш, и `hashnum` максимальных хешей, чтобы вычислить максимальный хеш. Возвращает кортеж из этих хешей. Функция регистрозависимая.

Может быть использована для проверки двух строк на схожесть вместе с функцией [tupleHammingDistance](../../sql-reference/functions/tuple-functions.md#tuplehammingdistance). Если для двух строк минимальные или максимальные хеши одинаковы, мы считаем, что эти строки совпадают.

**Синтаксис**

``` sql
wordShingleMinHash(string[, shinglesize, hashnum])
```

**Аргументы**

-   `string` — строка. [String](../../sql-reference/data-types/string.md).
-   `shinglesize` — размер словесных шинглов. Необязательный. Возможные значения: любое число от `1` до `25`. Значение по умолчанию: `3`. [UInt8](../../sql-reference/data-types/int-uint.md).
-   `hashnum` — количество минимальных и максимальных хешей, которое используется при вычислении результата. Необязательный. Возможные значения: любое число от `1` до `25`. Значение по умолчанию: `6`. [UInt8](../../sql-reference/data-types/int-uint.md).

**Возвращаемое значение**

-   Кортеж с двумя хешами — минимальным и максимальным.

Тип: [Tuple](../../sql-reference/data-types/tuple.md)([UInt64](../../sql-reference/data-types/int-uint.md), [UInt64](../../sql-reference/data-types/int-uint.md)).

**Пример**

Запрос:

``` sql
SELECT wordShingleMinHash('ClickHouse® is a column-oriented database management system (DBMS) for online analytical processing of queries (OLAP).') AS Tuple;
```

Результат:

``` text
┌─Tuple──────────────────────────────────────┐
│ (16452112859864147620,5844417301642981317) │
└────────────────────────────────────────────┘
```

## wordShingleMinHashCaseInsensitive {#wordshingleminhashcaseinsensitive}

Выделяет из ASCII строки отрезки (шинглы) из `shinglesize` слов и вычисляет хеш для каждого шингла. Использует `hashnum` минимальных хешей, чтобы вычислить минимальный хеш, и `hashnum` максимальных хешей, чтобы вычислить максимальный хеш. Возвращает кортеж из этих хешей. Функция регистро**не**зависимая.

Может быть использована для проверки двух строк на схожесть вместе с функцией [tupleHammingDistance](../../sql-reference/functions/tuple-functions.md#tuplehammingdistance). Если для двух строк минимальные или максимальные хеши одинаковы, мы считаем, что эти строки совпадают.

**Синтаксис**

``` sql
wordShingleMinHashCaseInsensitive(string[, shinglesize, hashnum])
```

**Аргументы**

-   `string` — строка. [String](../../sql-reference/data-types/string.md).
-   `shinglesize` — размер словесных шинглов. Необязательный. Возможные значения: любое число от `1` до `25`. Значение по умолчанию: `3`. [UInt8](../../sql-reference/data-types/int-uint.md).
-   `hashnum` — количество минимальных и максимальных хешей, которое используется при вычислении результата. Необязательный. Возможные значения: любое число от `1` до `25`. Значение по умолчанию: `6`. [UInt8](../../sql-reference/data-types/int-uint.md).

**Возвращаемое значение**

-   Кортеж с двумя хешами — минимальным и максимальным.

Тип: [Tuple](../../sql-reference/data-types/tuple.md)([UInt64](../../sql-reference/data-types/int-uint.md), [UInt64](../../sql-reference/data-types/int-uint.md)).

**Пример**

Запрос:

``` sql
SELECT wordShingleMinHashCaseInsensitive('ClickHouse® is a column-oriented database management system (DBMS) for online analytical processing of queries (OLAP).') AS Tuple;
```

Результат:

``` text
┌─Tuple─────────────────────────────────────┐
│ (3065874883688416519,1634050779997673240) │
└───────────────────────────────────────────┘
```

## wordShingleMinHashUTF8 {#wordshingleminhashutf8}

Выделяет из UTF-8 строки отрезки (шинглы) из `shinglesize` слов и вычисляет хеш для каждого шингла. Использует `hashnum` минимальных хешей, чтобы вычислить минимальный хеш, и `hashnum` максимальных хешей, чтобы вычислить максимальный хеш. Возвращает кортеж из этих хешей. Функция регистрозависимая.

Может быть использована для проверки двух строк на схожесть вместе с функцией [tupleHammingDistance](../../sql-reference/functions/tuple-functions.md#tuplehammingdistance). Если для двух строк минимальные или максимальные хеши одинаковы, мы считаем, что эти строки совпадают.

**Синтаксис**

``` sql
wordShingleMinHashUTF8(string[, shinglesize, hashnum])
```

**Аргументы**

-   `string` — строка. [String](../../sql-reference/data-types/string.md).
-   `shinglesize` — размер словесных шинглов. Необязательный. Возможные значения: любое число от `1` до `25`. Значение по умолчанию: `3`. [UInt8](../../sql-reference/data-types/int-uint.md).
-   `hashnum` — количество минимальных и максимальных хешей, которое используется при вычислении результата. Необязательный. Возможные значения: любое число от `1` до `25`. Значение по умолчанию: `6`. [UInt8](../../sql-reference/data-types/int-uint.md).

**Возвращаемое значение**

-   Кортеж с двумя хешами — минимальным и максимальным.

Тип: [Tuple](../../sql-reference/data-types/tuple.md)([UInt64](../../sql-reference/data-types/int-uint.md), [UInt64](../../sql-reference/data-types/int-uint.md)).

**Пример**

Запрос:

``` sql
SELECT wordShingleMinHashUTF8('ClickHouse® is a column-oriented database management system (DBMS) for online analytical processing of queries (OLAP).') AS Tuple;
```

Результат:

``` text
┌─Tuple──────────────────────────────────────┐
│ (16452112859864147620,5844417301642981317) │
└────────────────────────────────────────────┘
```

## wordShingleMinHashCaseInsensitiveUTF8 {#wordshingleminhashcaseinsensitiveutf8}

Выделяет из UTF-8 строки отрезки (шинглы) из `shinglesize` слов и вычисляет хеш для каждого шингла. Использует `hashnum` минимальных хешей, чтобы вычислить минимальный хеш, и `hashnum` максимальных хешей, чтобы вычислить максимальный хеш. Возвращает кортеж из этих хешей. Функция регистро**не**зависимая.

Может быть использована для проверки двух строк на схожесть вместе с функцией [tupleHammingDistance](../../sql-reference/functions/tuple-functions.md#tuplehammingdistance). Если для двух строк минимальные или максимальные хеши одинаковы, мы считаем, что эти строки совпадают.

**Синтаксис**

``` sql
wordShingleMinHashCaseInsensitiveUTF8(string[, shinglesize, hashnum])
```

**Аргументы**

-   `string` — строка. [String](../../sql-reference/data-types/string.md).
-   `shinglesize` — размер словесных шинглов. Необязательный. Возможные значения: любое число от `1` до `25`. Значение по умолчанию: `3`. [UInt8](../../sql-reference/data-types/int-uint.md).
-   `hashnum` — количество минимальных и максимальных хешей, которое используется при вычислении результата. Необязательный. Возможные значения: любое число от `1` до `25`. Значение по умолчанию: `6`. [UInt8](../../sql-reference/data-types/int-uint.md).

**Возвращаемое значение**

-   Кортеж с двумя хешами — минимальным и максимальным.

Тип: [Tuple](../../sql-reference/data-types/tuple.md)([UInt64](../../sql-reference/data-types/int-uint.md), [UInt64](../../sql-reference/data-types/int-uint.md)).

**Пример**

Запрос:

``` sql
SELECT wordShingleMinHashCaseInsensitiveUTF8('ClickHouse® is a column-oriented database management system (DBMS) for online analytical processing of queries (OLAP).') AS Tuple;
```

Результат:

``` text
┌─Tuple─────────────────────────────────────┐
│ (3065874883688416519,1634050779997673240) │
└───────────────────────────────────────────┘
```

## wordShingleMinHashArg {#wordshingleminhasharg}

Выделяет из ASCII строки отрезки (шинглы) из `shinglesize` слов и возвращает шинглы с минимальным и максимальным хешами, вычисленными функцией [wordshingleMinHash](#wordshingleminhash) с теми же входными данными. Функция регистрозависимая.

**Синтаксис**

``` sql
wordShingleMinHashArg(string[, shinglesize, hashnum])
```

**Аргументы**

-   `string` — строка. [String](../../sql-reference/data-types/string.md).
-   `shinglesize` — размер словесных шинглов. Необязательный. Возможные значения: любое число от `1` до `25`. Значение по умолчанию: `3`. [UInt8](../../sql-reference/data-types/int-uint.md).
-   `hashnum` — количество минимальных и максимальных хешей, которое используется при вычислении результата. Необязательный. Возможные значения: любое число от `1` до `25`. Значение по умолчанию: `6`. [UInt8](../../sql-reference/data-types/int-uint.md).

**Возвращаемое значение**

-   Кортеж из двух кортежей, каждый из которых состоит из `hashnum` шинглов.

Тип: [Tuple](../../sql-reference/data-types/tuple.md)([Tuple](../../sql-reference/data-types/tuple.md)([String](../../sql-reference/data-types/string.md)), [Tuple](../../sql-reference/data-types/tuple.md)([String](../../sql-reference/data-types/string.md))).

**Пример**

Запрос:

``` sql
SELECT wordShingleMinHashArg('ClickHouse® is a column-oriented database management system (DBMS) for online analytical processing of queries (OLAP).', 1, 3) AS Tuple;
```

Результат:

``` text
┌─Tuple─────────────────────────────────────────────────────────────────┐
│ (('OLAP','database','analytical'),('online','oriented','processing')) │
└───────────────────────────────────────────────────────────────────────┘
```

## wordShingleMinHashArgCaseInsensitive {#wordshingleminhashargcaseinsensitive}

Выделяет из ASCII строки отрезки (шинглы) из `shinglesize` слов и возвращает шинглы с минимальным и максимальным хешами, вычисленными функцией [wordShingleMinHashCaseInsensitive](#wordshingleminhashcaseinsensitive) с теми же входными данными. Функция регистро**не**зависимая.

**Синтаксис**

``` sql
wordShingleMinHashArgCaseInsensitive(string[, shinglesize, hashnum])
```

**Аргументы**

-   `string` — строка. [String](../../sql-reference/data-types/string.md).
-   `shinglesize` — размер словесных шинглов. Необязательный. Возможные значения: любое число от `1` до `25`. Значение по умолчанию: `3`. [UInt8](../../sql-reference/data-types/int-uint.md).
-   `hashnum` — количество минимальных и максимальных хешей, которое используется при вычислении результата. Необязательный. Возможные значения: любое число от `1` до `25`. Значение по умолчанию: `6`. [UInt8](../../sql-reference/data-types/int-uint.md).

**Возвращаемое значение**

-   Кортеж из двух кортежей, каждый из которых состоит из `hashnum` шинглов.

Тип: [Tuple](../../sql-reference/data-types/tuple.md)([Tuple](../../sql-reference/data-types/tuple.md)([String](../../sql-reference/data-types/string.md)), [Tuple](../../sql-reference/data-types/tuple.md)([String](../../sql-reference/data-types/string.md))).

**Пример**

Запрос:

``` sql
SELECT wordShingleMinHashArgCaseInsensitive('ClickHouse® is a column-oriented database management system (DBMS) for online analytical processing of queries (OLAP).', 1, 3) AS Tuple;
```

Результат:

``` text
┌─Tuple──────────────────────────────────────────────────────────────────┐
│ (('queries','database','analytical'),('oriented','processing','DBMS')) │
└────────────────────────────────────────────────────────────────────────┘
```

## wordShingleMinHashArgUTF8 {#wordshingleminhashargutf8}

Выделяет из UTF-8 строки отрезки (шинглы) из `shinglesize` слов и возвращает шинглы с минимальным и максимальным хешами, вычисленными функцией [wordShingleMinHashUTF8](#wordshingleminhashutf8) с теми же входными данными. Функция регистрозависимая.

**Синтаксис**

``` sql
wordShingleMinHashArgUTF8(string[, shinglesize, hashnum])
```

**Аргументы**

-   `string` — строка. [String](../../sql-reference/data-types/string.md).
-   `shinglesize` — размер словесных шинглов. Необязательный. Возможные значения: любое число от `1` до `25`. Значение по умолчанию: `3`. [UInt8](../../sql-reference/data-types/int-uint.md).
-   `hashnum` — количество минимальных и максимальных хешей, которое используется при вычислении результата. Необязательный. Возможные значения: любое число от `1` до `25`. Значение по умолчанию: `6`. [UInt8](../../sql-reference/data-types/int-uint.md).

**Возвращаемое значение**

-   Кортеж из двух кортежей, каждый из которых состоит из `hashnum` шинглов.

Тип: [Tuple](../../sql-reference/data-types/tuple.md)([Tuple](../../sql-reference/data-types/tuple.md)([String](../../sql-reference/data-types/string.md)), [Tuple](../../sql-reference/data-types/tuple.md)([String](../../sql-reference/data-types/string.md))).

**Пример**

Запрос:

``` sql
SELECT wordShingleMinHashArgUTF8('ClickHouse® is a column-oriented database management system (DBMS) for online analytical processing of queries (OLAP).', 1, 3) AS Tuple;
```

Результат:

``` text
┌─Tuple─────────────────────────────────────────────────────────────────┐
│ (('OLAP','database','analytical'),('online','oriented','processing')) │
└───────────────────────────────────────────────────────────────────────┘
```

## wordShingleMinHashArgCaseInsensitiveUTF8 {#wordshingleminhashargcaseinsensitiveutf8}

Выделяет из UTF-8 строки отрезки (шинглы) из `shinglesize` слов и возвращает шинглы с минимальным и максимальным хешами, вычисленными функцией [wordShingleMinHashCaseInsensitiveUTF8](#wordshingleminhashcaseinsensitiveutf8) с теми же входными данными. Функция регистро**не**зависимая.

**Синтаксис**

``` sql
wordShingleMinHashArgCaseInsensitiveUTF8(string[, shinglesize, hashnum])
```

**Аргументы**

-   `string` — строка. [String](../../sql-reference/data-types/string.md).
-   `shinglesize` — размер словесных шинглов. Необязательный. Возможные значения: любое число от `1` до `25`. Значение по умолчанию: `3`. [UInt8](../../sql-reference/data-types/int-uint.md).
-   `hashnum` — количество минимальных и максимальных хешей, которое используется при вычислении результата. Необязательный. Возможные значения: любое число от `1` до `25`. Значение по умолчанию: `6`. [UInt8](../../sql-reference/data-types/int-uint.md).

**Возвращаемое значение**

-   Кортеж из двух кортежей, каждый из которых состоит из `hashnum` шинглов.

Тип: [Tuple](../../sql-reference/data-types/tuple.md)([Tuple](../../sql-reference/data-types/tuple.md)([String](../../sql-reference/data-types/string.md)), [Tuple](../../sql-reference/data-types/tuple.md)([String](../../sql-reference/data-types/string.md))).

**Пример**

Запрос:

``` sql
SELECT wordShingleMinHashArgCaseInsensitiveUTF8('ClickHouse® is a column-oriented database management system (DBMS) for online analytical processing of queries (OLAP).', 1, 3) AS Tuple;
```

Результат:

``` text
┌─Tuple──────────────────────────────────────────────────────────────────┐
│ (('queries','database','analytical'),('oriented','processing','DBMS')) │
└────────────────────────────────────────────────────────────────────────┘
```<|MERGE_RESOLUTION|>--- conflicted
+++ resolved
@@ -159,7 +159,6 @@
 
 **Параметры**
 
-<<<<<<< HEAD
 -   `s` — входная строка для вычисления хеша SHA. [String](../data-types/string.md).
 
 **Возвращаемое значение**
@@ -185,16 +184,6 @@
 │ A9993E364706816ABA3E25717850C26C9CD0D89D │
 └──────────────────────────────────────────┘
 ```
-=======
-## SHA384 {#sha384}
-
-## SHA512 {#sha512}
-
-Вычисляет SHA-1, SHA-224, SHA-256 от строки и возвращает полученный набор байт в виде FixedString(20), FixedString(28), FixedString(32), FixedLength(48) или FixedString(64).
-Функция работает достаточно медленно (SHA-1 - примерно 5 миллионов коротких строк в секунду на одном процессорном ядре, SHA-224 и SHA-256 - примерно 2.2 миллионов).
-Рекомендуется использовать эти функции лишь в тех случаях, когда вам нужна конкретная хэш-функция и вы не можете её выбрать.
-Даже в этих случаях, рекомендуется применять функцию оффлайн - заранее вычисляя значения при вставке в таблицу, вместо того, чтобы применять её при SELECT-ах.
->>>>>>> ddc775b1
 
 ## URLHash(url\[, N\]) {#urlhashurl-n}
 
