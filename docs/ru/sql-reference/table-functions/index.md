--- conflicted
+++ resolved
@@ -21,22 +21,6 @@
 !!! warning "Предупреждение"
     Если настройка [allow_ddl](../../operations/settings/permissions-for-queries.md#settings_allow_ddl) выключена, то использовать табличные функции невозможно.
 
-<<<<<<< HEAD
-| Функция                      | Описание                                                                                                                                    |
-|------------------------------|---------------------------------------------------------------------------------------------------------------------------------------------|
-| [file](file.md)              | Создаёт таблицу с движком [File](../../engines/table-engines/special/file.md).                                                              |
-| [merge](merge.md)            | Создаёт таблицу с движком [Merge](../../engines/table-engines/special/merge.md).                                                            |
-| [numbers](numbers.md)        | Создаёт таблицу с единственным столбцом, заполненным целыми числами.                                                                        |
-| [remote](remote.md)          | Предоставляет доступ к удалённым серверам, не создавая таблицу с движком [Distributed](../../engines/table-engines/special/distributed.md). |
-| [url](url.md)                | Создаёт таблицу с движком [Url](../../engines/table-engines/special/url.md).                                                                |
-| [mysql](mysql.md)            | Создаёт таблицу с движком [MySQL](../../engines/table-engines/integrations/mysql.md).                                                       |
-| [jdbc](jdbc.md)              | Создаёт таблицу с дижком [JDBC](../../engines/table-engines/integrations/jdbc.md).                                                          |
-| [odbc](odbc.md)              | Создаёт таблицу с движком [ODBC](../../engines/table-engines/integrations/odbc.md).                                                         |
-| [hdfs](hdfs.md)              | Создаёт таблицу с движком [HDFS](../../engines/table-engines/integrations/hdfs.md).                                                         |
-| [postgresql](postgresql.md)  | Создает таблицу с движком [PostgreSQL](../../engines/table-engines/integrations/postgresql.md).                                             |
-
-[Оригинальная статья](https://clickhouse.tech/docs/ru/sql-reference/table-functions/) <!--hide-->
-=======
 | Функция               | Описание                                                                                                                              |
 |-----------------------|---------------------------------------------------------------------------------------------------------------------------------------|
 | [file](../../sql-reference/table-functions/file.md)             | Создаёт таблицу с движком [File](../../engines/table-engines/special/file.md).                                                              |
@@ -50,4 +34,3 @@
 | [odbc](../../sql-reference/table-functions/odbc.md)             | Создаёт таблицу с движком [ODBC](../../engines/table-engines/integrations/odbc.md).                                                         |
 | [hdfs](../../sql-reference/table-functions/hdfs.md)             | Создаёт таблицу с движком [HDFS](../../engines/table-engines/integrations/hdfs.md).                                                         |
 | [s3](../../sql-reference/table-functions/s3.md)                 | Создаёт таблицу с движком [S3](../../engines/table-engines/integrations/s3.md).                                                            |
->>>>>>> 95c87d4d
