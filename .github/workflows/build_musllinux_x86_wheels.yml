# name: Build Linux(musllinux) x86

<<<<<<< HEAD
# on:
#   workflow_dispatch:
#     inputs:
#       TAG_NAME:
#         description: 'Release Version Tag'
#         required: true
#   release:
#     types: [created]
#   push:
#     branches:
#       - main
#     paths-ignore:
#       - '**/*.md'
#   pull_request:
#     branches:
#       - main
#     paths-ignore:
#       - '**/*.md'


# jobs:
#   build_musllinux_wheels:
#     name: Build musllinux wheels (Alpine Linux x86_64)
#     runs-on: gh-64c
#     container:
#       image: quay.io/pypa/musllinux_1_2_x86_64
#       options: --privileged
#     steps:
#       - name: Check system info
#         run: |
#           echo "System: $(uname -m) $(cat /etc/os-release | grep PRETTY_NAME | cut -d'"' -f2)"
#           if [ -f /lib/ld-musl-x86_64.so.1 ]; then
#             echo "musl libc x86_64"
#           elif [ -f /lib/libc.musl-x86_64.so.1 ]; then
#             echo "musl libc x86_64"
#           else
#             echo "Not musl libc"
#           fi
=======
on:
  workflow_dispatch:
    inputs:
      TAG_NAME:
        description: 'Release Version Tag'
        required: true
  release:
    types: [created]
  push:
    branches:
      - main
    paths-ignore:
      - '**/*.md'
  pull_request:
    types: [opened, synchronize, reopened, ready_for_review]
    branches:
      - main
    paths-ignore:
      - '**/*.md'


jobs:
  build_musllinux_wheels:
    name: Build musllinux wheels (Alpine Linux x86_64)
    runs-on: gh-64c
    if: ${{ !github.event.pull_request.draft }}
    container:
      image: quay.io/pypa/musllinux_1_2_x86_64
      options: --privileged
    steps:
      - name: Check system info
        run: |
          echo "System: $(uname -m) $(cat /etc/os-release | grep PRETTY_NAME | cut -d'"' -f2)"
          if [ -f /lib/ld-musl-x86_64.so.1 ]; then
            echo "musl libc x86_64"
          elif [ -f /lib/libc.musl-x86_64.so.1 ]; then
            echo "musl libc x86_64"
          else
            echo "Not musl libc"
          fi
>>>>>>> e22e21be

#           echo "=== CPU Information ==="
#           cat /proc/cpuinfo
#           echo ""
#           echo "=== Checking CPU requirements ==="
#           if grep -q "ssse3" /proc/cpuinfo && grep -q "sse4_1" /proc/cpuinfo && grep -q "sse4_2" /proc/cpuinfo; then
#             echo "CPU meets minimum requirements"
#           else
#             echo "CPU does not meet minimum requirements"
#           fi
#       - name: Install Python build dependencies
#         run: |
#           apk update
#           apk add --no-cache make build-base openssl-dev zlib-dev \
#             bzip2-dev readline-dev sqlite-dev wget curl llvm \
#             ncurses-dev xz-dev tk-dev libxml2-dev \
#             libffi-dev linux-headers
#       - name: Scan SQLite vulnerabilities with grype
#         run: |
#           # Install grype and required tools
#           curl -sSfL https://raw.githubusercontent.com/anchore/grype/main/install.sh | sh -s -- -b /usr/local/bin

#           # Update grype vulnerability database
#           grype db update

#           # Check SQLite vulnerabilities in installed packages
#           echo "Scanning SQLite packages for vulnerabilities..."
#           GRYPE_RAW_OUTPUT=$(grype dir:/lib/apk/db --scope all-layers 2>/dev/null || true)
#           echo "Raw grype output:"
#           echo "$GRYPE_RAW_OUTPUT"

#           SQLITE_SCAN_OUTPUT=$(echo "$GRYPE_RAW_OUTPUT" | grep -i sqlite || true)

#           if [ -n "$SQLITE_SCAN_OUTPUT" ]; then
#             echo "SQLite vulnerabilities found in packages! Build should be reviewed."
#             echo "SQLite vulnerability details:"
#             echo "$SQLITE_SCAN_OUTPUT"
#           else
#             echo "No SQLite vulnerabilities found"
#           fi
#         continue-on-error: false
#       - name: Setup pyenv
#         run: |
#           curl https://pyenv.run | bash
#           export PATH="$HOME/.pyenv/bin:$PATH"
#           eval "$(pyenv init -)"
#           pyenv install 3.8:latest
#           pyenv install 3.9:latest
#           pyenv install 3.10:latest
#           pyenv install 3.11:latest
#           pyenv install 3.12:latest
#           pyenv install 3.13:latest
#           pyenv install 3.14:latest
#           pyenv global 3.8 3.9 3.10 3.11 3.12 3.13 3.14

#           # Verify installations
#           echo "Installed versions:"
#           pyenv versions
#       - name: Verify pyenv installations
#         run: |
#           export PATH="$HOME/.pyenv/bin:$PATH"
#           eval "$(pyenv init -)"
#           echo "Verifying all required Python versions are available:"
#           for version in 3.8 3.9 3.10 3.11 3.12 3.13 3.14; do
#             if ! pyenv versions --bare | grep -q "^$version"; then
#               echo "ERROR: Python $version is not installed!"
#               exit 1
#             fi
#             echo "Python $version is installed"
#           done
#           echo "All Python versions verified successfully!"
#       - name: Install dependencies for all Python versions
#         run: |
#           export PATH="$HOME/.pyenv/bin:$PATH"
#           eval "$(pyenv init -)"
#           for version in 3.8 3.9 3.10 3.11 3.12 3.13 3.14; do
#             echo "Installing dependencies for Python $version"
#             pyenv shell $version
#             python -m pip install --upgrade pip
#             if [ "$version" = "3.8" ]; then
#               python -m pip install setuptools tox twine psutil wheel
#             else
#               python -m pip install setuptools tox pandas pyarrow twine psutil deltalake wheel
#             fi
#             pyenv shell --unset
#           done
#       - name: Install clang++ for Alpine
#         run: |
#           apk add --no-cache make cmake ccache ninja yasm gawk wget
#           apk add --no-cache clang20 clang20-dev llvm20 llvm20-dev lld20
#           # Install Rust toolchain via rustup for proper target management
#           curl --proto '=https' --tlsv1.2 -sSf https://sh.rustup.rs | sh -s -- -y --default-toolchain stable
#           source $HOME/.cargo/env
#           rustup toolchain install nightly-2025-07-07
#           rustup component add --toolchain nightly-2025-07-07 rust-src
#           rustc --version
#           cargo --version
#           ccache -s
#       - name: Update git
#         run: |
#           apk add --no-cache git
#           git --version
#       - uses: actions/checkout@v3
#         with:
#           fetch-depth: 0
#       - name: Configure git safe directory
#         run: |
#           git config --global --add safe.directory '*'
#       - name: Update submodules
#         run: |
#           git submodule update --init --recursive --jobs 4
#       - name: Update version for release
#         if: startsWith(github.ref, 'refs/tags/v')
#         run: |
#           export PATH="$HOME/.pyenv/bin:$PATH"
#           eval "$(pyenv init -)"
#           pyenv shell 3.9

#           # Install bump-my-version
#           python -m pip install bump-my-version
#           TAG_NAME=${GITHUB_REF#refs/tags/v}
#           bump-my-version replace --new-version $TAG_NAME
#           echo "Version files updated to $TAG_NAME"
#           pyenv shell --unset
#       - name: ccache
#         uses: hendrikmuhs/ccache-action@v1.2
#         with:
#           key: musllinux-1-2-x86_64
#           max-size: 5G
#           append-timestamp: true
#       - name: setup clang and link clang-20 to clang
#         run: |
#           ln -sf /usr/bin/clang-20 /usr/bin/clang
#           ln -sf /usr/bin/clang++-20 /usr/bin/clang++
#           which clang++
#           clang++ --version
#       - name: Run chdb/build-musl.sh
#         timeout-minutes: 600
#         run: |
#           export PATH="$HOME/.pyenv/bin:$PATH"
#           eval "$(pyenv init -)"
#           source $HOME/.cargo/env
#           pyenv shell 3.8
#           export CC=/usr/bin/clang
#           export CXX=/usr/bin/clang++
#           bash ./chdb/build-musl.sh
#           pyenv shell 3.9
#           bash -x ./chdb/test_smoke.sh
#         continue-on-error: false
#       - name: Scan chdb libraries with grype
#         run: |
#           echo "Scanning chdb libraries for vulnerabilities..."

#           FILES_TO_SCAN="$FILES_TO_SCAN $(find chdb/ \( -name "*.so" -o -name "*.dylib" \) 2>/dev/null || true)"

#           SQLITE_VULNERABILITIES_FOUND=false

#           for file in $FILES_TO_SCAN; do
#             if [ -f "$file" ]; then
#               echo "=== Scanning $file ==="
#               SCAN_OUTPUT=$(grype "$file" 2>/dev/null || true)
#               echo "$SCAN_OUTPUT"

#               if echo "$SCAN_OUTPUT" | grep -qi sqlite; then
#                 echo "SQLite vulnerability found in $file"
#                 SQLITE_VULNERABILITIES_FOUND=true
#               fi
#             fi
#           done

#           if [ "$SQLITE_VULNERABILITIES_FOUND" = true ]; then
#             echo "SQLite vulnerabilities detected in chdb libraries!"
#           else
#             echo "No SQLite vulnerabilities found in chdb libraries"
#           fi
#         continue-on-error: false
#       - name: Check ccache statistics
#         run: |
#           ccache -s
#           ls -lh chdb
#           df -h
#       - name: Build wheels
#         run: |
#           export PATH="$HOME/.pyenv/bin:$PATH"
#           eval "$(pyenv init -)"
#           export CC=/usr/bin/clang
#           export CXX=/usr/bin/clang++
#           pyenv shell 3.8
#           make wheel
#       - name: Install patchelf from github
#         run: |
#           wget https://github.com/NixOS/patchelf/releases/download/0.18.0/patchelf-0.18.0-x86_64.tar.gz -O patchelf.tar.gz
#           tar -xvf patchelf.tar.gz
#           cp bin/patchelf /usr/bin/
#           chmod +x /usr/bin/patchelf
#           patchelf --version
#       - name: Audit wheels
#         run: |
#           export PATH="$HOME/.pyenv/bin:$PATH"
#           eval "$(pyenv init -)"
#           pyenv shell 3.13
#           python -m pip install auditwheel
#           auditwheel -v repair -w dist/ --plat musllinux_1_2_x86_64 dist/*.whl
#         continue-on-error: false
#       - name: Show files
#         run: |
#           rm -f dist/*-linux_x86_64.whl
#           ls -lh dist
#         shell: bash
#       - name: Test wheel on all Python versions
#         run: |
#           export PATH="$HOME/.pyenv/bin:$PATH"
#           eval "$(pyenv init -)"
#           for version in 3.9 3.10 3.11 3.12 3.13 3.14; do
#             echo "Testing chdb on Python $version"
#             pyenv shell $version
#             python -m pip install dist/*.whl --force-reinstall
#             python -c "import chdb; res = chdb.query('select 1112222222,555', 'CSV'); print(f'Python $version: {res}')"
#             make test
#             pyenv shell --unset
#           done
#         continue-on-error: false
#       - name: Install GitHub CLI
#         run: |
#           # Install GitHub CLI from binary release (Alpine Linux compatible)
#           wget https://github.com/cli/cli/releases/download/v2.82.1/gh_2.82.1_linux_amd64.tar.gz -O gh.tar.gz
#           tar -xf gh.tar.gz
#           cp gh_*/bin/gh /usr/local/bin/
#           chmod +x /usr/local/bin/gh
#           if ! gh --version; then
#             echo "ERROR: GitHub CLI installation failed!"
#             exit 1
#           fi
#           echo "GitHub CLI installed successfully"
#       - name: Upload wheels to release
#         if: startsWith(github.ref, 'refs/tags/v')
#         run: |
#           gh release upload ${{ github.ref_name }} dist/*.whl --clobber
#         env:
#           GITHUB_TOKEN: ${{ secrets.GH_TOKEN }}
#       - uses: actions/upload-artifact@v4
#         with:
#           name: chdb-artifacts-musllinux-x86_64
#           path: |
#             ./dist/*.whl
#           overwrite: true
#       - name: Upload pypi
#         if: startsWith(github.ref, 'refs/tags/v')
#         run: |
#           export PATH="$HOME/.pyenv/bin:$PATH"
#           eval "$(pyenv init -)"
#           pyenv shell 3.13
#           python -m twine upload dist/*.whl
#         env:
#           TWINE_USERNAME: __token__
#           TWINE_PASSWORD: ${{ secrets.PYPI_PASSWORD }}
#       - name: Keep killall ccache and wait for ccache to finish
#         if: always()
#         run: |
#           sleep 60
#           while ps -ef | grep ccache | grep -v grep; do \
#             killall ccache; \
#             sleep 10; \
#           done<|MERGE_RESOLUTION|>--- conflicted
+++ resolved
@@ -1,6 +1,5 @@
 # name: Build Linux(musllinux) x86
 
-<<<<<<< HEAD
 # on:
 #   workflow_dispatch:
 #     inputs:
@@ -15,6 +14,7 @@
 #     paths-ignore:
 #       - '**/*.md'
 #   pull_request:
+#     types: [opened, synchronize, reopened, ready_for_review]
 #     branches:
 #       - main
 #     paths-ignore:
@@ -25,6 +25,7 @@
 #   build_musllinux_wheels:
 #     name: Build musllinux wheels (Alpine Linux x86_64)
 #     runs-on: gh-64c
+#     if: ${{ !github.event.pull_request.draft }}
 #     container:
 #       image: quay.io/pypa/musllinux_1_2_x86_64
 #       options: --privileged
@@ -39,48 +40,6 @@
 #           else
 #             echo "Not musl libc"
 #           fi
-=======
-on:
-  workflow_dispatch:
-    inputs:
-      TAG_NAME:
-        description: 'Release Version Tag'
-        required: true
-  release:
-    types: [created]
-  push:
-    branches:
-      - main
-    paths-ignore:
-      - '**/*.md'
-  pull_request:
-    types: [opened, synchronize, reopened, ready_for_review]
-    branches:
-      - main
-    paths-ignore:
-      - '**/*.md'
-
-
-jobs:
-  build_musllinux_wheels:
-    name: Build musllinux wheels (Alpine Linux x86_64)
-    runs-on: gh-64c
-    if: ${{ !github.event.pull_request.draft }}
-    container:
-      image: quay.io/pypa/musllinux_1_2_x86_64
-      options: --privileged
-    steps:
-      - name: Check system info
-        run: |
-          echo "System: $(uname -m) $(cat /etc/os-release | grep PRETTY_NAME | cut -d'"' -f2)"
-          if [ -f /lib/ld-musl-x86_64.so.1 ]; then
-            echo "musl libc x86_64"
-          elif [ -f /lib/libc.musl-x86_64.so.1 ]; then
-            echo "musl libc x86_64"
-          else
-            echo "Not musl libc"
-          fi
->>>>>>> e22e21be
 
 #           echo "=== CPU Information ==="
 #           cat /proc/cpuinfo
