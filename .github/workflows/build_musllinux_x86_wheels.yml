name: Build Linux(musllinux) x86

on:
  workflow_dispatch:
    inputs:
      TAG_NAME:
        description: 'Release Version Tag'
        required: true
  release:
    types: [created]
  push:
    branches:
      - main
    paths-ignore:
      - '**/*.md'
  pull_request:
    branches:
      - main
    paths-ignore:
      - '**/*.md'


jobs:
  build_musllinux_wheels:
    name: Build musllinux wheels (Alpine Linux x86_64)
    runs-on: gh-64c
    container:
      image: quay.io/pypa/musllinux_1_2_x86_64
      options: --privileged
    steps:
      - name: Check system info
        run: |
          echo "System: $(uname -m) $(cat /etc/os-release | grep PRETTY_NAME | cut -d'"' -f2)"
          if [ -f /lib/ld-musl-x86_64.so.1 ]; then
            echo "musl libc x86_64"
          elif [ -f /lib/libc.musl-x86_64.so.1 ]; then
            echo "musl libc x86_64"
          else
            echo "Not musl libc"
          fi

          echo "=== CPU Information ==="
          cat /proc/cpuinfo
          echo ""
          echo "=== Checking CPU requirements ==="
          if grep -q "ssse3" /proc/cpuinfo && grep -q "sse4_1" /proc/cpuinfo && grep -q "sse4_2" /proc/cpuinfo; then
            echo "CPU meets minimum requirements"
          else
            echo "CPU does not meet minimum requirements"
          fi
      - name: Install Python build dependencies
        run: |
          apk update
          apk add --no-cache make build-base openssl-dev zlib-dev \
            bzip2-dev readline-dev sqlite-dev wget curl llvm \
            ncurses-dev xz-dev tk-dev libxml2-dev \
            libffi-dev linux-headers
      - name: Scan SQLite vulnerabilities with grype
        run: |
          # Install grype and required tools
          curl -sSfL https://raw.githubusercontent.com/anchore/grype/main/install.sh | sh -s -- -b /usr/local/bin

          # Update grype vulnerability database
          grype db update

          # Check SQLite vulnerabilities in installed packages
          echo "Scanning SQLite packages for vulnerabilities..."
          GRYPE_RAW_OUTPUT=$(grype dir:/lib/apk/db --scope all-layers 2>/dev/null || true)
          echo "Raw grype output:"
          echo "$GRYPE_RAW_OUTPUT"

          SQLITE_SCAN_OUTPUT=$(echo "$GRYPE_RAW_OUTPUT" | grep -i sqlite || true)

          if [ -n "$SQLITE_SCAN_OUTPUT" ]; then
            echo "SQLite vulnerabilities found in packages! Build should be reviewed."
            echo "SQLite vulnerability details:"
            echo "$SQLITE_SCAN_OUTPUT"
          else
            echo "No SQLite vulnerabilities found"
          fi
        continue-on-error: false
      - name: Setup pyenv
        run: |
          curl https://pyenv.run | bash
          export PATH="$HOME/.pyenv/bin:$PATH"
          eval "$(pyenv init -)"
          pyenv install 3.8:latest
          pyenv install 3.9:latest
          pyenv install 3.10:latest
          pyenv install 3.11:latest
          pyenv install 3.12:latest
          pyenv install 3.13:latest
          pyenv install 3.14:latest
          pyenv global 3.8 3.9 3.10 3.11 3.12 3.13 3.14

          # Verify installations
          echo "Installed versions:"
          pyenv versions
      - name: Verify pyenv installations
        run: |
          export PATH="$HOME/.pyenv/bin:$PATH"
          eval "$(pyenv init -)"
          echo "Verifying all required Python versions are available:"
          for version in 3.8 3.9 3.10 3.11 3.12 3.13 3.14; do
            if ! pyenv versions --bare | grep -q "^$version"; then
              echo "ERROR: Python $version is not installed!"
              exit 1
            fi
            echo "Python $version is installed"
          done
          echo "All Python versions verified successfully!"
      - name: Update version for release
        if: startsWith(github.ref, 'refs/tags/v')
        run: |
          export PATH="$HOME/.pyenv/bin:$PATH"
          eval "$(pyenv init -)"
          pyenv shell 3.9

          # Install bump-my-version
          python -m pip install bump-my-version
          TAG_NAME=${GITHUB_REF#refs/tags/v}
          bump-my-version replace $TAG_NAME
          echo "Version files updated to $TAG_NAME"
          pyenv shell --unset
      - name: Install dependencies for all Python versions
        run: |
          export PATH="$HOME/.pyenv/bin:$PATH"
          eval "$(pyenv init -)"
          for version in 3.8 3.9 3.10 3.11 3.12 3.13 3.14; do
            echo "Installing dependencies for Python $version"
            pyenv shell $version
            python -m pip install --upgrade pip
            if [ "$version" = "3.8" ]; then
              python -m pip install setuptools tox twine psutil wheel
            else
              python -m pip install setuptools tox pandas pyarrow twine psutil deltalake wheel
            fi
            pyenv shell --unset
          done
      - name: Install clang++ for Alpine
        run: |
          apk add --no-cache make cmake ccache ninja yasm gawk wget
          apk add --no-cache clang20 clang20-dev llvm20 llvm20-dev lld20
          # Install Rust toolchain via rustup for proper target management
          curl --proto '=https' --tlsv1.2 -sSf https://sh.rustup.rs | sh -s -- -y --default-toolchain stable
          source $HOME/.cargo/env
          rustup toolchain install nightly-2025-07-07
          rustup component add --toolchain nightly-2025-07-07 rust-src
          rustc --version
          cargo --version
          ccache -s
      - name: Update git
        run: |
          apk add --no-cache git
          git --version
      - uses: actions/checkout@v3
        with:
          fetch-depth: 0
      - name: Configure git safe directory
        run: |
          git config --global --add safe.directory '*'
      - name: Update submodules
        run: |
          git submodule update --init --recursive --jobs 4
      - name: ccache
        uses: hendrikmuhs/ccache-action@v1.2
        with:
          key: musllinux-1-2-x86_64
          max-size: 5G
          append-timestamp: true
      - name: setup clang and link clang-20 to clang
        run: |
          ln -sf /usr/bin/clang-20 /usr/bin/clang
          ln -sf /usr/bin/clang++-20 /usr/bin/clang++
          which clang++
          clang++ --version
      - name: Run chdb/build-musl.sh
        timeout-minutes: 600
        run: |
          export PATH="$HOME/.pyenv/bin:$PATH"
          eval "$(pyenv init -)"
          source $HOME/.cargo/env
          pyenv shell 3.8
          export CC=/usr/bin/clang
          export CXX=/usr/bin/clang++
          bash ./chdb/build-musl.sh
          pyenv shell 3.9
          bash -x ./chdb/test_smoke.sh
        continue-on-error: false
      - name: Scan chdb libraries with grype
        run: |
          echo "Scanning chdb libraries for vulnerabilities..."

          FILES_TO_SCAN="$FILES_TO_SCAN $(find chdb/ \( -name "*.so" -o -name "*.dylib" \) 2>/dev/null || true)"

          SQLITE_VULNERABILITIES_FOUND=false

          for file in $FILES_TO_SCAN; do
            if [ -f "$file" ]; then
              echo "=== Scanning $file ==="
              SCAN_OUTPUT=$(grype "$file" 2>/dev/null || true)
              echo "$SCAN_OUTPUT"

              if echo "$SCAN_OUTPUT" | grep -qi sqlite; then
                echo "SQLite vulnerability found in $file"
                SQLITE_VULNERABILITIES_FOUND=true
              fi
            fi
          done

          if [ "$SQLITE_VULNERABILITIES_FOUND" = true ]; then
            echo "SQLite vulnerabilities detected in chdb libraries!"
          else
            echo "No SQLite vulnerabilities found in chdb libraries"
          fi
        continue-on-error: false
      - name: Check ccache statistics
        run: |
          ccache -s
          ls -lh chdb
          df -h
      - name: Build wheels
        run: |
          export PATH="$HOME/.pyenv/bin:$PATH"
          eval "$(pyenv init -)"
          export CC=/usr/bin/clang
          export CXX=/usr/bin/clang++
          pyenv shell 3.8
          make wheel
      - name: Install patchelf from github
        run: |
          wget https://github.com/NixOS/patchelf/releases/download/0.18.0/patchelf-0.18.0-x86_64.tar.gz -O patchelf.tar.gz
          tar -xvf patchelf.tar.gz
          cp bin/patchelf /usr/bin/
          chmod +x /usr/bin/patchelf
          patchelf --version
      - name: Audit wheels
        run: |
          export PATH="$HOME/.pyenv/bin:$PATH"
          eval "$(pyenv init -)"
          pyenv shell 3.13
          python -m pip install auditwheel
          auditwheel -v repair -w dist/ --plat musllinux_1_2_x86_64 dist/*.whl
        continue-on-error: false
      - name: Show files
        run: |
          rm -f dist/*-linux_x86_64.whl
          ls -lh dist
        shell: bash
      - name: Test wheel on all Python versions
        run: |
          export PATH="$HOME/.pyenv/bin:$PATH"
          eval "$(pyenv init -)"
          for version in 3.9 3.10 3.11 3.12 3.13 3.14; do
            echo "Testing chdb on Python $version"
            pyenv shell $version
            python -m pip install dist/*.whl --force-reinstall
            python -c "import chdb; res = chdb.query('select 1112222222,555', 'CSV'); print(f'Python $version: {res}')"
            make test
            pyenv shell --unset
          done
        continue-on-error: false
<<<<<<< HEAD
      - name: Keep killall ccache and wait for ccache to finish
        if: always()
        run: |
          sleep 60
          while ps -ef | grep ccache | grep -v grep; do \
            killall ccache; \
            sleep 10; \
          done
=======
      - name: Install GitHub CLI
        run: |
          # Install GitHub CLI from binary release (Alpine Linux compatible)
          wget https://github.com/cli/cli/releases/download/v2.82.1/gh_2.82.1_linux_amd64.tar.gz -O gh.tar.gz
          tar -xf gh.tar.gz
          cp gh_*/bin/gh /usr/local/bin/
          chmod +x /usr/local/bin/gh
          if ! gh --version; then
            echo "ERROR: GitHub CLI installation failed!"
            exit 1
          fi
          echo "GitHub CLI installed successfully"
>>>>>>> 1b15515f
      - name: Upload wheels to release
        if: startsWith(github.ref, 'refs/tags/v')
        run: |
          gh release upload ${{ github.ref_name }} dist/*.whl --clobber
        env:
          GITHUB_TOKEN: ${{ secrets.GH_TOKEN }}
      - uses: actions/upload-artifact@v4
        with:
          name: chdb-artifacts-musllinux-x86_64
          path: |
            ./dist/*.whl
          overwrite: true
      - name: Upload pypi
        if: startsWith(github.ref, 'refs/tags/v')
        run: |
          export PATH="$HOME/.pyenv/bin:$PATH"
          eval "$(pyenv init -)"
          pyenv shell 3.13
          python -m twine upload dist/*.whl
        env:
          TWINE_USERNAME: __token__
          TWINE_PASSWORD: ${{ secrets.PYPI_PASSWORD }}<|MERGE_RESOLUTION|>--- conflicted
+++ resolved
@@ -260,16 +260,6 @@
             pyenv shell --unset
           done
         continue-on-error: false
-<<<<<<< HEAD
-      - name: Keep killall ccache and wait for ccache to finish
-        if: always()
-        run: |
-          sleep 60
-          while ps -ef | grep ccache | grep -v grep; do \
-            killall ccache; \
-            sleep 10; \
-          done
-=======
       - name: Install GitHub CLI
         run: |
           # Install GitHub CLI from binary release (Alpine Linux compatible)
@@ -282,7 +272,6 @@
             exit 1
           fi
           echo "GitHub CLI installed successfully"
->>>>>>> 1b15515f
       - name: Upload wheels to release
         if: startsWith(github.ref, 'refs/tags/v')
         run: |
@@ -304,4 +293,12 @@
           python -m twine upload dist/*.whl
         env:
           TWINE_USERNAME: __token__
-          TWINE_PASSWORD: ${{ secrets.PYPI_PASSWORD }}+          TWINE_PASSWORD: ${{ secrets.PYPI_PASSWORD }}
+      - name: Keep killall ccache and wait for ccache to finish
+        if: always()
+        run: |
+          sleep 60
+          while ps -ef | grep ccache | grep -v grep; do \
+            killall ccache; \
+            sleep 10; \
+          done