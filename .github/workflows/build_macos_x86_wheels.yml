# name: Build macOS X86

<<<<<<< HEAD
# on:
#   workflow_dispatch:
#     inputs:
#       TAG_NAME:
#         description: 'Release Version Tag'
#         required: true
#   release:
#     types: [created]
#   push:
#     branches:
#       - main
#     paths-ignore:
#       - '**/*.md'
#   pull_request:
#     branches:
#       - main
#     paths-ignore:
#       - '**/*.md'

# jobs:
#   build_universal_wheel:
#     name: Build Universal Wheel (macOS x86_64)
#     runs-on: macos-15-intel
#     timeout-minutes: 600
#     steps:
#       - name: Check machine architecture
#         run: |
#           echo "=== Machine Architecture Information ==="
#           echo "Machine type: $(uname -m)"
#           echo "Architecture: $(arch)"
#           echo "System info: $(uname -a)"
#           echo "Hardware info:"
#           system_profiler SPHardwareDataType | grep "Chip\|Processor"
#           if sysctl -n hw.optional.arm64 2>/dev/null | grep -q "1"; then
#             echo "This is an ARM64 (Apple Silicon) machine"
#           else
#             echo "This is an x86_64 (Intel) machine"
#           fi
#       - name: Setup pyenv
#         run: |
#           curl https://pyenv.run | bash
#           export PATH="$HOME/.pyenv/bin:$PATH"
#           eval "$(pyenv init -)"
=======
on:
  workflow_dispatch:
    inputs:
      TAG_NAME:
        description: 'Release Version Tag'
        required: true
  release:
    types: [created]
  push:
    branches:
      - main
    paths-ignore:
      - '**/*.md'
  pull_request:
    types: [opened, synchronize, reopened, ready_for_review]
    branches:
      - main
    paths-ignore:
      - '**/*.md'

jobs:
  build_universal_wheel:
    name: Build Universal Wheel (macOS x86_64)
    runs-on: macos-15-intel
    if: ${{ !github.event.pull_request.draft }}
    timeout-minutes: 600
    steps:
      - name: Check machine architecture
        run: |
          echo "=== Machine Architecture Information ==="
          echo "Machine type: $(uname -m)"
          echo "Architecture: $(arch)"
          echo "System info: $(uname -a)"
          echo "Hardware info:"
          system_profiler SPHardwareDataType | grep "Chip\|Processor"
          if sysctl -n hw.optional.arm64 2>/dev/null | grep -q "1"; then
            echo "This is an ARM64 (Apple Silicon) machine"
          else
            echo "This is an x86_64 (Intel) machine"
          fi
      - name: Setup pyenv
        run: |
          curl https://pyenv.run | bash
          export PATH="$HOME/.pyenv/bin:$PATH"
          eval "$(pyenv init -)"
>>>>>>> e22e21be

#           pyenv install 3.9:latest
#           pyenv install 3.10:latest
#           pyenv install 3.11:latest
#           pyenv install 3.12:latest
#           pyenv install 3.13:latest
#           pyenv install 3.14:latest
#           pyenv global 3.9 3.10 3.11 3.12 3.13 3.14

<<<<<<< HEAD
#           echo "Installed versions:"
#           pyenv versions
#       - name: Verify pyenv installations
#         run: |
#           export PATH="$HOME/.pyenv/bin:$PATH"
#           eval "$(pyenv init -)"
#           echo "Installed Python versions:"
#           pyenv versions
#           echo ""
#           echo "Verifying all required Python versions are available:"
#           for version in 3.9 3.10 3.11 3.12 3.13 3.14; do
#             if ! pyenv versions --bare | grep -q "^$version"; then
#               echo "ERROR: Python $version is not installed!"
#               exit 1
#             fi
#             echo "✓ Python $version is installed"
#           done
#           echo "All Python versions verified successfully!"
#       - name: Install dependencies for all Python versions
#         run: |
#           export PATH="$HOME/.pyenv/bin:$PATH"
#           eval "$(pyenv init -)"
#           for version in 3.9 3.10 3.11 3.12 3.13 3.14; do
#             echo "Installing dependencies for Python $version"
#             pyenv shell $version
#             python -m pip install --upgrade pip
#             python -m pip install setuptools tox pandas pyarrow twine psutil deltalake wheel>=0.40.0 jupyter nbconvert
#             pyenv shell --unset
#           done
#       - name: Remove /usr/local/bin/python3
#         run: |
#           sudo rm -f /usr/local/bin/python3
#       - name: Install clang++ for macOS
#         run: |
#           pwd
#           uname -a
#           export HOMEBREW_NO_INSTALLED_DEPENDENTS_CHECK=1
#           brew update
#           brew install ca-certificates lz4 mpdecimal openssl@3 readline sqlite xz z3 zstd
#           brew install --ignore-dependencies llvm@19
#           brew install git ninja libtool gettext gcc binutils grep findutils nasm lld@19 libiconv
#           brew install ccache || echo "ccache installation failed, continuing without it"
#           brew install go
#           cd /usr/local/opt/ && sudo rm -f llvm && sudo ln -sf llvm@19 llvm
#           export PATH=$(brew --prefix llvm@19)/bin:$(brew --prefix lld@19)/bin:$PATH
#           which clang++
#           clang++ --version
#           which go
#           go version
#           ccache -s || echo "ccache not available yet"
#       - name: Scan SQLite vulnerabilities with grype
#         run: |
#           # Install grype
#           curl -sSfL https://raw.githubusercontent.com/anchore/grype/main/install.sh | sh -s -- -b /usr/local/bin
#           # Update grype vulnerability database
#           grype db update
#           # Check SQLite vulnerabilities in Homebrew packages
#           echo "Scanning SQLite packages for vulnerabilities..."
#           GRYPE_RAW_OUTPUT=$(grype dir:/opt/homebrew --scope all-layers 2>/dev/null || true)
#           echo "Raw grype output:"
#           echo "$GRYPE_RAW_OUTPUT"
#           SQLITE_SCAN_OUTPUT=$(echo "$GRYPE_RAW_OUTPUT" | grep -i sqlite || true)
#           if [ -n "$SQLITE_SCAN_OUTPUT" ]; then
#             echo "❌ SQLite vulnerabilities found in packages! Build should be reviewed."
#             echo "SQLite vulnerability details:"
#             echo "$SQLITE_SCAN_OUTPUT"
#             exit 1
#           else
#             echo "✅ No SQLite vulnerabilities found"
#           fi
#         continue-on-error: false
#       - name: Upgrade Rust toolchain
#         run: |
#           rustup toolchain install nightly-2025-07-07
#           rustup default nightly-2025-07-07
#           rustup component add rust-src
#           rustc --version
#           cargo --version
#       - uses: actions/checkout@v3
#         with:
#           fetch-depth: 0
#       - name: Update submodules
#         run: |
#           git submodule update --init --recursive --jobs 4
#       - name: Update version for release
#         if: startsWith(github.ref, 'refs/tags/v')
#         run: |
#           export PATH="$HOME/.pyenv/bin:$PATH"
#           eval "$(pyenv init -)"
#           pyenv shell 3.9
=======
          echo "Installed versions:"
          pyenv versions
      - name: Verify pyenv installations
        run: |
          export PATH="$HOME/.pyenv/bin:$PATH"
          eval "$(pyenv init -)"
          echo "Installed Python versions:"
          pyenv versions
          echo ""
          echo "Verifying all required Python versions are available:"
          for version in 3.9 3.10 3.11 3.12 3.13 3.14; do
            if ! pyenv versions --bare | grep -q "^$version"; then
              echo "ERROR: Python $version is not installed!"
              exit 1
            fi
            echo "✓ Python $version is installed"
          done
          echo "All Python versions verified successfully!"
      - name: Install dependencies for all Python versions
        run: |
          export PATH="$HOME/.pyenv/bin:$PATH"
          eval "$(pyenv init -)"
          for version in 3.9 3.10 3.11 3.12 3.13 3.14; do
            echo "Installing dependencies for Python $version"
            pyenv shell $version
            python -m pip install --upgrade pip
            python -m pip install setuptools tox pandas pyarrow twine psutil deltalake wheel>=0.40.0 jupyter nbconvert
            pyenv shell --unset
          done
      - name: Remove /usr/local/bin/python3
        run: |
          sudo rm -f /usr/local/bin/python3
      - name: Install clang++ for macOS
        run: |
          pwd
          uname -a
          export HOMEBREW_NO_INSTALLED_DEPENDENTS_CHECK=1
          brew update
          brew install ca-certificates lz4 mpdecimal openssl@3 readline sqlite xz z3 zstd
          brew install --ignore-dependencies llvm@19
          brew install git ninja libtool gettext gcc binutils grep findutils nasm lld@19 libiconv
          brew install ccache || echo "ccache installation failed, continuing without it"
          brew install go
          cd /usr/local/opt/ && sudo rm -f llvm && sudo ln -sf llvm@19 llvm
          export PATH=$(brew --prefix llvm@19)/bin:$(brew --prefix lld@19)/bin:$PATH
          which clang++
          clang++ --version
          which go
          go version
          ccache -s || echo "ccache not available yet"
      - name: Scan SQLite vulnerabilities with grype
        run: |
          # Install grype
          curl -sSfL https://raw.githubusercontent.com/anchore/grype/main/install.sh | sh -s -- -b /usr/local/bin
          # Update grype vulnerability database
          grype db update
          # Check SQLite vulnerabilities in Homebrew packages
          echo "Scanning SQLite packages for vulnerabilities..."
          GRYPE_RAW_OUTPUT=$(grype dir:/opt/homebrew --scope all-layers 2>/dev/null || true)
          echo "Raw grype output:"
          echo "$GRYPE_RAW_OUTPUT"
          SQLITE_SCAN_OUTPUT=$(echo "$GRYPE_RAW_OUTPUT" | grep -i sqlite || true)
          if [ -n "$SQLITE_SCAN_OUTPUT" ]; then
            echo "❌ SQLite vulnerabilities found in packages! Build should be reviewed."
            echo "SQLite vulnerability details:"
            echo "$SQLITE_SCAN_OUTPUT"
            exit 1
          else
            echo "✅ No SQLite vulnerabilities found"
          fi
        continue-on-error: false
      - name: Upgrade Rust toolchain
        run: |
          rustup toolchain install nightly-2025-07-07
          rustup default nightly-2025-07-07
          rustup component add rust-src
          rustc --version
          cargo --version
      - uses: actions/checkout@v3
        with:
          fetch-depth: 0
      - name: Update submodules
        run: |
          git submodule update --init --recursive --jobs 4
      - name: Update version for release
        if: startsWith(github.ref, 'refs/tags/v')
        run: |
          export PATH="$HOME/.pyenv/bin:$PATH"
          eval "$(pyenv init -)"
          pyenv shell 3.9
>>>>>>> e22e21be

#           # Install bump-my-version
#           python -m pip install bump-my-version
#           TAG_NAME=${GITHUB_REF#refs/tags/v}
#           bump-my-version replace --new-version $TAG_NAME
#           echo "Version files updated to $TAG_NAME"
#           pyenv shell --unset
#       - name: ccache
#         uses: hendrikmuhs/ccache-action@v1.2
#         with:
#           key: ${{ runner.os }}-x86_64-ccache
#           max-size: 10G
#           append-timestamp: true
#         env:
#           CCACHE_NOHASHDIR: "true"
#       - name: Run chdb/build.sh
#         timeout-minutes: 600
#         run: |
#           export PATH="$HOME/.pyenv/bin:$PATH"
#           eval "$(pyenv init -)"
#           source ~/.cargo/env
#           pyenv shell 3.9
#           export PATH=$(brew --prefix llvm@19)/bin:$(brew --prefix lld@19)/bin:/usr/local/opt/grep/libexec/gnubin:/usr/local/opt/binutils/bin:$PATH:/usr/local/opt/findutils/libexec/gnubin
#           export CC=$(brew --prefix llvm@19)/bin/clang
#           export CXX=$(brew --prefix llvm@19)/bin/clang++
#           bash gen_manifest.sh
#           bash ./chdb/build.sh
#           pyenv shell 3.9
#           bash -x ./chdb/test_smoke.sh
#         continue-on-error: false
#       - name: Run chdb/build/build_static_lib.sh
#         timeout-minutes: 600
#         run: |
#           export PATH="$HOME/.pyenv/bin:$PATH"
#           eval "$(pyenv init -)"
#           source ~/.cargo/env
#           export PATH=$(brew --prefix llvm@19)/bin:$(brew --prefix lld@19)/bin:/usr/local/opt/grep/libexec/gnubin:/usr/local/opt/binutils/bin:$PATH:/usr/local/opt/findutils/libexec/gnubin
#           export CC=$(brew --prefix llvm@19)/bin/clang
#           export CXX=$(brew --prefix llvm@19)/bin/clang++
#           pyenv shell 3.9
#           bash ./chdb/build/build_static_lib.sh
#           pyenv shell --unset
#         continue-on-error: false
#       - name: Debug libchdb
#         run: |
#           ls -lh
#           llvm-nm libchdb.so | grep query_stable || true
#           echo "Global Symbol in libchdb.so:"
#           llvm-nm -g libchdb.so || true
#           echo "Global Symbol in libclickhouse-local-chdb.a:"
#           llvm-nm -g buildlib/programs/local/libclickhouse-local-chdb.a || true
#           echo "Global Symbol in libclickhouse-local-lib.a:"
#           llvm-nm -g buildlib/programs/local/libclickhouse-local-lib.a || true
#           echo "pychdb_cmd.sh:"
#           cat buildlib/pychdb_cmd.sh
#           echo "libchdb_cmd.sh:"
#           cat buildlib/libchdb_cmd.sh
#       - name: Scan chdb libraries with grype
#         run: |
#           echo "Scanning chdb libraries for vulnerabilities..."
#           # Files to scan
#           FILES_TO_SCAN=""
#           [ -f libchdb.so ] && FILES_TO_SCAN="$FILES_TO_SCAN libchdb.so"
#           [ -f libchdb.a ] && FILES_TO_SCAN="$FILES_TO_SCAN libchdb.a"
#           FILES_TO_SCAN="$FILES_TO_SCAN $(find chdb/ \( -name "*.dylib" -o -name "*.so" \) 2>/dev/null || true)"
#           SQLITE_VULNERABILITIES_FOUND=false
#           for file in $FILES_TO_SCAN; do
#             if [ -f "$file" ]; then
#               echo "=== Scanning $file ==="
#               SCAN_OUTPUT=$(grype "$file" 2>/dev/null || true)
#               echo "$SCAN_OUTPUT"
#               if echo "$SCAN_OUTPUT" | grep -qi sqlite; then
#                 echo "❌ SQLite vulnerability found in $file"
#                 SQLITE_VULNERABILITIES_FOUND=true
#               fi
#             fi
#           done
#           if [ "$SQLITE_VULNERABILITIES_FOUND" = true ]; then
#             echo "❌ SQLite vulnerabilities detected in chdb libraries!"
#             exit 1
#           else
#             echo "✅ No SQLite vulnerabilities found in chdb libraries"
#           fi
#         continue-on-error: false
#       - name: Run libchdb stub in examples dir
#         run: |
#           bash -x ./examples/runStub.sh
#           bash -x ./examples/runArrowTest.sh
#       - name: Build wheels
#         run: |
#           rm -rf chdb/build/
#           export PATH="$HOME/.pyenv/bin:$PATH"
#           eval "$(pyenv init -)"
#           source ~/.cargo/env
#           export PATH=$(brew --prefix llvm@19)/bin:$(brew --prefix lld@19)/bin:/usr/local/opt/grep/libexec/gnubin:/usr/local/opt/binutils/bin:$PATH:/usr/local/opt/findutils/libexec/gnubin
#           export CC=$(brew --prefix llvm@19)/bin/clang
#           export CXX=$(brew --prefix llvm@19)/bin/clang++
#           pyenv shell 3.9
#           make wheel
#       - name: Fix wheel platform tag
#         run: |
#           export PATH="$HOME/.pyenv/bin:$PATH"
#           eval "$(pyenv init -)"
#           pyenv shell 3.9
#           python -m wheel tags --platform-tag=macosx_10_15_x86_64 --remove dist/*.whl
#       - name: Verify wheel sizes
#         run: |
#           echo "=== Wheel sizes ==="
#           du -sh dist/*
#       - name: Setup core dump collection
#         run: |
#           mkdir -p tmp/core
#           sudo sysctl kern.corefile=$PWD/tmp/core/core.%P
#           sudo sysctl kern.coredump=1
#           ulimit -c unlimited
#       - name: Free up disk space
#         run: |
#           # Clean more build artifacts
#           rm -rf buildlib/contrib 2>/dev/null || true
#           rm -rf buildlib/base 2>/dev/null || true
#           rm -rf buildlib/src 2>/dev/null || true
#       - name: Test wheel on all Python versions
#         run: |
#           export PATH="$HOME/.pyenv/bin:$PATH"
#           eval "$(pyenv init -)"
#           for version in 3.9 3.10 3.11 3.12 3.13 3.14; do
#             echo "Testing chdb on Python $version"
#             pyenv shell $version
#             python -m pip install dist/*.whl --force-reinstall
#             python -c "import chdb; res = chdb.query('select 1112222222,555', 'CSV'); print(f'Python $version: {res}')"
#             make test
#             pyenv shell --unset
#           done
#         continue-on-error: false
#       - name: Run notebook tests
#         run: |
#           export PATH="$HOME/.pyenv/bin:$PATH"
#           eval "$(pyenv init -)"
#           pyenv shell 3.9
#           python -m pip install dist/*.whl --force-reinstall
#           jupyter nbconvert --to notebook --execute tests/test_data_insertion.ipynb --output test_data_insertion_output.ipynb
#           pyenv shell --unset
#         continue-on-error: false
#       - name: Check and upload core files if present
#         if: always()
#         run: |
#           if ls tmp/core/core.* >/dev/null 2>&1; then
#             echo "CORE_FILES_FOUND=true" >> $GITHUB_ENV
#             tar -czvf core-files-macos-x86_64.tar.gz tmp/core/core.*
#             echo "Core files tar created: core-files-macos-x86_64.tar.gz"
#             ls -lh core-files-macos-x86_64.tar.gz
#           else
#             echo "CORE_FILES_FOUND=false" >> $GITHUB_ENV
#             echo "No core files found in tmp/core"
#           fi
#         continue-on-error: true
#       - name: Keep killall ccache and wait for ccache to finish
#         if: always()
#         run: |
#           sleep 60
#           while ps -ef | grep ccache | grep -v grep; do \
#             killall ccache; \
#             sleep 10; \
#           done
#       - name: Upload core files artifact
#         if: always() && env.CORE_FILES_FOUND == 'true'
#         uses: actions/upload-artifact@v4
#         with:
#           name: core-files-macos-x86_64
#           path: core-files-macos-x86_64.tar.gz
#       - name: Show files
#         run: ls -lh dist
#         shell: bash
#       - name: Upload wheels to release
#         if: startsWith(github.ref, 'refs/tags/v')
#         run: |
#           gh release upload ${{ github.ref_name }} dist/*.whl --clobber
#         env:
#           GITHUB_TOKEN: ${{ secrets.GH_TOKEN }}
#       - name: Packege libchdb.so
#         run: |
#           cp programs/local/chdb.h chdb.h
#           cp programs/local/chdb.hpp chdb.hpp
#           tar -czvf macos-x86_64-libchdb.tar.gz libchdb.so chdb.h chdb.hpp
#       - name: Package libchdb.a
#         run: |
#           cp programs/local/chdb.h chdb.h
#           cp programs/local/chdb.hpp chdb.hpp
#           tar -czvf macos-x86_64-libchdb-static.tar.gz libchdb.a chdb.h chdb.hpp
#       - name: Upload libchdb.so to release
#         if: startsWith(github.ref, 'refs/tags/v')
#         run: |
#           gh release upload ${{ github.ref_name }} macos-x86_64-libchdb.tar.gz --clobber
#         env:
#           GITHUB_TOKEN: ${{ secrets.GH_TOKEN }}
#       - name: Upload libchdb.a to release
#         if: startsWith(github.ref, 'refs/tags/v')
#         run: |
#           gh release upload ${{ github.ref_name }} macos-x86_64-libchdb-static.tar.gz --clobber
#         env:
#           GITHUB_TOKEN: ${{ secrets.GH_TOKEN }}
#       - uses: actions/upload-artifact@v4
#         with:
#           name: chdb-artifacts-macos-x86_64
#           path: |
#             ./dist/*.whl
#             ./macos-x86_64-libchdb.tar.gz
#             ./macos-x86_64-libchdb-static.tar.gz
#           overwrite: true
#       - name: Upload pypi
#         if: startsWith(github.ref, 'refs/tags/v')
#         run: |
#           export PATH="$HOME/.pyenv/bin:$PATH"
#           eval "$(pyenv init -)"
#           pyenv shell 3.9
#           python -m twine upload dist/*.whl
#         env:
#           TWINE_USERNAME: __token__
#           TWINE_PASSWORD: ${{ secrets.PYPI_PASSWORD }}<|MERGE_RESOLUTION|>--- conflicted
+++ resolved
@@ -1,6 +1,5 @@
 # name: Build macOS X86
 
-<<<<<<< HEAD
 # on:
 #   workflow_dispatch:
 #     inputs:
@@ -15,6 +14,7 @@
 #     paths-ignore:
 #       - '**/*.md'
 #   pull_request:
+#     types: [opened, synchronize, reopened, ready_for_review]
 #     branches:
 #       - main
 #     paths-ignore:
@@ -24,6 +24,7 @@
 #   build_universal_wheel:
 #     name: Build Universal Wheel (macOS x86_64)
 #     runs-on: macos-15-intel
+#     if: ${{ !github.event.pull_request.draft }}
 #     timeout-minutes: 600
 #     steps:
 #       - name: Check machine architecture
@@ -44,53 +45,6 @@
 #           curl https://pyenv.run | bash
 #           export PATH="$HOME/.pyenv/bin:$PATH"
 #           eval "$(pyenv init -)"
-=======
-on:
-  workflow_dispatch:
-    inputs:
-      TAG_NAME:
-        description: 'Release Version Tag'
-        required: true
-  release:
-    types: [created]
-  push:
-    branches:
-      - main
-    paths-ignore:
-      - '**/*.md'
-  pull_request:
-    types: [opened, synchronize, reopened, ready_for_review]
-    branches:
-      - main
-    paths-ignore:
-      - '**/*.md'
-
-jobs:
-  build_universal_wheel:
-    name: Build Universal Wheel (macOS x86_64)
-    runs-on: macos-15-intel
-    if: ${{ !github.event.pull_request.draft }}
-    timeout-minutes: 600
-    steps:
-      - name: Check machine architecture
-        run: |
-          echo "=== Machine Architecture Information ==="
-          echo "Machine type: $(uname -m)"
-          echo "Architecture: $(arch)"
-          echo "System info: $(uname -a)"
-          echo "Hardware info:"
-          system_profiler SPHardwareDataType | grep "Chip\|Processor"
-          if sysctl -n hw.optional.arm64 2>/dev/null | grep -q "1"; then
-            echo "This is an ARM64 (Apple Silicon) machine"
-          else
-            echo "This is an x86_64 (Intel) machine"
-          fi
-      - name: Setup pyenv
-        run: |
-          curl https://pyenv.run | bash
-          export PATH="$HOME/.pyenv/bin:$PATH"
-          eval "$(pyenv init -)"
->>>>>>> e22e21be
 
 #           pyenv install 3.9:latest
 #           pyenv install 3.10:latest
@@ -100,7 +54,6 @@
 #           pyenv install 3.14:latest
 #           pyenv global 3.9 3.10 3.11 3.12 3.13 3.14
 
-<<<<<<< HEAD
 #           echo "Installed versions:"
 #           pyenv versions
 #       - name: Verify pyenv installations
@@ -191,98 +144,6 @@
 #           export PATH="$HOME/.pyenv/bin:$PATH"
 #           eval "$(pyenv init -)"
 #           pyenv shell 3.9
-=======
-          echo "Installed versions:"
-          pyenv versions
-      - name: Verify pyenv installations
-        run: |
-          export PATH="$HOME/.pyenv/bin:$PATH"
-          eval "$(pyenv init -)"
-          echo "Installed Python versions:"
-          pyenv versions
-          echo ""
-          echo "Verifying all required Python versions are available:"
-          for version in 3.9 3.10 3.11 3.12 3.13 3.14; do
-            if ! pyenv versions --bare | grep -q "^$version"; then
-              echo "ERROR: Python $version is not installed!"
-              exit 1
-            fi
-            echo "✓ Python $version is installed"
-          done
-          echo "All Python versions verified successfully!"
-      - name: Install dependencies for all Python versions
-        run: |
-          export PATH="$HOME/.pyenv/bin:$PATH"
-          eval "$(pyenv init -)"
-          for version in 3.9 3.10 3.11 3.12 3.13 3.14; do
-            echo "Installing dependencies for Python $version"
-            pyenv shell $version
-            python -m pip install --upgrade pip
-            python -m pip install setuptools tox pandas pyarrow twine psutil deltalake wheel>=0.40.0 jupyter nbconvert
-            pyenv shell --unset
-          done
-      - name: Remove /usr/local/bin/python3
-        run: |
-          sudo rm -f /usr/local/bin/python3
-      - name: Install clang++ for macOS
-        run: |
-          pwd
-          uname -a
-          export HOMEBREW_NO_INSTALLED_DEPENDENTS_CHECK=1
-          brew update
-          brew install ca-certificates lz4 mpdecimal openssl@3 readline sqlite xz z3 zstd
-          brew install --ignore-dependencies llvm@19
-          brew install git ninja libtool gettext gcc binutils grep findutils nasm lld@19 libiconv
-          brew install ccache || echo "ccache installation failed, continuing without it"
-          brew install go
-          cd /usr/local/opt/ && sudo rm -f llvm && sudo ln -sf llvm@19 llvm
-          export PATH=$(brew --prefix llvm@19)/bin:$(brew --prefix lld@19)/bin:$PATH
-          which clang++
-          clang++ --version
-          which go
-          go version
-          ccache -s || echo "ccache not available yet"
-      - name: Scan SQLite vulnerabilities with grype
-        run: |
-          # Install grype
-          curl -sSfL https://raw.githubusercontent.com/anchore/grype/main/install.sh | sh -s -- -b /usr/local/bin
-          # Update grype vulnerability database
-          grype db update
-          # Check SQLite vulnerabilities in Homebrew packages
-          echo "Scanning SQLite packages for vulnerabilities..."
-          GRYPE_RAW_OUTPUT=$(grype dir:/opt/homebrew --scope all-layers 2>/dev/null || true)
-          echo "Raw grype output:"
-          echo "$GRYPE_RAW_OUTPUT"
-          SQLITE_SCAN_OUTPUT=$(echo "$GRYPE_RAW_OUTPUT" | grep -i sqlite || true)
-          if [ -n "$SQLITE_SCAN_OUTPUT" ]; then
-            echo "❌ SQLite vulnerabilities found in packages! Build should be reviewed."
-            echo "SQLite vulnerability details:"
-            echo "$SQLITE_SCAN_OUTPUT"
-            exit 1
-          else
-            echo "✅ No SQLite vulnerabilities found"
-          fi
-        continue-on-error: false
-      - name: Upgrade Rust toolchain
-        run: |
-          rustup toolchain install nightly-2025-07-07
-          rustup default nightly-2025-07-07
-          rustup component add rust-src
-          rustc --version
-          cargo --version
-      - uses: actions/checkout@v3
-        with:
-          fetch-depth: 0
-      - name: Update submodules
-        run: |
-          git submodule update --init --recursive --jobs 4
-      - name: Update version for release
-        if: startsWith(github.ref, 'refs/tags/v')
-        run: |
-          export PATH="$HOME/.pyenv/bin:$PATH"
-          eval "$(pyenv init -)"
-          pyenv shell 3.9
->>>>>>> e22e21be
 
 #           # Install bump-my-version
 #           python -m pip install bump-my-version
