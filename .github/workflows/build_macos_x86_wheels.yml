--- conflicted
+++ resolved
@@ -49,12 +49,8 @@
           pyenv install 3.11:latest
           pyenv install 3.12:latest
           pyenv install 3.13:latest
-<<<<<<< HEAD
           pyenv install 3.14:latest
-          pyenv global 3.8 3.9 3.10 3.11 3.12 3.13 3.14
-=======
-          pyenv global 3.9 3.10 3.11 3.12 3.13
->>>>>>> 855921f1
+          pyenv global 3.9 3.10 3.11 3.12 3.13 3.14
 
           echo "Installed versions:"
           pyenv versions
@@ -66,11 +62,7 @@
           pyenv versions
           echo ""
           echo "Verifying all required Python versions are available:"
-<<<<<<< HEAD
-          for version in 3.8 3.9 3.10 3.11 3.12 3.13 3.14; do
-=======
-          for version in 3.9 3.10 3.11 3.12 3.13; do
->>>>>>> 855921f1
+          for version in 3.9 3.10 3.11 3.12 3.13 3.14; do
             if ! pyenv versions --bare | grep -q "^$version"; then
               echo "ERROR: Python $version is not installed!"
               exit 1
@@ -82,11 +74,7 @@
         run: |
           export PATH="$HOME/.pyenv/bin:$PATH"
           eval "$(pyenv init -)"
-<<<<<<< HEAD
-          for version in 3.8 3.9 3.10 3.11 3.12 3.13 3.14; do
-=======
-          for version in 3.9 3.10 3.11 3.12 3.13; do
->>>>>>> 855921f1
+          for version in 3.9 3.10 3.11 3.12 3.13 3.14; do
             echo "Installing dependencies for Python $version"
             pyenv shell $version
             python -m pip install --upgrade pip
@@ -261,11 +249,7 @@
         run: |
           export PATH="$HOME/.pyenv/bin:$PATH"
           eval "$(pyenv init -)"
-<<<<<<< HEAD
-          for version in 3.8 3.9 3.10 3.11 3.12 3.13 3.14; do
-=======
-          for version in 3.9 3.10 3.11 3.12 3.13; do
->>>>>>> 855921f1
+          for version in 3.9 3.10 3.11 3.12 3.13 3.14; do
             echo "Testing chdb on Python $version"
             pyenv shell $version
             python -m pip install dist/*.whl --force-reinstall
