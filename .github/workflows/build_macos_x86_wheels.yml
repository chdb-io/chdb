name: Build macOS X86

on:
  workflow_dispatch:
    inputs:
      TAG_NAME:
        description: 'Release Version Tag'
        required: true
  release:
    types: [created]
  push:
    branches:
      - main
    paths-ignore:
      - '**/*.md'
  pull_request:
    branches:
      - main
    paths-ignore:
      - '**/*.md'

jobs:
  build_universal_wheel:
    name: Build Universal Wheel (macOS x86_64)
    runs-on: macos-14-large
    steps:
      - name: Check machine architecture
        run: |
          echo "=== Machine Architecture Information ==="
          echo "Machine type: $(uname -m)"
          echo "Architecture: $(arch)"
          echo "System info: $(uname -a)"
          echo "Hardware info:"
          system_profiler SPHardwareDataType | grep "Chip\|Processor"
          if sysctl -n hw.optional.arm64 2>/dev/null | grep -q "1"; then
            echo "This is an ARM64 (Apple Silicon) machine"
          else
            echo "This is an x86_64 (Intel) machine"
          fi
      - name: Setup pyenv
        run: |
          curl https://pyenv.run | bash
          export PATH="$HOME/.pyenv/bin:$PATH"
          eval "$(pyenv init -)"

          pyenv install 3.8:latest
          pyenv install 3.9:latest
          pyenv install 3.10:latest
          pyenv install 3.11:latest
          pyenv install 3.12:latest
          pyenv install 3.13:latest
          pyenv global 3.8 3.9 3.10 3.11 3.12 3.13

          echo "Installed versions:"
          pyenv versions
      - name: Verify pyenv installations
        run: |
          export PATH="$HOME/.pyenv/bin:$PATH"
          eval "$(pyenv init -)"
          echo "Installed Python versions:"
          pyenv versions
          echo ""
          echo "Verifying all required Python versions are available:"
          for version in 3.8 3.9 3.10 3.11 3.12 3.13; do
            if ! pyenv versions --bare | grep -q "^$version"; then
              echo "ERROR: Python $version is not installed!"
              exit 1
            fi
            echo "✓ Python $version is installed"
          done
          echo "All Python versions verified successfully!"
      - name: Install dependencies for all Python versions
        run: |
          export PATH="$HOME/.pyenv/bin:$PATH"
          eval "$(pyenv init -)"
          for version in 3.8 3.9 3.10 3.11 3.12 3.13; do
            echo "Installing dependencies for Python $version"
            pyenv shell $version
            python -m pip install --upgrade pip
            python -m pip install setuptools tox pandas pyarrow twine psutil deltalake wheel>=0.40.0
            pyenv shell --unset
          done
      - name: Remove /usr/local/bin/python3
        run: |
          sudo rm -f /usr/local/bin/python3
      - name: Install clang++ for macOS
        run: |
          pwd
          uname -a
          export HOMEBREW_NO_INSTALLED_DEPENDENTS_CHECK=1
          brew update
          brew install ca-certificates lz4 mpdecimal openssl@3 readline sqlite xz z3 zstd
          brew install --ignore-dependencies llvm@19
          brew install git ninja libtool gettext gcc binutils grep findutils nasm lld@19 libiconv
          brew install ccache || echo "ccache installation failed, continuing without it"
          brew install go
          cd /usr/local/opt/ && sudo rm -f llvm && sudo ln -sf llvm@19 llvm
          export PATH=$(brew --prefix llvm@19)/bin:$(brew --prefix lld@19)/bin:$PATH
          which clang++
          clang++ --version
          which go
          go version
          ccache -s || echo "ccache not available yet"
      - name: Scan SQLite vulnerabilities with grype
        run: |
          # Install grype
          curl -sSfL https://raw.githubusercontent.com/anchore/grype/main/install.sh | sh -s -- -b /usr/local/bin
          # Update grype vulnerability database
          grype db update
          # Check SQLite vulnerabilities in Homebrew packages
          echo "Scanning SQLite packages for vulnerabilities..."
          GRYPE_RAW_OUTPUT=$(grype dir:/opt/homebrew --scope all-layers 2>/dev/null || true)
          echo "Raw grype output:"
          echo "$GRYPE_RAW_OUTPUT"
          SQLITE_SCAN_OUTPUT=$(echo "$GRYPE_RAW_OUTPUT" | grep -i sqlite || true)
          if [ -n "$SQLITE_SCAN_OUTPUT" ]; then
            echo "❌ SQLite vulnerabilities found in packages! Build should be reviewed."
            echo "SQLite vulnerability details:"
            echo "$SQLITE_SCAN_OUTPUT"
            exit 1
          else
            echo "✅ No SQLite vulnerabilities found"
          fi
        continue-on-error: false
      - name: Upgrade Rust toolchain
        run: |
          rustup toolchain install nightly-2025-07-07
          rustup default nightly-2025-07-07
          rustup component add rust-src
          rustc --version
          cargo --version
      - uses: actions/checkout@v3
        with:
          fetch-depth: 0
      - name: Update submodules
        run: |
          git submodule update --init --recursive --jobs 4
      - name: Run chdb/build.sh
        timeout-minutes: 600
        run: |
          export PATH="$HOME/.pyenv/bin:$PATH"
          eval "$(pyenv init -)"
          source ~/.cargo/env
          pyenv shell 3.8
          export PATH=$(brew --prefix llvm@19)/bin:$(brew --prefix lld@19)/bin:/usr/local/opt/grep/libexec/gnubin:/usr/local/opt/binutils/bin:$PATH:/usr/local/opt/findutils/libexec/gnubin
          export CC=$(brew --prefix llvm@19)/bin/clang
          export CXX=$(brew --prefix llvm@19)/bin/clang++
          bash gen_manifest.sh
          bash ./chdb/build.sh
          pyenv shell 3.8
          bash -x ./chdb/test_smoke.sh
        continue-on-error: false
      - name: Run chdb/build/build_static_lib.sh
        timeout-minutes: 600
        run: |
          export PATH=$HOME/.pyenv/bin:$(brew --prefix llvm@19)/bin:$(brew --prefix lld@19)/bin:/usr/local/opt/grep/libexec/gnubin:/usr/local/opt/binutils/bin:$PATH:/usr/local/opt/findutils/libexec/gnubin
          export CC=$(brew --prefix llvm@19)/bin/clang
          export CXX=$(brew --prefix llvm@19)/bin/clang++
          source ~/.cargo/env
          eval "$(pyenv init -)"
          pyenv shell 3.8
          bash ./chdb/build/build_static_lib.sh
          pyenv shell --unset
        continue-on-error: false
      - name: Debug libchdb
        run: |
          ls -lh
          llvm-nm libchdb.so | grep query_stable || true
          echo "Global Symbol in libchdb.so:"
          llvm-nm -g libchdb.so || true
          echo "Global Symbol in libclickhouse-local-chdb.a:"
          llvm-nm -g buildlib/programs/local/libclickhouse-local-chdb.a || true
          echo "Global Symbol in libclickhouse-local-lib.a:"
          llvm-nm -g buildlib/programs/local/libclickhouse-local-lib.a || true
          echo "pychdb_cmd.sh:"
          cat buildlib/pychdb_cmd.sh
          echo "libchdb_cmd.sh:"
          cat buildlib/libchdb_cmd.sh
      - name: Scan chdb libraries with grype
        run: |
          echo "Scanning chdb libraries for vulnerabilities..."
          # Files to scan
          FILES_TO_SCAN=""
          [ -f libchdb.so ] && FILES_TO_SCAN="$FILES_TO_SCAN libchdb.so"
          [ -f libchdb.a ] && FILES_TO_SCAN="$FILES_TO_SCAN libchdb.a"
          FILES_TO_SCAN="$FILES_TO_SCAN $(find chdb/ \( -name "*.dylib" -o -name "*.so" \) 2>/dev/null || true)"
          SQLITE_VULNERABILITIES_FOUND=false
          for file in $FILES_TO_SCAN; do
            if [ -f "$file" ]; then
              echo "=== Scanning $file ==="
              SCAN_OUTPUT=$(grype "$file" 2>/dev/null || true)
              echo "$SCAN_OUTPUT"
              if echo "$SCAN_OUTPUT" | grep -qi sqlite; then
                echo "❌ SQLite vulnerability found in $file"
                SQLITE_VULNERABILITIES_FOUND=true
              fi
            fi
          done
          if [ "$SQLITE_VULNERABILITIES_FOUND" = true ]; then
            echo "❌ SQLite vulnerabilities detected in chdb libraries!"
            exit 1
          else
            echo "✅ No SQLite vulnerabilities found in chdb libraries"
          fi
        continue-on-error: false
      - name: Run libchdb stub in examples dir
        run: |
          bash -x ./examples/runStub.sh
<<<<<<< HEAD
          bash -x ./examples/runArrowTest.sh
      - name: Keep killall ccache and wait for ccache to finish
        if: always()
        run: |
          sleep 60
          while ps -ef | grep ccache | grep -v grep; do \
            killall ccache; \
            sleep 10; \
          done
      - name: Check ccache statistics
        run: |
          ccache -s
          ls -lh chdb
          df -h
        env:
          CIBW_ENVIRONMENT_MACOS: "PATH=$(brew --prefix llvm@19)/bin:/usr/local/opt/grep/libexec/gnubin:/usr/local/opt/binutils/bin:$PATH:/usr/local/opt/findutils/libexec/gnubin CC=$(brew --prefix llvm@19)/bin/clang CXX=$(brew --prefix llvm@19)/bin/clang++"
=======
>>>>>>> b3c7ee78
      - name: Build wheels
        run: |
          export PATH="$HOME/.pyenv/bin:$PATH"
          eval "$(pyenv init -)"
          source ~/.cargo/env
          export PATH=$(brew --prefix llvm@19)/bin:$(brew --prefix lld@19)/bin:/usr/local/opt/grep/libexec/gnubin:/usr/local/opt/binutils/bin:$PATH:/usr/local/opt/findutils/libexec/gnubin
          export CC=$(brew --prefix llvm@19)/bin/clang
          export CXX=$(brew --prefix llvm@19)/bin/clang++
          pyenv shell 3.8
          make wheel
      - name: Fix wheel platform tag
        run: |
          export PATH="$HOME/.pyenv/bin:$PATH"
          eval "$(pyenv init -)"
          pyenv shell 3.8
          python -m wheel tags --platform-tag=macosx_10_15_x86_64 --remove dist/*.whl
      - name: Setup core dump collection
        run: |
          mkdir -p tmp/core
          sudo sysctl kern.corefile=$PWD/tmp/core/core.%P
          sudo sysctl kern.coredump=1
          ulimit -c unlimited
      - name: Test wheel on all Python versions
        run: |
          export PATH="$HOME/.pyenv/bin:$PATH"
          eval "$(pyenv init -)"
          for version in 3.8 3.9 3.10 3.11 3.12 3.13; do
            echo "Testing chdb on Python $version"
            pyenv shell $version
            python -m pip install dist/*.whl --force-reinstall
            python -c "import chdb; res = chdb.query('select 1112222222,555', 'CSV'); print(f'Python $version: {res}')"
            make test
            pyenv shell --unset
          done
        continue-on-error: false
      - name: Check and upload core files if present
        if: always()
        run: |
          if ls tmp/core/core.* >/dev/null 2>&1; then
            echo "CORE_FILES_FOUND=true" >> $GITHUB_ENV
            tar -czvf core-files-macos-x86_64.tar.gz tmp/core/core.*
            echo "Core files tar created: core-files-macos-x86_64.tar.gz"
            ls -lh core-files-macos-x86_64.tar.gz
          else
            echo "CORE_FILES_FOUND=false" >> $GITHUB_ENV
            echo "No core files found in tmp/core"
          fi
        continue-on-error: true
      - name: Upload core files artifact
        if: always() && env.CORE_FILES_FOUND == 'true'
        uses: actions/upload-artifact@v4
        with:
          name: core-files-macos-x86_64
          path: core-files-macos-x86_64.tar.gz
      - name: Show files
        run: ls -lh dist
        shell: bash
      - name: Upload wheels to release
        if: startsWith(github.ref, 'refs/tags/v')
        run: |
          gh release upload ${{ github.ref_name }} dist/*.whl --clobber
        env:
          GITHUB_TOKEN: ${{ secrets.GH_TOKEN }}
      - name: Packege libchdb.so
        run: |
          cp programs/local/chdb.h chdb.h
          cp programs/local/chdb.hpp chdb.hpp
          tar -czvf macos-x86_64-libchdb.tar.gz libchdb.so chdb.h chdb.hpp
      - name: Package libchdb.a
        run: |
          cp programs/local/chdb.h chdb.h
          cp programs/local/chdb.hpp chdb.hpp
          tar -czvf macos-x86_64-libchdb-static.tar.gz libchdb.a chdb.h chdb.hpp
      - name: Upload libchdb.so to release
        if: startsWith(github.ref, 'refs/tags/v')
        run: |
          gh release upload ${{ github.ref_name }} macos-x86_64-libchdb.tar.gz --clobber
        env:
          GITHUB_TOKEN: ${{ secrets.GH_TOKEN }}
      - name: Upload libchdb.a to release
        if: startsWith(github.ref, 'refs/tags/v')
        run: |
          gh release upload ${{ github.ref_name }} macos-x86_64-libchdb-static.tar.gz --clobber
        env:
          GITHUB_TOKEN: ${{ secrets.GH_TOKEN }}
      - uses: actions/upload-artifact@v4
        with:
          name: chdb-artifacts-macos-x86_64
          path: |
            ./dist/*.whl
            ./macos-x86_64-libchdb.tar.gz
            ./macos-x86_64-libchdb-static.tar.gz
          overwrite: true
      - name: Upload pypi
        if: startsWith(github.ref, 'refs/tags/v')
        run: |
          export PATH="$HOME/.pyenv/bin:$PATH"
          eval "$(pyenv init -)"
          pyenv shell 3.8
          python -m twine upload dist/*.whl
        env:
          TWINE_USERNAME: __token__
          TWINE_PASSWORD: ${{ secrets.PYPI_PASSWORD }}<|MERGE_RESOLUTION|>--- conflicted
+++ resolved
@@ -206,25 +206,7 @@
       - name: Run libchdb stub in examples dir
         run: |
           bash -x ./examples/runStub.sh
-<<<<<<< HEAD
           bash -x ./examples/runArrowTest.sh
-      - name: Keep killall ccache and wait for ccache to finish
-        if: always()
-        run: |
-          sleep 60
-          while ps -ef | grep ccache | grep -v grep; do \
-            killall ccache; \
-            sleep 10; \
-          done
-      - name: Check ccache statistics
-        run: |
-          ccache -s
-          ls -lh chdb
-          df -h
-        env:
-          CIBW_ENVIRONMENT_MACOS: "PATH=$(brew --prefix llvm@19)/bin:/usr/local/opt/grep/libexec/gnubin:/usr/local/opt/binutils/bin:$PATH:/usr/local/opt/findutils/libexec/gnubin CC=$(brew --prefix llvm@19)/bin/clang CXX=$(brew --prefix llvm@19)/bin/clang++"
-=======
->>>>>>> b3c7ee78
       - name: Build wheels
         run: |
           export PATH="$HOME/.pyenv/bin:$PATH"
