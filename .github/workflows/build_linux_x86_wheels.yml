name: Build Linux X86

on:
  workflow_dispatch:
    inputs:
      TAG_NAME:
        description: 'Release Version Tag'
        required: true
  release:
    types: [created]
  push:
    branches:
      - main
    paths-ignore:
      - '**/*.md'
  pull_request:
    branches:
      - main
    paths-ignore:
      - '**/*.md'


jobs:
  build_universal_wheel:
    name: Build Universal Wheel (Linux x86_64)
    runs-on: gh-64c
    steps:
      - name: Install Python build dependencies
        run: |
          sudo apt-get update
          sudo apt-get install -y make build-essential libssl-dev zlib1g-dev \
            libbz2-dev libreadline-dev wget curl llvm \
            libncursesw5-dev xz-utils tk-dev libxml2-dev libxmlsec1-dev \
            libffi-dev liblzma-dev
      - name: Scan SQLite vulnerabilities with grype
        run: |
          # Install grype and required tools
          curl -sSfL https://raw.githubusercontent.com/anchore/grype/main/install.sh | sh -s -- -b /usr/local/bin
          sudo apt-get update && sudo apt-get install -y jq lsb-release

          # Detect OS distribution info
          DISTRO_ID=$(lsb_release -si | tr '[:upper:]' '[:lower:]')
          DISTRO_VERSION=$(lsb_release -sr)
          echo "Detected OS: $DISTRO_ID:$DISTRO_VERSION"

          # Update grype vulnerability database
          grype db update

          # Check SQLite vulnerabilities in installed packages
          echo "Scanning SQLite packages for vulnerabilities..."
          GRYPE_RAW_OUTPUT=$(grype dir:/var/lib/dpkg --distro "$DISTRO_ID:$DISTRO_VERSION" --scope all-layers 2>/dev/null || true)
          echo "Raw grype output:"
          echo "$GRYPE_RAW_OUTPUT"

          SQLITE_SCAN_OUTPUT=$(echo "$GRYPE_RAW_OUTPUT" | grep -i sqlite || true)

          if [ -n "$SQLITE_SCAN_OUTPUT" ]; then
            echo "❌ SQLite vulnerabilities found in packages! Build should be reviewed."
            echo "SQLite vulnerability details:"
            echo "$SQLITE_SCAN_OUTPUT"
            exit 1
          else
            echo "✅ No SQLite vulnerabilities found"
          fi
<<<<<<< HEAD
        continue-on-error: true
=======
        continue-on-error: true 
>>>>>>> 8f2a1c0e
      - name: Setup pyenv
        run: |
          curl https://pyenv.run | bash
          export PATH="$HOME/.pyenv/bin:$PATH"
          eval "$(pyenv init -)"
          pyenv install 3.8:latest
          pyenv install 3.9:latest
          pyenv install 3.10:latest
          pyenv install 3.11:latest
          pyenv install 3.12:latest
          pyenv install 3.13:latest
          pyenv install 3.14:latest
          pyenv global 3.8 3.9 3.10 3.11 3.12 3.13 3.14

          # Verify installations
          echo "Installed versions:"
          pyenv versions
      - name: Verify pyenv installations
        run: |
          export PATH="$HOME/.pyenv/bin:$PATH"
          eval "$(pyenv init -)"
          echo "Installed Python versions:"
          pyenv versions
          echo ""
          echo "Verifying all required Python versions are available:"
          for version in 3.8 3.9 3.10 3.11 3.12 3.13 3.14; do
            if ! pyenv versions --bare | grep -q "^$version"; then
              echo "ERROR: Python $version is not installed!"
              exit 1
            fi
            echo "✓ Python $version is installed"
          done
          echo "All Python versions verified successfully!"
      - name: Update version for release
        if: startsWith(github.ref, 'refs/tags/v')
        run: |
          export PATH="$HOME/.pyenv/bin:$PATH"
          eval "$(pyenv init -)"
          pyenv shell 3.9

          # Install bump-my-version
          python -m pip install bump-my-version
          TAG_NAME=${GITHUB_REF#refs/tags/v}
          bump-my-version replace $TAG_NAME
          echo "Version files updated to $TAG_NAME"
          pyenv shell --unset
      - name: Install dependencies for all Python versions
        run: |
          export PATH="$HOME/.pyenv/bin:$PATH"
          eval "$(pyenv init -)"
          for version in 3.8 3.9 3.10 3.11 3.12 3.13 3.14; do
            echo "Installing dependencies for Python $version"
            pyenv shell $version
            python -m pip install --upgrade pip
            python -m pip install setuptools tox pandas pyarrow twine psutil deltalake wheel
            pyenv shell --unset
          done
      - name: Upgrade Rust toolchain
        run: |
          rustup toolchain install nightly-2025-07-07
          rustup default nightly-2025-07-07
          rustup component add rust-src
          rustc --version
          cargo --version
      - name: Install clang++ for Ubuntu
        run: |
          pwd
          uname -a
          wget https://apt.llvm.org/llvm.sh
          chmod +x llvm.sh
          sudo ./llvm.sh 19
          which clang++-19
          clang++-19 --version
          sudo apt-get install -y make cmake ccache ninja-build yasm gawk wget
          # Install WebAssembly linker (wasm-ld)
          sudo apt-get install -y lld-19
          # Create symlink for wasm-ld
          if ! command -v wasm-ld &> /dev/null; then
            sudo ln -sf /usr/bin/wasm-ld-19 /usr/bin/wasm-ld || true
          fi
          which wasm-ld || echo "wasm-ld not found in PATH"
          ccache -s
      - name: Update git
        run: |
          sudo add-apt-repository ppa:git-core/ppa -y
          sudo apt-get update
          sudo apt-get install -y git
          git --version
      - uses: actions/checkout@v3
        with:
          fetch-depth: 0
      - name: Update submodules
        run: |
          git submodule update --init --recursive --jobs 4
      - name: ccache
        uses: hendrikmuhs/ccache-action@v1.2
        with:
          key: ubuntu-22.04-x86_64
          max-size: 5G
          append-timestamp: true
      - name: remove old clang and link clang-19 to clang
        run: |
          sudo rm -f /usr/bin/clang || true
          sudo ln -s /usr/bin/clang-19 /usr/bin/clang
          sudo rm -f /usr/bin/clang++ || true
          sudo ln -s /usr/bin/clang++-19 /usr/bin/clang++
          which clang++
          clang++ --version
      - name: Run chdb/build.sh
        timeout-minutes: 600
        run: |
          export PATH="$HOME/.pyenv/bin:$PATH"
          eval "$(pyenv init -)"
          source ~/.cargo/env
          pyenv shell 3.8
          export CC=/usr/bin/clang
          export CXX=/usr/bin/clang++
          bash ./chdb/build.sh
          pyenv shell 3.8
          bash -x ./chdb/test_smoke.sh
        continue-on-error: false
      - name: Run chdb/build/build_static_lib.sh
        timeout-minutes: 600
        run: |
          export CC=/usr/bin/clang
          export CXX=/usr/bin/clang++
          export PATH="$HOME/.pyenv/bin:$PATH"
          source ~/.cargo/env
          eval "$(pyenv init -)"
          pyenv shell 3.8
          bash ./chdb/build/build_static_lib.sh
          pyenv shell --unset
        continue-on-error: false
      - name: Scan chdb libraries with grype
        run: |
          echo "Scanning chdb libraries for vulnerabilities..."

          # Files to scan
          FILES_TO_SCAN=""
          [ -f libchdb.so ] && FILES_TO_SCAN="$FILES_TO_SCAN libchdb.so"
          [ -f libchdb.a ] && FILES_TO_SCAN="$FILES_TO_SCAN libchdb.a"
          FILES_TO_SCAN="$FILES_TO_SCAN $(find chdb/ \( -name "*.so" -o -name "*.dylib" \) 2>/dev/null || true)"

          SQLITE_VULNERABILITIES_FOUND=false

          for file in $FILES_TO_SCAN; do
            if [ -f "$file" ]; then
              echo "=== Scanning $file ==="
              SCAN_OUTPUT=$(grype "$file" 2>/dev/null || true)
              echo "$SCAN_OUTPUT"

              if echo "$SCAN_OUTPUT" | grep -qi sqlite; then
                echo "❌ SQLite vulnerability found in $file"
                SQLITE_VULNERABILITIES_FOUND=true
              fi
            fi
          done

          if [ "$SQLITE_VULNERABILITIES_FOUND" = true ]; then
            echo "❌ SQLite vulnerabilities detected in chdb libraries!"
            exit 1
          else
            echo "✅ No SQLite vulnerabilities found in chdb libraries"
          fi
        continue-on-error: false
      - name: Run libchdb stub in examples dir
        run: |
          bash -x ./examples/runStub.sh
          bash -x ./examples/runArrowTest.sh
      - name: Check ccache statistics
        run: |
          ccache -s
          ls -lh chdb
          df -h
      - name: Build wheels
        run: |
          export PATH="$HOME/.pyenv/bin:$PATH"
          eval "$(pyenv init -)"
          export CC=/usr/bin/clang
          export CXX=/usr/bin/clang++
          pyenv shell 3.8
          make wheel
      - name: Install patchelf from github
        run: |
          wget https://github.com/NixOS/patchelf/releases/download/0.18.0/patchelf-0.18.0-x86_64.tar.gz -O patchelf.tar.gz
          tar -xvf patchelf.tar.gz
          sudo cp bin/patchelf /usr/bin/
          sudo chmod +x /usr/bin/patchelf
          patchelf --version
      - name: Audit wheels
        run: |
          python3 -m pip install auditwheel
          auditwheel -v repair -w dist/ --plat manylinux2014_x86_64 dist/*.whl
        continue-on-error: false
      - name: Show files
        run: |
          sudo rm -f dist/*-linux_x86_64.whl
          ls -lh dist
        shell: bash
      - name: Setup core dump collection
        run: |
          mkdir -p tmp/core
          echo "tmp/core/core.%p" | sudo tee /proc/sys/kernel/core_pattern
          ulimit -c unlimited
      - name: Test wheel on all Python versions
        run: |
          export PATH="$HOME/.pyenv/bin:$PATH"
          eval "$(pyenv init -)"
          for version in 3.8 3.9 3.10 3.11 3.12 3.13 3.14; do
            echo "Testing chdb on Python $version"
            pyenv shell $version
            python -m pip install dist/*.whl --force-reinstall
            python -c "import chdb; res = chdb.query('select 1112222222,555', 'CSV'); print(f'Python $version: {res}')"
            make test
            pyenv shell --unset
          done
        continue-on-error: false
      - name: Check and upload core files if present
        if: always()
        run: |
          if ls tmp/core/core.* >/dev/null 2>&1; then
            echo "CORE_FILES_FOUND=true" >> $GITHUB_ENV
            tar -czvf core-files-linux-x86_64.tar.gz tmp/core/core.*
            echo "Core files tar created: core-files-linux-x86_64.tar.gz"
            ls -lh core-files-linux-x86_64.tar.gz
          else
            echo "CORE_FILES_FOUND=false" >> $GITHUB_ENV
            echo "No core files found in tmp/core"
          fi
        continue-on-error: true
      - name: Keep killall ccache and wait for ccache to finish
        if: always()
        run: |
          sleep 60
          while ps -ef | grep ccache | grep -v grep; do \
            killall ccache; \
            sleep 10; \
          done
      - name: Upload core files artifact
        if: always() && env.CORE_FILES_FOUND == 'true'
        uses: actions/upload-artifact@v4
        with:
          name: core-files-linux-x86_64
          path: core-files-linux-x86_64.tar.gz
      - name: Upload wheels to release
        if: startsWith(github.ref, 'refs/tags/v')
        run: |
          gh release upload ${{ github.ref_name }} dist/*.whl --clobber
        env:
          GITHUB_TOKEN: ${{ secrets.GH_TOKEN }}
      - name: Packege libchdb.so
        run: |
          cp programs/local/chdb.h chdb.h
          cp programs/local/chdb.hpp chdb.hpp
          tar -czvf linux-x86_64-libchdb.tar.gz libchdb.so chdb.h chdb.hpp
      - name: Package libchdb.a
        run: |
          cp programs/local/chdb.h chdb.h
          cp programs/local/chdb.hpp chdb.hpp
          tar -czvf linux-x86_64-libchdb-static.tar.gz libchdb.a chdb.h chdb.hpp
      - name: Upload libchdb.so to release
        if: startsWith(github.ref, 'refs/tags/v')
        run: |
          gh release upload ${{ github.ref_name }} linux-x86_64-libchdb.tar.gz --clobber
        env:
          GITHUB_TOKEN: ${{ secrets.GH_TOKEN }}
      - name: Upload libchdb.a to release
        if: startsWith(github.ref, 'refs/tags/v')
        run: |
          gh release upload ${{ github.ref_name }} linux-x86_64-libchdb-static.tar.gz --clobber
        env:
          GITHUB_TOKEN: ${{ secrets.GH_TOKEN }}
      - uses: actions/upload-artifact@v4
        with:
          name: chdb-artifacts-linux-x86_64
          path: |
            ./dist/*.whl
            ./linux-x86_64-libchdb.tar.gz
            ./linux-x86_64-libchdb-static.tar.gz
          overwrite: true
      - name: Upload pypi
        if: startsWith(github.ref, 'refs/tags/v')
        run: |
          export PATH="$HOME/.pyenv/bin:$PATH"
          eval "$(pyenv init -)"
          pyenv shell 3.8
          python -m twine upload dist/*.whl
        env:
          TWINE_USERNAME: __token__
          TWINE_PASSWORD: ${{ secrets.PYPI_PASSWORD }}<|MERGE_RESOLUTION|>--- conflicted
+++ resolved
@@ -62,11 +62,7 @@
           else
             echo "✅ No SQLite vulnerabilities found"
           fi
-<<<<<<< HEAD
         continue-on-error: true
-=======
-        continue-on-error: true 
->>>>>>> 8f2a1c0e
       - name: Setup pyenv
         run: |
           curl https://pyenv.run | bash
