# name: Build Linux X86

# on:
#   workflow_dispatch:
#     inputs:
#       TAG_NAME:
#         description: 'Release Version Tag'
#         required: true
#   release:
#     types: [created]
#   push:
#     branches:
#       - main
#     paths-ignore:
#       - '**/*.md'
#   pull_request:
#     branches:
#       - main
#     paths-ignore:
#       - '**/*.md'


<<<<<<< HEAD
# jobs:
#   build_universal_wheel:
#     name: Build Universal Wheel (Linux x86_64)
#     runs-on: gh-64c
#     steps:
#       - name: Install Python build dependencies
#         run: |
#           sudo apt-get update
#           sudo apt-get install -y make build-essential libssl-dev zlib1g-dev \
#             libbz2-dev libreadline-dev libsqlite3-dev wget curl llvm \
#             libncursesw5-dev xz-utils tk-dev libxml2-dev libxmlsec1-dev \
#             libffi-dev liblzma-dev
#       - name: Setup pyenv
#         run: |
#           curl https://pyenv.run | bash
#           export PATH="$HOME/.pyenv/bin:$PATH"
#           eval "$(pyenv init -)"
#           pyenv install 3.8:latest
#           pyenv install 3.9:latest
#           pyenv install 3.10:latest
#           pyenv install 3.11:latest
#           pyenv install 3.12:latest
#           pyenv install 3.13:latest
#           pyenv global 3.8 3.9 3.10 3.11 3.12 3.13

#           # Verify installations
#           echo "Installed versions:"
#           pyenv versions
#       - name: Verify pyenv installations
#         run: |
#           export PATH="$HOME/.pyenv/bin:$PATH"
#           eval "$(pyenv init -)"
#           echo "Installed Python versions:"
#           pyenv versions
#           echo ""
#           echo "Verifying all required Python versions are available:"
#           for version in 3.8 3.9 3.10 3.11 3.12 3.13; do
#             if ! pyenv versions --bare | grep -q "^$version"; then
#               echo "ERROR: Python $version is not installed!"
#               exit 1
#             fi
#             echo "✓ Python $version is installed"
#           done
#           echo "All Python versions verified successfully!"
#       - name: Install dependencies for all Python versions
#         run: |
#           export PATH="$HOME/.pyenv/bin:$PATH"
#           eval "$(pyenv init -)"
#           for version in 3.8 3.9 3.10 3.11 3.12 3.13; do
#             echo "Installing dependencies for Python $version"
#             pyenv shell $version
#             python -m pip install --upgrade pip
#             python -m pip install setuptools tox pandas pyarrow twine psutil deltalake wheel
#             pyenv shell --unset
#           done
#       - name: Install clang++ for Ubuntu
#         run: |
#           pwd
#           uname -a
#           wget https://apt.llvm.org/llvm.sh
#           chmod +x llvm.sh
#           sudo ./llvm.sh 19
#           which clang++-19
#           clang++-19 --version
#           sudo apt-get install -y make cmake ccache ninja-build yasm gawk wget
#           ccache -s
#       - name: Update git
#         run: |
#           sudo add-apt-repository ppa:git-core/ppa -y
#           sudo apt-get update
#           sudo apt-get install -y git
#           git --version
#       - uses: actions/checkout@v3
#         with:
#           fetch-depth: 0
#       - name: Update submodules
#         run: |
#           git submodule update --init --recursive --jobs 4
#       - name: ccache
#         uses: hendrikmuhs/ccache-action@v1.2
#         with:
#           key: ubuntu-22.04-x86_64
#           max-size: 5G
#           append-timestamp: true
#       - name: remove old clang and link clang-19 to clang
#         run: |
#           sudo rm -f /usr/bin/clang || true
#           sudo ln -s /usr/bin/clang-19 /usr/bin/clang
#           sudo rm -f /usr/bin/clang++ || true
#           sudo ln -s /usr/bin/clang++-19 /usr/bin/clang++
#           which clang++
#           clang++ --version
#       - name: Run chdb/build.sh
#         timeout-minutes: 600
#         run: |
#           export PATH="$HOME/.pyenv/bin:$PATH"
#           eval "$(pyenv init -)"
#           pyenv shell 3.8
#           export CC=/usr/bin/clang
#           export CXX=/usr/bin/clang++
#           bash ./chdb/build.sh
#           pyenv shell 3.8
#           bash -x ./chdb/test_smoke.sh
#         continue-on-error: false
#       - name: Run libchdb stub in examples dir
#         run: |
#           bash -x ./examples/runStub.sh
#       - name: Check ccache statistics
#         run: |
#           ccache -s
#           ls -lh chdb
#           df -h
#       - name: Build wheels
#         run: |
#           export PATH="$HOME/.pyenv/bin:$PATH"
#           eval "$(pyenv init -)"
#           export CC=/usr/bin/clang
#           export CXX=/usr/bin/clang++
#           pyenv shell 3.8
#           make wheel
#       - name: Install patchelf from github
#         run: |
#           wget https://github.com/NixOS/patchelf/releases/download/0.18.0/patchelf-0.18.0-x86_64.tar.gz -O patchelf.tar.gz
#           tar -xvf patchelf.tar.gz
#           sudo cp bin/patchelf /usr/bin/
#           sudo chmod +x /usr/bin/patchelf
#           patchelf --version
#       - name: Audit wheels
#         run: |
#           python3 -m pip install auditwheel
#           auditwheel -v repair -w dist/ --plat manylinux2014_x86_64 dist/*.whl
#         continue-on-error: false
#       - name: Show files
#         run: |
#           sudo rm -f dist/*-linux_x86_64.whl
#           ls -lh dist
#         shell: bash
#       - name: Test wheel on all Python versions
#         run: |
#           export PATH="$HOME/.pyenv/bin:$PATH"
#           eval "$(pyenv init -)"
#           for version in 3.8 3.9 3.10 3.11 3.12 3.13; do
#             echo "Testing chdb on Python $version"
#             pyenv shell $version
#             python -m pip install dist/*.whl --force-reinstall
#             python -c "import chdb; res = chdb.query('select 1112222222,555', 'CSV'); print(f'Python $version: {res}')"
#             make test
#             pyenv shell --unset
#           done
#         continue-on-error: false
#       - name: Upload wheels to release
#         if: startsWith(github.ref, 'refs/tags/v')
#         run: |
#           gh release upload ${{ github.ref_name }} dist/*.whl --clobber
#         env:
#           GITHUB_TOKEN: ${{ secrets.GH_TOKEN }}
#       - name: Packege libchdb.so
#         run: |
#           cp programs/local/chdb.h chdb.h
#           tar -czvf linux-x86_64-libchdb.tar.gz libchdb.so chdb.h
#       - name: Upload libchdb.so to release
#         if: startsWith(github.ref, 'refs/tags/v')
#         run: |
#           gh release upload ${{ github.ref_name }} linux-x86_64-libchdb.tar.gz --clobber
#         env:
#           GITHUB_TOKEN: ${{ secrets.GH_TOKEN }}
#       - uses: actions/upload-artifact@v4
#         with:
#           name: chdb-artifacts-linux-x86_64
#           path: |
#             ./dist/*.whl
#             ./linux-x86_64-libchdb.tar.gz
#           overwrite: true
#       - name: Upload pypi
#         if: startsWith(github.ref, 'refs/tags/v')
#         run: |
#           export PATH="$HOME/.pyenv/bin:$PATH"
#           eval "$(pyenv init -)"
#           pyenv shell 3.8
#           python -m twine upload dist/*.whl
#         env:
#           TWINE_USERNAME: __token__
#           TWINE_PASSWORD: ${{ secrets.PYPI_PASSWORD }}
=======
jobs:
  build_universal_wheel:
    name: Build Universal Wheel (Linux x86_64)
    runs-on: gh-64c
    steps:
      - name: Install Python build dependencies
        run: |
          sudo apt-get update
          sudo apt-get install -y make build-essential libssl-dev zlib1g-dev \
            libbz2-dev libreadline-dev libsqlite3-dev wget curl llvm \
            libncursesw5-dev xz-utils tk-dev libxml2-dev libxmlsec1-dev \
            libffi-dev liblzma-dev
      - name: Scan SQLite vulnerabilities with grype
        run: |
          # Install grype and required tools
          curl -sSfL https://raw.githubusercontent.com/anchore/grype/main/install.sh | sh -s -- -b /usr/local/bin
          sudo apt-get update && sudo apt-get install -y jq lsb-release

          # Detect OS distribution info
          DISTRO_ID=$(lsb_release -si | tr '[:upper:]' '[:lower:]')
          DISTRO_VERSION=$(lsb_release -sr)
          echo "Detected OS: $DISTRO_ID:$DISTRO_VERSION"

          # Update grype vulnerability database
          grype db update

          # Check SQLite vulnerabilities in installed packages
          echo "Scanning SQLite packages for vulnerabilities..."
          GRYPE_RAW_OUTPUT=$(grype dir:/var/lib/dpkg --distro "$DISTRO_ID:$DISTRO_VERSION" --scope all-layers 2>/dev/null || true)
          echo "Raw grype output:"
          echo "$GRYPE_RAW_OUTPUT"

          SQLITE_SCAN_OUTPUT=$(echo "$GRYPE_RAW_OUTPUT" | grep -i sqlite || true)

          if [ -n "$SQLITE_SCAN_OUTPUT" ]; then
            echo "❌ SQLite vulnerabilities found in packages! Build should be reviewed."
            echo "SQLite vulnerability details:"
            echo "$SQLITE_SCAN_OUTPUT"
            exit 1
          else
            echo "✅ No SQLite vulnerabilities found"
          fi
        continue-on-error: false
      - name: Setup pyenv
        run: |
          curl https://pyenv.run | bash
          export PATH="$HOME/.pyenv/bin:$PATH"
          eval "$(pyenv init -)"
          pyenv install 3.8:latest
          pyenv install 3.9:latest
          pyenv install 3.10:latest
          pyenv install 3.11:latest
          pyenv install 3.12:latest
          pyenv install 3.13:latest
          pyenv global 3.8 3.9 3.10 3.11 3.12 3.13

          # Verify installations
          echo "Installed versions:"
          pyenv versions
      - name: Verify pyenv installations
        run: |
          export PATH="$HOME/.pyenv/bin:$PATH"
          eval "$(pyenv init -)"
          echo "Installed Python versions:"
          pyenv versions
          echo ""
          echo "Verifying all required Python versions are available:"
          for version in 3.8 3.9 3.10 3.11 3.12 3.13; do
            if ! pyenv versions --bare | grep -q "^$version"; then
              echo "ERROR: Python $version is not installed!"
              exit 1
            fi
            echo "✓ Python $version is installed"
          done
          echo "All Python versions verified successfully!"
      - name: Install dependencies for all Python versions
        run: |
          export PATH="$HOME/.pyenv/bin:$PATH"
          eval "$(pyenv init -)"
          for version in 3.8 3.9 3.10 3.11 3.12 3.13; do
            echo "Installing dependencies for Python $version"
            pyenv shell $version
            python -m pip install --upgrade pip
            python -m pip install setuptools tox pandas pyarrow twine psutil deltalake wheel
            pyenv shell --unset
          done
      - name: Upgrade Rust toolchain
        run: |
          rustup toolchain install nightly-2025-07-07
          rustup default nightly-2025-07-07
          rustup component add rust-src
          rustc --version
          cargo --version
      - name: Install clang++ for Ubuntu
        run: |
          pwd
          uname -a
          wget https://apt.llvm.org/llvm.sh
          chmod +x llvm.sh
          sudo ./llvm.sh 19
          which clang++-19
          clang++-19 --version
          sudo apt-get install -y make cmake ccache ninja-build yasm gawk wget
          # Install WebAssembly linker (wasm-ld) 
          sudo apt-get install -y lld-19
          # Create symlink for wasm-ld
          if ! command -v wasm-ld &> /dev/null; then
            sudo ln -sf /usr/bin/wasm-ld-19 /usr/bin/wasm-ld || true
          fi
          which wasm-ld || echo "wasm-ld not found in PATH"
          ccache -s
      - name: Update git
        run: |
          sudo add-apt-repository ppa:git-core/ppa -y
          sudo apt-get update
          sudo apt-get install -y git
          git --version
      - uses: actions/checkout@v3
        with:
          fetch-depth: 0
      - name: Update submodules
        run: |
          git submodule update --init --recursive --jobs 4
      - name: ccache
        uses: hendrikmuhs/ccache-action@v1.2
        with:
          key: ubuntu-22.04-x86_64
          max-size: 5G
          append-timestamp: true
      - name: remove old clang and link clang-19 to clang
        run: |
          sudo rm -f /usr/bin/clang || true
          sudo ln -s /usr/bin/clang-19 /usr/bin/clang
          sudo rm -f /usr/bin/clang++ || true
          sudo ln -s /usr/bin/clang++-19 /usr/bin/clang++
          which clang++
          clang++ --version
      - name: Run chdb/build.sh
        timeout-minutes: 600
        run: |
          export PATH="$HOME/.pyenv/bin:$PATH"
          eval "$(pyenv init -)"
          source ~/.cargo/env
          pyenv shell 3.8
          export CC=/usr/bin/clang
          export CXX=/usr/bin/clang++
          bash ./chdb/build.sh
          pyenv shell 3.8
          bash -x ./chdb/test_smoke.sh
        continue-on-error: false
      - name: Run chdb/build/build_static_lib.sh
        timeout-minutes: 600
        run: |
          export CC=/usr/bin/clang
          export CXX=/usr/bin/clang++
          export PATH="$HOME/.pyenv/bin:$PATH"
          source ~/.cargo/env
          eval "$(pyenv init -)"
          pyenv shell 3.8
          bash ./chdb/build/build_static_lib.sh
          pyenv shell --unset
        continue-on-error: false
      - name: Scan chdb libraries with grype
        run: |
          echo "Scanning chdb libraries for vulnerabilities..."

          # Files to scan
          FILES_TO_SCAN=""
          [ -f libchdb.so ] && FILES_TO_SCAN="$FILES_TO_SCAN libchdb.so"
          [ -f libchdb.a ] && FILES_TO_SCAN="$FILES_TO_SCAN libchdb.a"
          FILES_TO_SCAN="$FILES_TO_SCAN $(find chdb/ \( -name "*.so" -o -name "*.dylib" \) 2>/dev/null || true)"

          SQLITE_VULNERABILITIES_FOUND=false

          for file in $FILES_TO_SCAN; do
            if [ -f "$file" ]; then
              echo "=== Scanning $file ==="
              SCAN_OUTPUT=$(grype "$file" 2>/dev/null || true)
              echo "$SCAN_OUTPUT"

              if echo "$SCAN_OUTPUT" | grep -qi sqlite; then
                echo "❌ SQLite vulnerability found in $file"
                SQLITE_VULNERABILITIES_FOUND=true
              fi
            fi
          done

          if [ "$SQLITE_VULNERABILITIES_FOUND" = true ]; then
            echo "❌ SQLite vulnerabilities detected in chdb libraries!"
            exit 1
          else
            echo "✅ No SQLite vulnerabilities found in chdb libraries"
          fi
        continue-on-error: false
      - name: Run libchdb stub in examples dir
        run: |
          bash -x ./examples/runStub.sh
      - name: Check ccache statistics
        run: |
          ccache -s
          ls -lh chdb
          df -h
      - name: Build wheels
        run: |
          export PATH="$HOME/.pyenv/bin:$PATH"
          eval "$(pyenv init -)"
          export CC=/usr/bin/clang
          export CXX=/usr/bin/clang++
          pyenv shell 3.8
          make wheel
      - name: Install patchelf from github
        run: |
          wget https://github.com/NixOS/patchelf/releases/download/0.18.0/patchelf-0.18.0-x86_64.tar.gz -O patchelf.tar.gz
          tar -xvf patchelf.tar.gz
          sudo cp bin/patchelf /usr/bin/
          sudo chmod +x /usr/bin/patchelf
          patchelf --version
      - name: Audit wheels
        run: |
          python3 -m pip install auditwheel
          auditwheel -v repair -w dist/ --plat manylinux2014_x86_64 dist/*.whl
        continue-on-error: false
      - name: Show files
        run: |
          sudo rm -f dist/*-linux_x86_64.whl
          ls -lh dist
        shell: bash
      - name: Setup core dump collection
        run: |
          mkdir -p tmp/core
          echo "tmp/core/core.%p" | sudo tee /proc/sys/kernel/core_pattern
          ulimit -c unlimited
      - name: Test wheel on all Python versions
        run: |
          export PATH="$HOME/.pyenv/bin:$PATH"
          eval "$(pyenv init -)"
          for version in 3.8 3.9 3.10 3.11 3.12 3.13; do
            echo "Testing chdb on Python $version"
            pyenv shell $version
            python -m pip install dist/*.whl --force-reinstall
            python -c "import chdb; res = chdb.query('select 1112222222,555', 'CSV'); print(f'Python $version: {res}')"
            make test
            pyenv shell --unset
          done
        continue-on-error: false
      - name: Check and upload core files if present
        if: always()
        run: |
          if ls tmp/core/core.* >/dev/null 2>&1; then
            echo "CORE_FILES_FOUND=true" >> $GITHUB_ENV
            tar -czvf core-files-linux-x86_64.tar.gz tmp/core/core.*
            echo "Core files tar created: core-files-linux-x86_64.tar.gz"
            ls -lh core-files-linux-x86_64.tar.gz
          else
            echo "CORE_FILES_FOUND=false" >> $GITHUB_ENV
            echo "No core files found in tmp/core"
          fi
        continue-on-error: true
      - name: Upload core files artifact
        if: always() && env.CORE_FILES_FOUND == 'true'
        uses: actions/upload-artifact@v4
        with:
          name: core-files-linux-x86_64
          path: core-files-linux-x86_64.tar.gz
      - name: Upload wheels to release
        if: startsWith(github.ref, 'refs/tags/v')
        run: |
          gh release upload ${{ github.ref_name }} dist/*.whl --clobber
        env:
          GITHUB_TOKEN: ${{ secrets.GH_TOKEN }}
      - name: Packege libchdb.so
        run: |
          cp programs/local/chdb.h chdb.h
          cp programs/local/chdb.hpp chdb.hpp
          tar -czvf linux-x86_64-libchdb.tar.gz libchdb.so chdb.h chdb.hpp
      - name: Package libchdb.a
        run: |
          cp programs/local/chdb.h chdb.h
          cp programs/local/chdb.hpp chdb.hpp
          tar -czvf linux-x86_64-libchdb-static.tar.gz libchdb.a chdb.h chdb.hpp
      - name: Upload libchdb.so to release
        if: startsWith(github.ref, 'refs/tags/v')
        run: |
          gh release upload ${{ github.ref_name }} linux-x86_64-libchdb.tar.gz --clobber
        env:
          GITHUB_TOKEN: ${{ secrets.GH_TOKEN }}
      - name: Upload libchdb.a to release
        if: startsWith(github.ref, 'refs/tags/v')
        run: |
          gh release upload ${{ github.ref_name }} linux-x86_64-libchdb-static.tar.gz --clobber
        env:
          GITHUB_TOKEN: ${{ secrets.GH_TOKEN }}
      - uses: actions/upload-artifact@v4
        with:
          name: chdb-artifacts-linux-x86_64
          path: |
            ./dist/*.whl
            ./linux-x86_64-libchdb.tar.gz
            ./linux-x86_64-libchdb-static.tar.gz
          overwrite: true
      - name: Upload pypi
        if: startsWith(github.ref, 'refs/tags/v')
        run: |
          export PATH="$HOME/.pyenv/bin:$PATH"
          eval "$(pyenv init -)"
          pyenv shell 3.8
          python -m twine upload dist/*.whl
        env:
          TWINE_USERNAME: __token__
          TWINE_PASSWORD: ${{ secrets.PYPI_PASSWORD }}
>>>>>>> b3c7ee78
<|MERGE_RESOLUTION|>--- conflicted
+++ resolved
@@ -1,210 +1,25 @@
-# name: Build Linux X86
-
-# on:
-#   workflow_dispatch:
-#     inputs:
-#       TAG_NAME:
-#         description: 'Release Version Tag'
-#         required: true
-#   release:
-#     types: [created]
-#   push:
-#     branches:
-#       - main
-#     paths-ignore:
-#       - '**/*.md'
-#   pull_request:
-#     branches:
-#       - main
-#     paths-ignore:
-#       - '**/*.md'
-
-
-<<<<<<< HEAD
-# jobs:
-#   build_universal_wheel:
-#     name: Build Universal Wheel (Linux x86_64)
-#     runs-on: gh-64c
-#     steps:
-#       - name: Install Python build dependencies
-#         run: |
-#           sudo apt-get update
-#           sudo apt-get install -y make build-essential libssl-dev zlib1g-dev \
-#             libbz2-dev libreadline-dev libsqlite3-dev wget curl llvm \
-#             libncursesw5-dev xz-utils tk-dev libxml2-dev libxmlsec1-dev \
-#             libffi-dev liblzma-dev
-#       - name: Setup pyenv
-#         run: |
-#           curl https://pyenv.run | bash
-#           export PATH="$HOME/.pyenv/bin:$PATH"
-#           eval "$(pyenv init -)"
-#           pyenv install 3.8:latest
-#           pyenv install 3.9:latest
-#           pyenv install 3.10:latest
-#           pyenv install 3.11:latest
-#           pyenv install 3.12:latest
-#           pyenv install 3.13:latest
-#           pyenv global 3.8 3.9 3.10 3.11 3.12 3.13
-
-#           # Verify installations
-#           echo "Installed versions:"
-#           pyenv versions
-#       - name: Verify pyenv installations
-#         run: |
-#           export PATH="$HOME/.pyenv/bin:$PATH"
-#           eval "$(pyenv init -)"
-#           echo "Installed Python versions:"
-#           pyenv versions
-#           echo ""
-#           echo "Verifying all required Python versions are available:"
-#           for version in 3.8 3.9 3.10 3.11 3.12 3.13; do
-#             if ! pyenv versions --bare | grep -q "^$version"; then
-#               echo "ERROR: Python $version is not installed!"
-#               exit 1
-#             fi
-#             echo "✓ Python $version is installed"
-#           done
-#           echo "All Python versions verified successfully!"
-#       - name: Install dependencies for all Python versions
-#         run: |
-#           export PATH="$HOME/.pyenv/bin:$PATH"
-#           eval "$(pyenv init -)"
-#           for version in 3.8 3.9 3.10 3.11 3.12 3.13; do
-#             echo "Installing dependencies for Python $version"
-#             pyenv shell $version
-#             python -m pip install --upgrade pip
-#             python -m pip install setuptools tox pandas pyarrow twine psutil deltalake wheel
-#             pyenv shell --unset
-#           done
-#       - name: Install clang++ for Ubuntu
-#         run: |
-#           pwd
-#           uname -a
-#           wget https://apt.llvm.org/llvm.sh
-#           chmod +x llvm.sh
-#           sudo ./llvm.sh 19
-#           which clang++-19
-#           clang++-19 --version
-#           sudo apt-get install -y make cmake ccache ninja-build yasm gawk wget
-#           ccache -s
-#       - name: Update git
-#         run: |
-#           sudo add-apt-repository ppa:git-core/ppa -y
-#           sudo apt-get update
-#           sudo apt-get install -y git
-#           git --version
-#       - uses: actions/checkout@v3
-#         with:
-#           fetch-depth: 0
-#       - name: Update submodules
-#         run: |
-#           git submodule update --init --recursive --jobs 4
-#       - name: ccache
-#         uses: hendrikmuhs/ccache-action@v1.2
-#         with:
-#           key: ubuntu-22.04-x86_64
-#           max-size: 5G
-#           append-timestamp: true
-#       - name: remove old clang and link clang-19 to clang
-#         run: |
-#           sudo rm -f /usr/bin/clang || true
-#           sudo ln -s /usr/bin/clang-19 /usr/bin/clang
-#           sudo rm -f /usr/bin/clang++ || true
-#           sudo ln -s /usr/bin/clang++-19 /usr/bin/clang++
-#           which clang++
-#           clang++ --version
-#       - name: Run chdb/build.sh
-#         timeout-minutes: 600
-#         run: |
-#           export PATH="$HOME/.pyenv/bin:$PATH"
-#           eval "$(pyenv init -)"
-#           pyenv shell 3.8
-#           export CC=/usr/bin/clang
-#           export CXX=/usr/bin/clang++
-#           bash ./chdb/build.sh
-#           pyenv shell 3.8
-#           bash -x ./chdb/test_smoke.sh
-#         continue-on-error: false
-#       - name: Run libchdb stub in examples dir
-#         run: |
-#           bash -x ./examples/runStub.sh
-#       - name: Check ccache statistics
-#         run: |
-#           ccache -s
-#           ls -lh chdb
-#           df -h
-#       - name: Build wheels
-#         run: |
-#           export PATH="$HOME/.pyenv/bin:$PATH"
-#           eval "$(pyenv init -)"
-#           export CC=/usr/bin/clang
-#           export CXX=/usr/bin/clang++
-#           pyenv shell 3.8
-#           make wheel
-#       - name: Install patchelf from github
-#         run: |
-#           wget https://github.com/NixOS/patchelf/releases/download/0.18.0/patchelf-0.18.0-x86_64.tar.gz -O patchelf.tar.gz
-#           tar -xvf patchelf.tar.gz
-#           sudo cp bin/patchelf /usr/bin/
-#           sudo chmod +x /usr/bin/patchelf
-#           patchelf --version
-#       - name: Audit wheels
-#         run: |
-#           python3 -m pip install auditwheel
-#           auditwheel -v repair -w dist/ --plat manylinux2014_x86_64 dist/*.whl
-#         continue-on-error: false
-#       - name: Show files
-#         run: |
-#           sudo rm -f dist/*-linux_x86_64.whl
-#           ls -lh dist
-#         shell: bash
-#       - name: Test wheel on all Python versions
-#         run: |
-#           export PATH="$HOME/.pyenv/bin:$PATH"
-#           eval "$(pyenv init -)"
-#           for version in 3.8 3.9 3.10 3.11 3.12 3.13; do
-#             echo "Testing chdb on Python $version"
-#             pyenv shell $version
-#             python -m pip install dist/*.whl --force-reinstall
-#             python -c "import chdb; res = chdb.query('select 1112222222,555', 'CSV'); print(f'Python $version: {res}')"
-#             make test
-#             pyenv shell --unset
-#           done
-#         continue-on-error: false
-#       - name: Upload wheels to release
-#         if: startsWith(github.ref, 'refs/tags/v')
-#         run: |
-#           gh release upload ${{ github.ref_name }} dist/*.whl --clobber
-#         env:
-#           GITHUB_TOKEN: ${{ secrets.GH_TOKEN }}
-#       - name: Packege libchdb.so
-#         run: |
-#           cp programs/local/chdb.h chdb.h
-#           tar -czvf linux-x86_64-libchdb.tar.gz libchdb.so chdb.h
-#       - name: Upload libchdb.so to release
-#         if: startsWith(github.ref, 'refs/tags/v')
-#         run: |
-#           gh release upload ${{ github.ref_name }} linux-x86_64-libchdb.tar.gz --clobber
-#         env:
-#           GITHUB_TOKEN: ${{ secrets.GH_TOKEN }}
-#       - uses: actions/upload-artifact@v4
-#         with:
-#           name: chdb-artifacts-linux-x86_64
-#           path: |
-#             ./dist/*.whl
-#             ./linux-x86_64-libchdb.tar.gz
-#           overwrite: true
-#       - name: Upload pypi
-#         if: startsWith(github.ref, 'refs/tags/v')
-#         run: |
-#           export PATH="$HOME/.pyenv/bin:$PATH"
-#           eval "$(pyenv init -)"
-#           pyenv shell 3.8
-#           python -m twine upload dist/*.whl
-#         env:
-#           TWINE_USERNAME: __token__
-#           TWINE_PASSWORD: ${{ secrets.PYPI_PASSWORD }}
-=======
+name: Build Linux X86
+
+on:
+  workflow_dispatch:
+    inputs:
+      TAG_NAME:
+        description: 'Release Version Tag'
+        required: true
+  release:
+    types: [created]
+  push:
+    branches:
+      - main
+    paths-ignore:
+      - '**/*.md'
+  pull_request:
+    branches:
+      - main
+    paths-ignore:
+      - '**/*.md'
+
+
 jobs:
   build_universal_wheel:
     name: Build Universal Wheel (Linux x86_64)
@@ -514,5 +329,4 @@
           python -m twine upload dist/*.whl
         env:
           TWINE_USERNAME: __token__
-          TWINE_PASSWORD: ${{ secrets.PYPI_PASSWORD }}
->>>>>>> b3c7ee78
+          TWINE_PASSWORD: ${{ secrets.PYPI_PASSWORD }}