name: Build macOS arm64

on:
  workflow_dispatch:
    inputs:
      TAG_NAME:
        description: 'Release Version Tag'
        required: true
  release:
    types: [created]
  push:
    branches:
      - main
    paths-ignore:
      - '**/*.md'
  pull_request:
    branches:
      - main
    paths-ignore:
      - '**/*.md'

jobs:
  build_universal_wheel:
    name: Build Universal Wheel (macOS ARM64)
    runs-on: macos-13-xlarge
    steps:
      - name: Setup pyenv
        run: |
          curl https://pyenv.run | bash
          export PATH="$HOME/.pyenv/bin:$PATH"
          eval "$(pyenv init -)"

          pyenv install 3.8:latest
          pyenv install 3.9:latest
          pyenv install 3.10:latest
          pyenv install 3.11:latest
          pyenv install 3.12:latest
          pyenv install 3.13:latest
          pyenv global 3.8 3.9 3.10 3.11 3.12 3.13

          echo "Installed versions:"
          pyenv versions
      - name: Verify pyenv installations
        run: |
          export PATH="$HOME/.pyenv/bin:$PATH"
          eval "$(pyenv init -)"
          echo "Installed Python versions:"
          pyenv versions
          echo ""
          echo "Verifying all required Python versions are available:"
          for version in 3.8 3.9 3.10 3.11 3.12 3.13; do
            if ! pyenv versions --bare | grep -q "^$version"; then
              echo "ERROR: Python $version is not installed!"
              exit 1
            fi
            echo "✓ Python $version is installed"
          done
          echo "All Python versions verified successfully!"
      - name: Install dependencies for all Python versions
        run: |
          export PATH="$HOME/.pyenv/bin:$PATH"
          eval "$(pyenv init -)"
          for version in 3.8 3.9 3.10 3.11 3.12 3.13; do
            echo "Installing dependencies for Python $version"
            pyenv shell $version
            python -m pip install --upgrade pip
            python -m pip install setuptools wheel tox pandas pyarrow twine psutil deltalake wheel>=0.40.0
            pyenv shell --unset
          done
      - name: Remove /usr/local/bin/python3
        run: |
          sudo rm -f /usr/local/bin/python3
      - name: Install clang++ for macOS
        run: |
          pwd
          uname -a
          export HOMEBREW_NO_INSTALLED_DEPENDENTS_CHECK=1
          brew update
          brew install ca-certificates lz4 mpdecimal openssl@3 readline sqlite xz z3 zstd
          brew install --ignore-dependencies llvm@19
<<<<<<< HEAD
          brew install git ccache ninja libtool gettext gcc binutils grep findutils nasm lld
=======
          brew install git ninja libtool gettext gcc binutils grep findutils nasm
          brew install --build-from-source ccache
>>>>>>> 2dd853cd
          brew install go
          cd /usr/local/opt/ && sudo rm -f llvm && sudo ln -sf llvm@19 llvm
          export PATH=$(brew --prefix llvm@19)/bin:$PATH
          which clang++
          clang++ --version
          which wasm-ld || echo "wasm-ld not found in PATH"
          which go
          go version
          ccache -s
      - name: Upgrade Rust toolchain
        run: |
          rustup toolchain install nightly-2025-07-07
          rustup default nightly-2025-07-07
          rustup component add rust-src
          rustc --version
          cargo --version
      - uses: actions/checkout@v3
        with:
          fetch-depth: 0
      - name: Update submodules
        run: |
          git submodule update --init --recursive --jobs 4
      - name: ccache
        uses: hendrikmuhs/ccache-action@v1.2
        with:
          key: macos-13-xlarge
          max-size: 5G
          append-timestamp: true
      - name: Run chdb/build.sh
        timeout-minutes: 600
        run: |
          export PATH="$HOME/.pyenv/bin:$PATH"
          eval "$(pyenv init -)"
          source ~/.cargo/env
          pyenv shell 3.8
          export PATH=$(brew --prefix llvm@19)/bin:/usr/local/opt/grep/libexec/gnubin:/usr/local/opt/binutils/bin:$PATH:/usr/local/opt/findutils/libexec/gnubin
          export CC=$(brew --prefix llvm@19)/bin/clang
          export CXX=$(brew --prefix llvm@19)/bin/clang++
          bash gen_manifest.sh
          bash ./chdb/build.sh
          pyenv shell 3.8
          bash -x ./chdb/test_smoke.sh
      - name: Run chdb/build/build_static_lib.sh
        timeout-minutes: 600
        run: |
          export PATH=$HOME/.pyenv/bin:$(brew --prefix llvm@19)/bin:/usr/local/opt/grep/libexec/gnubin:/usr/local/opt/binutils/bin:$PATH:/usr/local/opt/findutils/libexec/gnubin
          export CC=$(brew --prefix llvm@19)/bin/clang
          export CXX=$(brew --prefix llvm@19)/bin/clang++
          source ~/.cargo/env
          eval "$(pyenv init -)"
          pyenv shell 3.8
          bash ./chdb/build/build_static_lib.sh
          pyenv shell --unset
        continue-on-error: false
      - name: Debug libchdb
        run: |
          ls -lh
          llvm-nm libchdb.so | grep query_stable || true
          echo "Global Symbol in libchdb.so:"
          llvm-nm -g libchdb.so || true
          echo "Global Symbol in libclickhouse-local-chdb.a:"
          llvm-nm -g buildlib/programs/local/libclickhouse-local-chdb.a || true
          echo "Global Symbol in libclickhouse-local-lib.a:"
          llvm-nm -g buildlib/programs/local/libclickhouse-local-lib.a || true
          echo "pychdb_cmd.sh:"
          cat buildlib/pychdb_cmd.sh
          echo "libchdb_cmd.sh:"
          cat buildlib/libchdb_cmd.sh
      - name: Run libchdb stub in examples dir
        run: |
          bash -x ./examples/runStub.sh
      - name: Keep killall ccache and wait for ccache to finish
        if: always()
        run: |
          sleep 60
          while ps -ef | grep ccache | grep -v grep; do \
            killall ccache; \
            sleep 10; \
          done
      - name: Check ccache statistics
        run: |
          ccache -s
          ls -lh chdb
          df -h
        env:
          CIBW_ENVIRONMENT_MACOS: "PATH=$(brew --prefix llvm@19)/bin:/usr/local/opt/grep/libexec/gnubin:/usr/local/opt/binutils/bin:$PATH:/usr/local/opt/findutils/libexec/gnubin CC=$(brew --prefix llvm@19)/bin/clang CXX=$(brew --prefix llvm@19)/bin/clang++"
      - name: Build wheels
        run: |
          export PATH="$HOME/.pyenv/bin:$PATH"
          eval "$(pyenv init -)"
          export PATH=$(brew --prefix llvm@19)/bin:/usr/local/opt/grep/libexec/gnubin:/usr/local/opt/binutils/bin:$PATH:/usr/local/opt/findutils/libexec/gnubin
          export CC=$(brew --prefix llvm@19)/bin/clang
          export CXX=$(brew --prefix llvm@19)/bin/clang++
          pyenv shell 3.8
          make wheel
      - name: Fix wheel platform tag
        run: |
          export PATH="$HOME/.pyenv/bin:$PATH"
          eval "$(pyenv init -)"
          pyenv shell 3.8
          python -m wheel tags --platform-tag=macosx_11_0_arm64 --remove dist/*.whl
      - name: Setup core dump
        run: |
          mkdir -p tmp/core
          sudo sysctl kern.corefile=$PWD/tmp/core/core.%P
          sudo sysctl kern.coredump=1
          ulimit -c unlimited
      - name: Test wheel on all Python versions
        run: |
          export PATH="$HOME/.pyenv/bin:$PATH"
          eval "$(pyenv init -)"
          for version in 3.8 3.9 3.10 3.11 3.12 3.13; do
            echo "Testing chdb on Python $version"
            pyenv shell $version
            python -m pip install dist/*.whl --force-reinstall
            python -c "import chdb; res = chdb.query('select 1112222222,555', 'CSV'); print(f'Python $version: {res}')"
            make test
            pyenv shell --unset
          done
        continue-on-error: false
      - name: Check and upload core files if present
        if: always()
        run: |
          if ls tmp/core/core.* >/dev/null 2>&1; then
            echo "CORE_FILES_FOUND=true" >> $GITHUB_ENV
            tar -czvf core-files-macos-arm64.tar.gz tmp/core/core.*
            echo "Core files tar created: core-files-macos-arm64.tar.gz"
            ls -lh core-files-macos-arm64.tar.gz
          else
            echo "CORE_FILES_FOUND=false" >> $GITHUB_ENV
            echo "No core files found in tmp/core"
          fi
        continue-on-error: true
      - name: Upload core files artifact
        if: always() && env.CORE_FILES_FOUND == 'true'
        uses: actions/upload-artifact@v4
        with:
          name: core-files-macos-arm64
          path: core-files-macos-arm64.tar.gz
      - name: Show files
        run: ls -lh dist
        shell: bash
      - name: Upload wheels to release
        if: startsWith(github.ref, 'refs/tags/v')
        run: |
          gh release upload ${{ github.ref_name }} dist/*.whl --clobber
        env:
          GITHUB_TOKEN: ${{ secrets.GH_TOKEN }}
      - name: Packege libchdb.so
        run: |
          cp programs/local/chdb.h chdb.h
          cp programs/local/chdb.hpp chdb.hpp
          tar -czvf macos-arm64-libchdb.tar.gz libchdb.so chdb.h chdb.hpp
      - name: Package libchdb.a
        run: |
          cp programs/local/chdb.h chdb.h
          cp programs/local/chdb.hpp chdb.hpp
          tar -czvf macos-arm64-libchdb-static.tar.gz libchdb.a chdb.h chdb.hpp
      - name: Upload libchdb.so to release
        if: startsWith(github.ref, 'refs/tags/v')
        run: |
          gh release upload ${{ github.ref_name }} macos-arm64-libchdb.tar.gz --clobber
        env:
          GITHUB_TOKEN: ${{ secrets.GH_TOKEN }}
      - name: Upload libchdb.a to release
        if: startsWith(github.ref, 'refs/tags/v')
        run: |
          gh release upload ${{ github.ref_name }} macos-arm64-libchdb-static.tar.gz --clobber
        env:
          GITHUB_TOKEN: ${{ secrets.GH_TOKEN }}
      - uses: actions/upload-artifact@v4
        with:
          name: chdb-artifacts-macos-arm64
          path: |
            ./dist/*.whl
            ./macos-arm64-libchdb.tar.gz
            ./macos-arm64-libchdb-static.tar.gz
          overwrite: true
      - name: Upload pypi
        if: startsWith(github.ref, 'refs/tags/v')
        run: |
          export PATH="$HOME/.pyenv/bin:$PATH"
          eval "$(pyenv init -)"
          pyenv shell 3.8
          python -m twine upload dist/*.whl
        env:
          TWINE_USERNAME: __token__
          TWINE_PASSWORD: ${{ secrets.PYPI_PASSWORD }}<|MERGE_RESOLUTION|>--- conflicted
+++ resolved
@@ -78,12 +78,8 @@
           brew update
           brew install ca-certificates lz4 mpdecimal openssl@3 readline sqlite xz z3 zstd
           brew install --ignore-dependencies llvm@19
-<<<<<<< HEAD
-          brew install git ccache ninja libtool gettext gcc binutils grep findutils nasm lld
-=======
-          brew install git ninja libtool gettext gcc binutils grep findutils nasm
+          brew install git ninja libtool gettext gcc binutils grep findutils nasm lld
           brew install --build-from-source ccache
->>>>>>> 2dd853cd
           brew install go
           cd /usr/local/opt/ && sudo rm -f llvm && sudo ln -sf llvm@19 llvm
           export PATH=$(brew --prefix llvm@19)/bin:$PATH
