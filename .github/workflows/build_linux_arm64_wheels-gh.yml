name: Build Linux arm64

on:
  workflow_dispatch:
    inputs:
      TAG_NAME:
        description: 'Release Version Tag'
        required: true
  release:
    types: [created]
  push:
    branches:
      - main
    paths-ignore:
      - '**/*.md'
  pull_request:
    types: [opened, synchronize, reopened, ready_for_review]
    branches:
      - main
    paths-ignore:
      - '**/*.md'


jobs:
  build_universal_wheel:
<<<<<<< HEAD
    name: Build Universal Wheel (Linux ARM64)
    runs-on: [self-hosted, linux, arm64, ubuntu-latest]
=======
    name: Build Universal Wheel (Linux arm64)
    runs-on: GH-Linux-ARM64
>>>>>>> f81549cb
    if: ${{ !github.event.pull_request.draft }}
    steps:
      - name: Check CPU capabilities and requirements
        run: |
          echo "=== CPU Information ==="
          cat /proc/cpuinfo
          echo ""
          echo "=== Checking CPU requirements ==="

          if grep -P "^(?=.*atomic)(?=.*ssbs)" /proc/cpuinfo > /dev/null; then
            echo "CPU meets minimum requirements (atomic and ssbs flags found)"
          else
            echo "CPU does not meet minimum requirements"
            echo "Missing required flags: atomic and/or ssbs"
            echo "This may cause build failures. Consider using -DNO_ARMV81_OR_HIGHER=1"
          fi
      - name: Install Python build dependencies
        run: |
          sudo apt-get update
          sudo apt-get install -y make build-essential libssl-dev zlib1g-dev \
            libbz2-dev libreadline-dev wget curl llvm \
            libncursesw5-dev xz-utils tk-dev libxml2-dev libxmlsec1-dev \
            libffi-dev liblzma-dev golang-go
      - name: Install GitHub CLI
        run: |
          wget https://github.com/cli/cli/releases/download/v2.82.1/gh_2.82.1_linux_arm64.tar.gz -O gh.tar.gz
          tar -xf gh.tar.gz
          sudo cp gh_*/bin/gh /usr/local/bin/
          sudo chmod +x /usr/local/bin/gh
          if ! gh --version; then
            echo "ERROR: GitHub CLI installation failed!"
            exit 1
          fi
          echo "GitHub CLI installed successfully"
      - name: Scan SQLite vulnerabilities with grype
        run: |
          # Install grype and required tools
          mkdir -p $HOME/.local/bin
          curl -sSfL https://raw.githubusercontent.com/anchore/grype/main/install.sh | sh -s -- -b $HOME/.local/bin
          echo "$HOME/.local/bin" >> $GITHUB_PATH
          sudo apt-get update && sudo apt-get install -y jq lsb-release

          # Detect OS distribution info
          DISTRO_ID=$(lsb_release -si | tr '[:upper:]' '[:lower:]')
          DISTRO_VERSION=$(lsb_release -sr)
          echo "Detected OS: $DISTRO_ID:$DISTRO_VERSION"

          # Update grype vulnerability database
          $HOME/.local/bin/grype db update

          # Check SQLite vulnerabilities in installed packages
          echo "Scanning SQLite packages for vulnerabilities..."
          GRYPE_RAW_OUTPUT=$($HOME/.local/bin/grype dir:/var/lib/dpkg --distro "$DISTRO_ID:$DISTRO_VERSION" --scope all-layers 2>/dev/null || true)
          echo "Raw grype output:"
          echo "$GRYPE_RAW_OUTPUT"

          SQLITE_SCAN_OUTPUT=$(echo "$GRYPE_RAW_OUTPUT" | grep -i sqlite || true)

          if [ -n "$SQLITE_SCAN_OUTPUT" ]; then
            echo "❌ SQLite vulnerabilities found in packages! Build should be reviewed."
            echo "SQLite vulnerability details:"
            echo "$SQLITE_SCAN_OUTPUT"
            exit 1
          else
            echo "✅ No SQLite vulnerabilities found"
          fi
        continue-on-error: true
      - name: Setup pyenv
        run: |
          # Remove existing pyenv installation if present
          rm -rf $HOME/.pyenv
          curl https://pyenv.run | bash
          export PATH="$HOME/.pyenv/bin:$PATH"
          eval "$(pyenv init -)"
          pyenv install 3.8:latest
          pyenv install 3.9:latest
          pyenv install 3.10:latest
          pyenv install 3.11:latest
          pyenv install 3.12:latest
          pyenv install 3.13:latest
          pyenv install 3.14:latest
          pyenv global 3.8 3.9 3.10 3.11 3.12 3.13 3.14

          # Verify installations
          echo "Installed versions:"
          pyenv versions
      - name: Verify pyenv installations
        run: |
          export PATH="$HOME/.pyenv/bin:$PATH"
          eval "$(pyenv init -)"
          echo "Installed Python versions:"
          pyenv versions
          echo ""
          echo "Verifying all required Python versions are available:"
          for version in 3.8 3.9 3.10 3.11 3.12 3.13 3.14; do
            if ! pyenv versions --bare | grep -q "^$version"; then
              echo "ERROR: Python $version is not installed!"
              exit 1
            fi
            echo "✓ Python $version is installed"
          done
          echo "All Python versions verified successfully!"
      - name: Install dependencies for all Python versions
        run: |
          export PATH="$HOME/.pyenv/bin:$PATH"
          eval "$(pyenv init -)"
          for version in 3.8 3.9 3.10 3.11 3.12 3.13 3.14; do
            echo "Installing dependencies for Python $version"
            pyenv shell $version
            python -m pip install --upgrade pip
            python -m pip install setuptools tox pandas pyarrow twine psutil deltalake wheel jupyter nbconvert
            pyenv shell --unset
          done
      - name: Upgrade Rust toolchain
        run: |
          rustup toolchain install nightly-2025-07-07
          rustup default nightly-2025-07-07
          rustup component add rust-src
          rustc --version
          cargo --version
      - name: Install clang++ for Ubuntu
        run: |
          pwd
          uname -a
          wget https://apt.llvm.org/llvm.sh
          chmod +x llvm.sh
          sudo ./llvm.sh 19
          which clang++-19
          clang++-19 --version
          sudo apt-get install -y make cmake ccache ninja-build yasm gawk wget
          # Install WebAssembly linker (wasm-ld)
          sudo apt-get install -y lld-19
          # Create symlink for wasm-ld
          if ! command -v wasm-ld &> /dev/null; then
            sudo ln -sf /usr/bin/wasm-ld-19 /usr/bin/wasm-ld || true
          fi
          which wasm-ld || echo "wasm-ld not found in PATH"
          ccache -s
      - name: Update git
        run: |
          sudo add-apt-repository ppa:git-core/ppa -y
          sudo apt-get update
          sudo apt-get install -y git
          git --version
      - uses: actions/checkout@v3
        with:
          fetch-depth: 0
      - name: Update submodules
        run: |
          git submodule update --init --recursive --jobs 4
      - name: Update version for release
        if: startsWith(github.ref, 'refs/tags/v')
        run: |
          export PATH="$HOME/.pyenv/bin:$PATH"
          eval "$(pyenv init -)"
          pyenv shell 3.9

          # Install bump-my-version
          python -m pip install bump-my-version
          TAG_NAME=${GITHUB_REF#refs/tags/v}
          bump-my-version replace --new-version $TAG_NAME
          echo "Version files updated to $TAG_NAME"
          pyenv shell --unset
      - name: ccache
        uses: hendrikmuhs/ccache-action@v1.2
        with:
          key: ubuntu-24.04-aarch64
          max-size: 5G
          append-timestamp: true
      - name: remove old clang and link clang-19 to clang
        run: |
          sudo rm -f /usr/bin/clang || true
          sudo ln -s /usr/bin/clang-19 /usr/bin/clang
          sudo rm -f /usr/bin/clang++ || true
          sudo ln -s /usr/bin/clang++-19 /usr/bin/clang++
          which clang++
          clang++ --version
      - name: Run chdb/build.sh
        timeout-minutes: 600
        run: |
          export PATH="$HOME/.pyenv/bin:$PATH"
          eval "$(pyenv init -)"
          source ~/.cargo/env
          pyenv shell 3.8
          export CC=/usr/bin/clang
          export CXX=/usr/bin/clang++
          bash ./chdb/build.sh
          pyenv shell 3.8
          bash -x ./chdb/test_smoke.sh
        continue-on-error: false
      - name: Run chdb/build/build_static_lib.sh
        timeout-minutes: 600
        run: |
          export CC=/usr/bin/clang
          export CXX=/usr/bin/clang++
          export PATH="$HOME/.pyenv/bin:$PATH"
          source ~/.cargo/env
          eval "$(pyenv init -)"
          pyenv shell 3.8
          bash ./chdb/build/build_static_lib.sh
          pyenv shell --unset
        continue-on-error: false
      - name: Scan chdb libraries with grype
        run: |
          echo "Scanning chdb libraries for vulnerabilities..."

          # Files to scan
          FILES_TO_SCAN=""
          [ -f libchdb.so ] && FILES_TO_SCAN="$FILES_TO_SCAN libchdb.so"
          [ -f libchdb.a ] && FILES_TO_SCAN="$FILES_TO_SCAN libchdb.a"
          FILES_TO_SCAN="$FILES_TO_SCAN $(find chdb/ \( -name "*.so" -o -name "*.dylib" \) 2>/dev/null || true)"

          SQLITE_VULNERABILITIES_FOUND=false

          for file in $FILES_TO_SCAN; do
            if [ -f "$file" ]; then
              echo "=== Scanning $file ==="
              SCAN_OUTPUT=$($HOME/.local/bin/grype "$file" 2>/dev/null || true)
              echo "$SCAN_OUTPUT"

              if echo "$SCAN_OUTPUT" | grep -qi sqlite; then
                echo "❌ SQLite vulnerability found in $file"
                SQLITE_VULNERABILITIES_FOUND=true
              fi
            fi
          done

          if [ "$SQLITE_VULNERABILITIES_FOUND" = true ]; then
            echo "❌ SQLite vulnerabilities detected in chdb libraries!"
            exit 1
          else
            echo "✅ No SQLite vulnerabilities found in chdb libraries"
          fi
        continue-on-error: false
      - name: Run libchdb stub in examples dir
        run: |
          bash -x ./examples/runStub.sh
          bash -x ./examples/runArrowTest.sh
      - name: Check ccache statistics
        run: |
          ccache -s
          ls -lh chdb
          df -h
      - name: Build wheels
        run: |
          export PATH="$HOME/.pyenv/bin:$PATH"
          eval "$(pyenv init -)"
          export CC=/usr/bin/clang
          export CXX=/usr/bin/clang++
          pyenv shell 3.8
          make wheel
      - name: Install patchelf from github
        run: |
          wget https://github.com/NixOS/patchelf/releases/download/0.18.0/patchelf-0.18.0-aarch64.tar.gz -O patchelf.tar.gz
          tar -xvf patchelf.tar.gz
          sudo cp bin/patchelf /usr/bin/
          sudo chmod +x /usr/bin/patchelf
          patchelf --version
      - name: Audit wheels
        run: |
          export PATH="$HOME/.pyenv/bin:$PATH"
          eval "$(pyenv init -)"
          pyenv shell 3.9
          python -m pip install auditwheel
          auditwheel -v repair -w dist/ --plat manylinux_2_17_aarch64 dist/*.whl
        continue-on-error: false
      - name: Show files
        run: |
          # e.g: remove chdb-0.11.4-cp310-cp310-linux_aarch64.whl, keep chdb-0.11.4-cp310-cp310-manylinux_2_17_aarch64.manylinux2014_aarch64.whl
          sudo rm -f dist/*linux_aarch64.whl
          ls -lh dist
        shell: bash
      - name: Setup core dump collection
        run: |
          mkdir -p tmp/core
          echo "tmp/core/core.%p" | sudo tee /proc/sys/kernel/core_pattern
          ulimit -c unlimited
      - name: Test wheel on all Python versions
        run: |
          export PATH="$HOME/.pyenv/bin:$PATH"
          eval "$(pyenv init -)"
          for version in 3.8 3.9 3.10 3.11 3.12 3.13 3.14; do
            echo "Testing chdb on Python $version"
            pyenv shell $version
            python -m pip install dist/*.whl --force-reinstall
            python -c "import chdb; res = chdb.query('select 1112222222,555', 'CSV'); print(f'Python $version: {res}')"
            make test
            pyenv shell --unset
          done
        continue-on-error: false
      - name: Run notebook tests
        run: |
          export PATH="$HOME/.pyenv/bin:$PATH"
          eval "$(pyenv init -)"
          pyenv shell 3.9
          python -m pip install dist/*.whl --force-reinstall
          jupyter nbconvert --to notebook --execute tests/test_data_insertion.ipynb --output test_data_insertion_output.ipynb
          pyenv shell --unset
        continue-on-error: false
      - name: Check and upload core files if present
        if: always()
        run: |
          if ls tmp/core/core.* >/dev/null 2>&1; then
            echo "CORE_FILES_FOUND=true" >> $GITHUB_ENV
            tar -czvf core-files-linux-aarch64.tar.gz tmp/core/core.*
            echo "Core files tar created: core-files-linux-aarch64.tar.gz"
            ls -lh core-files-linux-aarch64.tar.gz
          else
            echo "CORE_FILES_FOUND=false" >> $GITHUB_ENV
            echo "No core files found in tmp/core"
          fi
        continue-on-error: true
      - name: Keep killall ccache and wait for ccache to finish
        if: always()
        run: |
          sleep 60
          while ps -ef | grep ccache | grep -v grep; do \
            killall ccache; \
            sleep 10; \
          done
      - name:  Upload core files if present
        if: always() && env.CORE_FILES_FOUND == 'true'
        uses: actions/upload-artifact@v4
        with:
          name: core-files-linux-aarch64
          path: core-files-linux-aarch64.tar.gz
      - name: Upload wheels to release
        if: startsWith(github.ref, 'refs/tags/v')
        run: |
          gh release upload ${{ github.ref_name }} dist/*.whl --clobber
        env:
          GITHUB_TOKEN: ${{ secrets.GH_TOKEN }}
      - name: Packege libchdb.so
        run: |
          cp programs/local/chdb.h chdb.h
          cp programs/local/chdb.hpp chdb.hpp
          tar -czvf linux-aarch64-libchdb.tar.gz libchdb.so chdb.h chdb.hpp
      - name: Package libchdb.a
        run: |
          cp programs/local/chdb.h chdb.h
          cp programs/local/chdb.hpp chdb.hpp
          tar -czvf linux-aarch64-libchdb-static.tar.gz libchdb.a chdb.h chdb.hpp
      - name: Upload libchdb.so to release
        if: startsWith(github.ref, 'refs/tags/v')
        run: |
          gh release upload ${{ github.ref_name }} linux-aarch64-libchdb.tar.gz --clobber
        env:
          GITHUB_TOKEN: ${{ secrets.GH_TOKEN }}
      - name: Upload libchdb.a to release
        if: startsWith(github.ref, 'refs/tags/v')
        run: |
          gh release upload ${{ github.ref_name }} linux-aarch64-libchdb-static.tar.gz --clobber
        env:
          GITHUB_TOKEN: ${{ secrets.GH_TOKEN }}
      - uses: actions/upload-artifact@v4
        with:
          name: chdb-artifacts-linux-aarch64
          path: |
            ./dist/*.whl
            ./linux-aarch64-libchdb.tar.gz
            ./linux-aarch64-libchdb-static.tar.gz
          overwrite: true
      - name: Upload pypi
        if: startsWith(github.ref, 'refs/tags/v')
        run: |
          export PATH="$HOME/.pyenv/bin:$PATH"
          eval "$(pyenv init -)"
          pyenv shell 3.8
          python -m twine upload dist/*.whl
        env:
          TWINE_USERNAME: __token__
          TWINE_PASSWORD: ${{ secrets.PYPI_PASSWORD }}<|MERGE_RESOLUTION|>--- conflicted
+++ resolved
@@ -23,13 +23,8 @@
 
 jobs:
   build_universal_wheel:
-<<<<<<< HEAD
-    name: Build Universal Wheel (Linux ARM64)
+    name: Build Universal Wheel (Linux arm64)
     runs-on: [self-hosted, linux, arm64, ubuntu-latest]
-=======
-    name: Build Universal Wheel (Linux arm64)
-    runs-on: GH-Linux-ARM64
->>>>>>> f81549cb
     if: ${{ !github.event.pull_request.draft }}
     steps:
       - name: Check CPU capabilities and requirements
