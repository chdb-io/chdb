name: Build Linux arm64

on:
  workflow_dispatch:
    inputs:
      TAG_NAME:
        description: 'Release Version Tag'
        required: true
  release:
    types: [created]
  push:
    branches:
      - main
    paths-ignore:
      - '**/*.md'
  pull_request:
    branches:
      - main
    paths-ignore:
      - '**/*.md'


jobs:
  build_universal_wheel:
    name: Build Universal Wheel (Linux ARM64)
    runs-on: GH-Linux-ARM64
<<<<<<< HEAD
    strategy:
      fail-fast: false
      matrix:
        os: [ ubuntu-24.04 ]
        python-version: [ "3.8", "3.9", "3.10", "3.11", "3.12", "3.13" ]
        # python-version: [ "3.12" ]
    env:
      RUNNER_OS: ${{ matrix.os }}
      PYTHON_VERSION: ${{ matrix.python-version }}
=======
>>>>>>> 2ab6ebfe
    steps:
      - name: Install Python build dependencies
        run: |
          sudo apt-get update
          sudo apt-get install -y make build-essential libssl-dev zlib1g-dev \
            libbz2-dev libreadline-dev libsqlite3-dev wget curl llvm \
            libncursesw5-dev xz-utils tk-dev libxml2-dev libxmlsec1-dev \
            libffi-dev liblzma-dev
      - name: Setup pyenv
        run: |
          curl https://pyenv.run | bash
          export PATH="$HOME/.pyenv/bin:$PATH"
          eval "$(pyenv init -)"
          pyenv install 3.8:latest
          pyenv install 3.9:latest
          pyenv install 3.10:latest
          pyenv install 3.11:latest
          pyenv install 3.12:latest
          pyenv install 3.13:latest
          pyenv global 3.8 3.9 3.10 3.11 3.12 3.13

          # Verify installations
          echo "Installed versions:"
          pyenv versions
      - name: Verify pyenv installations
        run: |
          export PATH="$HOME/.pyenv/bin:$PATH"
          eval "$(pyenv init -)"
          echo "Installed Python versions:"
          pyenv versions
          echo ""
          echo "Verifying all required Python versions are available:"
          for version in 3.8 3.9 3.10 3.11 3.12 3.13; do
            if ! pyenv versions --bare | grep -q "^$version"; then
              echo "ERROR: Python $version is not installed!"
              exit 1
            fi
            echo "✓ Python $version is installed"
          done
          echo "All Python versions verified successfully!"
      - name: Install dependencies for all Python versions
        run: |
          export PATH="$HOME/.pyenv/bin:$PATH"
          eval "$(pyenv init -)"
          for version in 3.8 3.9 3.10 3.11 3.12 3.13; do
            echo "Installing dependencies for Python $version"
            pyenv shell $version
            python -m pip install --upgrade pip
            python -m pip install setuptools tox pandas pyarrow twine psutil deltalake wheel
            pyenv shell --unset
          done
      - name: Install clang++ for Ubuntu
        run: |
          pwd
          uname -a
          wget https://apt.llvm.org/llvm.sh
          chmod +x llvm.sh
          sudo ./llvm.sh 19
          which clang++-19
          clang++-19 --version
          sudo apt-get install -y make cmake ccache ninja-build yasm gawk wget
          ccache -s
      - name: Update git
        run: |
          sudo add-apt-repository ppa:git-core/ppa -y
          sudo apt-get update
          sudo apt-get install -y git
          git --version
      - uses: actions/checkout@v3
        with:
          fetch-depth: 0
      - name: Update submodules
        run: |
          git submodule update --init --recursive --jobs 4
      - name: ccache
        uses: hendrikmuhs/ccache-action@v1.2
        with:
          key: ubuntu-24.04-aarch64
          max-size: 5G
          append-timestamp: true
      - name: remove old clang and link clang-19 to clang
        run: |
          sudo rm -f /usr/bin/clang || true
          sudo ln -s /usr/bin/clang-19 /usr/bin/clang
          sudo rm -f /usr/bin/clang++ || true
          sudo ln -s /usr/bin/clang++-19 /usr/bin/clang++
          which clang++
          clang++ --version
      - name: Run chdb/build.sh
        timeout-minutes: 600
        run: |
          export PATH="$HOME/.pyenv/bin:$PATH"
          eval "$(pyenv init -)"
          pyenv shell 3.8
          export CC=/usr/bin/clang
          export CXX=/usr/bin/clang++
          bash ./chdb/build.sh
          pyenv shell 3.8
          bash -x ./chdb/test_smoke.sh
        continue-on-error: false
      - name: Run chdb/build/build_static_lib.sh
        if: matrix.python-version == '3.12'
        run: |
          export CC=/usr/bin/clang
          export CXX=/usr/bin/clang++
          bash ./chdb/build/build_static_lib.sh
        continue-on-error: false
      - name: Run libchdb stub in examples dir
        run: |
          bash -x ./examples/runStub.sh
      - name: Check ccache statistics
        run: |
          ccache -s
          ls -lh chdb
          df -h
      - name: Build wheels
        run: |
          export PATH="$HOME/.pyenv/bin:$PATH"
          eval "$(pyenv init -)"
          export CC=/usr/bin/clang
          export CXX=/usr/bin/clang++
          pyenv shell 3.8
          make wheel
      - name: Install patchelf from github
        run: |
          wget https://github.com/NixOS/patchelf/releases/download/0.18.0/patchelf-0.18.0-aarch64.tar.gz -O patchelf.tar.gz
          tar -xvf patchelf.tar.gz
          sudo cp bin/patchelf /usr/bin/
          sudo chmod +x /usr/bin/patchelf
          patchelf --version
      - name: Audit wheels
        run: |
          python3 -m pip install auditwheel
          auditwheel -v repair -w dist/ --plat manylinux_2_17_aarch64 dist/*.whl
        continue-on-error: false
      - name: Show files
        run: |
          # e.g: remove chdb-0.11.4-cp310-cp310-linux_aarch64.whl, keep chdb-0.11.4-cp310-cp310-manylinux_2_17_aarch64.manylinux2014_aarch64.whl
          sudo rm -f dist/*linux_aarch64.whl
          ls -lh dist
        shell: bash
      - name: Test wheel on all Python versions
        run: |
          export PATH="$HOME/.pyenv/bin:$PATH"
          eval "$(pyenv init -)"
          for version in 3.8 3.9 3.10 3.11 3.12 3.13; do
            echo "Testing chdb on Python $version"
            pyenv shell $version
            python -m pip install dist/*.whl --force-reinstall
            python -c "import chdb; res = chdb.query('select 1112222222,555', 'CSV'); print(f'Python $version: {res}')"
            make test
            pyenv shell --unset
          done
        continue-on-error: false
      - name: Upload wheels to release
        if: startsWith(github.ref, 'refs/tags/v')
        run: |
          gh release upload ${{ github.ref_name }} dist/*.whl --clobber
        env:
          GITHUB_TOKEN: ${{ secrets.GH_TOKEN }}
      - name: Packege libchdb.so
        run: |
          cp programs/local/chdb.h chdb.h
          tar -czvf linux-aarch64-libchdb.tar.gz libchdb.so chdb.h
      - name: Package libchdb.a
        if: matrix.python-version == '3.12'
        run: |
          cp programs/local/chdb.h chdb.h
          tar -czvf linux-aarch64-libchdb-static.tar.gz libchdb.a chdb.h
      - name: Upload libchdb.so to release
        if: startsWith(github.ref, 'refs/tags/v')
        run: |
          gh release upload ${{ github.ref_name }} linux-aarch64-libchdb.tar.gz --clobber
        env:
          GITHUB_TOKEN: ${{ secrets.GH_TOKEN }}
      - name: Upload libchdb.a to release
        if: startsWith(github.ref, 'refs/tags/v') && matrix.python-version == '3.12'
        run: |
          gh release upload ${{ github.ref_name }} linux-aarch64-libchdb-static.tar.gz --clobber
        env:
          GITHUB_TOKEN: ${{ secrets.GH_TOKEN }}
      - uses: actions/upload-artifact@v4
        with:
          name: chdb-artifacts-linux-aarch64
          path: |
            ./dist/*.whl
            ./linux-aarch64-libchdb.tar.gz
            ./linux-aarch64-libchdb-static.tar.gz
          overwrite: true
      - name: Upload pypi
        if: startsWith(github.ref, 'refs/tags/v')
        run: |
          export PATH="$HOME/.pyenv/bin:$PATH"
          eval "$(pyenv init -)"
          pyenv shell 3.8
          python -m twine upload dist/*.whl
        env:
          TWINE_USERNAME: __token__
          TWINE_PASSWORD: ${{ secrets.PYPI_PASSWORD }}<|MERGE_RESOLUTION|>--- conflicted
+++ resolved
@@ -24,18 +24,6 @@
   build_universal_wheel:
     name: Build Universal Wheel (Linux ARM64)
     runs-on: GH-Linux-ARM64
-<<<<<<< HEAD
-    strategy:
-      fail-fast: false
-      matrix:
-        os: [ ubuntu-24.04 ]
-        python-version: [ "3.8", "3.9", "3.10", "3.11", "3.12", "3.13" ]
-        # python-version: [ "3.12" ]
-    env:
-      RUNNER_OS: ${{ matrix.os }}
-      PYTHON_VERSION: ${{ matrix.python-version }}
-=======
->>>>>>> 2ab6ebfe
     steps:
       - name: Install Python build dependencies
         run: |
