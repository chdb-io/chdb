--- conflicted
+++ resolved
@@ -158,52 +158,6 @@
           sudo rm -f dist/*linux_aarch64.whl
           ls -lh dist
         shell: bash
-<<<<<<< HEAD
-      - name: Enable core dumps
-        run: |
-          ulimit -c unlimited
-          echo 'tmp/core.%p' | sudo tee /proc/sys/kernel/core_pattern
-          mkdir -p tmp
-          
-      - name: Run tests
-        run: |
-          python3 -m pip install dist/*.whl
-          python3 -m pip install pandas pyarrow psutil deltalake
-          python3 -c "import chdb; res = chdb.query('select 1112222222,555', 'CSV'); print(res)"
-          ulimit -c unlimited
-          make test
-        continue-on-error: true
-        
-      - name: Check for core files and upload if found
-        if: always() # Run if tests fail due to segfaults
-        run: |
-          echo "Checking for core files..."
-          find tmp -name 'core.*' -type f 2>/dev/null | head -10
-          find . -name 'core.*' -type f 2>/dev/null | head -10
-          
-          # Create archive if core files exist
-          if find tmp -name 'core.*' -type f 2>/dev/null | grep -q .; then
-            mkdir -p core_files
-            find tmp -name 'core.*' -type f -exec cp {} core_files/ \;
-            tar -czf core-files-linux-aarch64-${{ matrix.python-version }}-${{ github.run_id }}.tar.gz core_files/
-            echo "CORE_FILES_EXIST=true" >> $GITHUB_ENV
-          elif find . -name 'core.*' -type f 2>/dev/null | grep -q .; then
-            mkdir -p core_files
-            find . -name 'core.*' -type f -exec cp {} core_files/ \;
-            tar -czf core-files-linux-aarch64-${{ matrix.python-version }}-${{ github.run_id }}.tar.gz core_files/
-            echo "CORE_FILES_EXIST=true" >> $GITHUB_ENV
-          else
-            echo "No core files found"
-            echo "CORE_FILES_EXIST=false" >> $GITHUB_ENV
-          fi
-        
-      - name: Upload core files as artifact
-        if: always() && env.CORE_FILES_EXIST == 'true'
-        uses: actions/upload-artifact@v4
-        with:
-          name: core-files-linux-aarch64-${{ matrix.python-version }}-${{ github.run_id }}
-          path: core-files-*.tar.gz
-=======
       - name: Test wheel on all Python versions
         run: |
           export PATH="$HOME/.pyenv/bin:$PATH"
@@ -217,7 +171,6 @@
             pyenv shell --unset
           done
         continue-on-error: false
->>>>>>> 2ab6ebfe
       - name: Upload wheels to release
         if: startsWith(github.ref, 'refs/tags/v')
         run: |
