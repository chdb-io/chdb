name: Build Linux(musllinux) arm64

on:
  workflow_dispatch:
    inputs:
      TAG_NAME:
        description: 'Release Version Tag'
        required: true
  release:
    types: [created]
  push:
    branches:
      - main
    paths-ignore:
      - '**/*.md'
  pull_request:
    types: [opened, synchronize, reopened, ready_for_review]
    branches:
      - main
    paths-ignore:
      - '**/*.md'

jobs:
  build_musllinux_wheels:
<<<<<<< HEAD
    name: Build musllinux wheels (Alpine Linux aarch64)
    runs-on: [self-hosted, linux, arm64, ubuntu-latest]
=======
    name: Build musllinux wheels (Alpine Linux arm64)
    runs-on: GH-Linux-ARM64
>>>>>>> f81549cb
    if: ${{ !github.event.pull_request.draft }}
    steps:
      - name: Setup Python and install twine for PyPI upload
        run: |
          echo "=== Setting up Python for PyPI upload ==="
          # Install pip if not available
          sudo apt-get update
          sudo apt-get install -y python3-pip
          python3 --version
          python3 -m pip --version
          echo "=== Installing twine ==="
          python3 -m pip install --upgrade pip --break-system-packages
          python3 -m pip install twine --break-system-packages
          if ! python3 -m twine --version; then
            echo "ERROR: Twine installation failed!"
            exit 1
          fi
          echo "Twine installed successfully"
      - name: Install GitHub CLI
        run: |
          wget https://github.com/cli/cli/releases/download/v2.82.1/gh_2.82.1_linux_arm64.tar.gz -O gh.tar.gz
          tar -xf gh.tar.gz
          sudo cp gh_*/bin/gh /usr/local/bin/
          sudo chmod +x /usr/local/bin/gh
          if ! gh --version; then
            echo "ERROR: GitHub CLI installation failed!"
            exit 1
          fi
          echo "GitHub CLI installed successfully"

      - name: Setup Docker permissions
        run: |
          # Ensure Docker is running
          sudo systemctl start docker
          sudo systemctl enable docker

          # Add current user to docker group
          sudo usermod -aG docker $USER

          # Set proper permissions on docker socket
          sudo chmod 666 /var/run/docker.sock

          # Verify Docker is working
          docker --version
          docker info

      - uses: actions/checkout@v3
        with:
          fetch-depth: 0

      - name: Configure git safe directory
        run: |
          git config --global --add safe.directory '*'

      - name: Update submodules
        run: |
          git submodule update --init --recursive --jobs 4

      - name: Build chdb wheels in container
        run: |
          docker run --rm -v ${{ github.workspace }}:/workspace --privileged -e GITHUB_REF=${{ github.ref }} \
            quay.io/pypa/musllinux_1_2_aarch64 /bin/sh /workspace/.github/scripts/build-musllinux-arm64.sh
        continue-on-error: false
      # Check test success before upload
      - name: Verify test completion
        run: |
          echo "=== Verifying test completion ==="
          if [ ! -f ".test_success_marker" ]; then
            echo "ERROR: Test success marker file not found!"
            echo "This indicates that the wheel testing did not complete successfully."
            echo "Aborting upload process."
            exit 1
          fi
          echo "Test success marker found. All tests completed successfully."
          echo "Proceeding with wheel upload..."
          ls -la ./dist/
        continue-on-error: false
      # Upload wheels to release
      - name: Upload wheels to release
        if: startsWith(github.ref, 'refs/tags/v')
        run: |
          echo "=== Uploading wheels to release ==="
          ls -la ./dist/
          gh release upload ${{ github.ref_name }} ./dist/*.whl --clobber
        env:
          GITHUB_TOKEN: ${{ secrets.GH_TOKEN }}
        continue-on-error: true

      # Upload to PyPI
      - name: Upload pypi
        if: startsWith(github.ref, 'refs/tags/v')
        run: |
          echo "=== Uploading to PyPI ==="
          ls -la ./dist/
          python3 -m twine upload dist/*.whl
        env:
          TWINE_USERNAME: __token__
          TWINE_PASSWORD: ${{ secrets.PYPI_PASSWORD }}

      # Upload artifacts
      - name: Upload build artifacts
        if: always()
        uses: actions/upload-artifact@v4
        with:
          name: chdb-artifacts-musllinux-aarch64
          path: |
            ./dist/*.whl
          overwrite: true<|MERGE_RESOLUTION|>--- conflicted
+++ resolved
@@ -22,13 +22,8 @@
 
 jobs:
   build_musllinux_wheels:
-<<<<<<< HEAD
     name: Build musllinux wheels (Alpine Linux aarch64)
     runs-on: [self-hosted, linux, arm64, ubuntu-latest]
-=======
-    name: Build musllinux wheels (Alpine Linux arm64)
-    runs-on: GH-Linux-ARM64
->>>>>>> f81549cb
     if: ${{ !github.event.pull_request.draft }}
     steps:
       - name: Setup Python and install twine for PyPI upload
